{
    "name": "visualclojure",
    "displayName": "visual:clojure",
    "description": "Clojure and ClojureScript support",
    "icon": "assets/icon.png",
<<<<<<< HEAD
    "version": "0.0.3",
=======
    "version": "2.0.0",
>>>>>>> 891a88c7
    "publisher": "stiansivertsen",
    "author": {
        "name": "Stian Sivertsen",
        "email": "sivertsenstian@gmail.com"
    },
    "repository": {
        "type": "git",
        "url": "https://github.com/sivertsenstian/visualclojure.git"
    },
    "engines": {
        "vscode": "^0.10.0"
    },
    "categories": [
        "Languages",
        "Linters",
        "Formatters",
        "Other"
    ],
    "activationEvents": [
        "onLanguage:clojure"
    ],
    "main": "./src/extension",
    "contributes": {
<<<<<<< HEAD
        "commands": [
            {
                "command": "visualclojure.connect",
                "title": "VisualClojure: Connect to an existing nREPL session"
            },
            {
                "command": "visualclojure.evaluateExpression",
                "title": "VisualClojure: Evaluate selected expression"
            },
            {
                "command": "visualclojure.evaluateFile",
                "title": "VisualClojure: Evaluate current file"
            }
        ],
        "snippets": [
            {
                "language": "clojure",
                "path": "./snippets/clojure.json"
=======
        "configuration": {
            "type": "object",
            "title": "Parinfer",
            "properties": {
                "clojure.format.enable": {
                    "type": "boolean",
                    "default": true,
                    "description": "Enable/disable cljfmt as clojure formatter."
                },
                "visualclojure.evalOnSave": {
                    "type": "boolean",
                    "default": true,
                    "description": "Run load-file when opening a new file and on file save"
                },
                "visualclojure.lintOnSave": {
                    "type": "boolean",
                    "default": true,
                    "description": "Run joker-linting when opening a new file and on file save"
                },
                "visualclojure.autoConnect": {
                    "type": "boolean",
                    "default": true,
                    "description": "Try to connect to nREPL on start using the .nrepl-port file"
                }
            }
        },
        "commands": [
            {
                "command": "visualclojure.connect",
                "title": "connect",
                "category": "visualclojure"
            },
            {
                "command": "visualclojure.reconnect",
                "title": "reconnect",
                "category": "visualclojure"
            },
            {
                "command": "visualclojure.evaluateSelection",
                "title": "evaluate selection or current form",
                "category": "visualclojure"
            },
            {
                "command": "visualclojure.evaluateFile",
                "title": "evaluate current file",
                "category": "visualclojure"
            },
            {
                "command": "visualclojure.lintFile",
                "title": "lint current file",
                "category": "visualclojure"
>>>>>>> 891a88c7
            }
        ],
        "keybindings": [
            {
                "command": "visualclojure.connect",
<<<<<<< HEAD
                "key": "alt+c",
                "mac": "alt+c"
            },
            {
                "command": "visualclojure.evaluateExpression",
                "key": "alt+Enter",
                "mac": "alt+Enter"
            },
            {
                "command": "visualclojure.evaluateFile",
                "key": "alt+f5",
                "mac": "alt+f5"
=======
                "key": "alt+v c",
                "mac": "alt+v c"
            },
            {
                "command": "visualclojure.reconnect",
                "key": "alt+v r",
                "mac": "alt+v r"
            },
            {
                "command": "visualclojure.evaluateSelection",
                "key": "alt+v e",
                "mac": "alt+v e"
            },
            {
                "command": "visualclojure.evaluateFile",
                "key": "alt+v enter",
                "mac": "alt+v enter"
            },
            {
                "command": "visualclojure.lintFile",
                "key": "alt+v l",
                "mac": "alt+v l"
>>>>>>> 891a88c7
            }
        ]
    },
    "scripts": {
        "postinstall": "node ./node_modules/vscode/bin/install"
    },
    "dependencies": {
        "bencoder": "0.0.5",
<<<<<<< HEAD
        "buffer": "^5.0.2",
        "find": "^0.2.7",
        "fs": "0.0.1-security",
        "jszip": "^3.1.3",
        "lodash": "^4.17.4",
        "net": "^1.0.2",
        "stream": "^0.0.2",
        "util": "^0.10.3",
        "vscode": "^1.0.0"
=======
        "find": "0.2.7",
        "immutable": "3.8.1",
        "immutable-cursor": "2.0.1",
        "jszip": "3.1.3",
        "lodash": "4.17.4",
        "vscode": "^1.1.4"
>>>>>>> 891a88c7
    }
}<|MERGE_RESOLUTION|>--- conflicted
+++ resolved
@@ -3,11 +3,7 @@
     "displayName": "visual:clojure",
     "description": "Clojure and ClojureScript support",
     "icon": "assets/icon.png",
-<<<<<<< HEAD
-    "version": "0.0.3",
-=======
     "version": "2.0.0",
->>>>>>> 891a88c7
     "publisher": "stiansivertsen",
     "author": {
         "name": "Stian Sivertsen",
@@ -31,26 +27,6 @@
     ],
     "main": "./src/extension",
     "contributes": {
-<<<<<<< HEAD
-        "commands": [
-            {
-                "command": "visualclojure.connect",
-                "title": "VisualClojure: Connect to an existing nREPL session"
-            },
-            {
-                "command": "visualclojure.evaluateExpression",
-                "title": "VisualClojure: Evaluate selected expression"
-            },
-            {
-                "command": "visualclojure.evaluateFile",
-                "title": "VisualClojure: Evaluate current file"
-            }
-        ],
-        "snippets": [
-            {
-                "language": "clojure",
-                "path": "./snippets/clojure.json"
-=======
         "configuration": {
             "type": "object",
             "title": "Parinfer",
@@ -102,26 +78,11 @@
                 "command": "visualclojure.lintFile",
                 "title": "lint current file",
                 "category": "visualclojure"
->>>>>>> 891a88c7
             }
         ],
         "keybindings": [
             {
                 "command": "visualclojure.connect",
-<<<<<<< HEAD
-                "key": "alt+c",
-                "mac": "alt+c"
-            },
-            {
-                "command": "visualclojure.evaluateExpression",
-                "key": "alt+Enter",
-                "mac": "alt+Enter"
-            },
-            {
-                "command": "visualclojure.evaluateFile",
-                "key": "alt+f5",
-                "mac": "alt+f5"
-=======
                 "key": "alt+v c",
                 "mac": "alt+v c"
             },
@@ -144,7 +105,6 @@
                 "command": "visualclojure.lintFile",
                 "key": "alt+v l",
                 "mac": "alt+v l"
->>>>>>> 891a88c7
             }
         ]
     },
@@ -153,23 +113,11 @@
     },
     "dependencies": {
         "bencoder": "0.0.5",
-<<<<<<< HEAD
-        "buffer": "^5.0.2",
-        "find": "^0.2.7",
-        "fs": "0.0.1-security",
-        "jszip": "^3.1.3",
-        "lodash": "^4.17.4",
-        "net": "^1.0.2",
-        "stream": "^0.0.2",
-        "util": "^0.10.3",
-        "vscode": "^1.0.0"
-=======
         "find": "0.2.7",
         "immutable": "3.8.1",
         "immutable-cursor": "2.0.1",
         "jszip": "3.1.3",
         "lodash": "4.17.4",
         "vscode": "^1.1.4"
->>>>>>> 891a88c7
     }
 }