--- conflicted
+++ resolved
@@ -3,11 +3,7 @@
     "displayName": "Calva: Clojure & Clojurescript Interactive Programming",
     "description": "Integrated REPL, inline eval and more. Powered by Cider & nRepl.",
     "icon": "assets/calva.png",
-<<<<<<< HEAD
-    "version": "1.3.64-SNAPSHOT",
-=======
     "version": "1.3.65-SNAPSHOT",
->>>>>>> 4fe8159b
     "publisher": "cospaia",
     "author": {
         "name": "Bettar Than Tomorrow",
@@ -104,7 +100,6 @@
                 }
             }
         ],
-<<<<<<< HEAD
         "configurationDefaults": {
             "[clojure]": {
                 "editor.wordSeparators": "\t ()\"':,;~@#$%^&{}[]`",
@@ -114,67 +109,6 @@
                 "editor.autoIndent": true,
                 "editor.formatOnPaste": true,
                 "files.trimTrailingWhitespace": false
-=======
-        "configuration": {
-            "type": "object",
-            "title": "Calva",
-            "properties": {
-                "clojure.format.enable": {
-                    "type": "boolean",
-                    "default": true,
-                    "description": "Enable/disable calva-fmt as clojure formatter"
-                },
-                "calva.evalOnSave": {
-                    "type": "boolean",
-                    "default": true,
-                    "description": "Run load-file when opening a new file and on file save"
-                },
-                "calva.lintOnSave": {
-                    "type": "boolean",
-                    "default": false,
-                    "description": "Run joker-linting when opening a new file and on file save"
-                },
-                "calva.autoConnect": {
-                    "type": "boolean",
-                    "default": true,
-                    "description": "Try to connect to nREPL on start using the .nrepl-port file"
-                },
-                "calva.testOnSave": {
-                    "type": "boolean",
-                    "default": true,
-                    "description": "Run namespace tests when opening a new file and on file save"
-                },
-                "calva.syncReplNamespaceToCurrentFile": {
-                    "type": "boolean",
-                    "default": false,
-                    "description": "Keeps the Terminal REPL's namespace in sync with the current file (if it has a valid clojure namespace form)"
-                },
-                "calva.connectREPLCommand": {
-                    "type": "string",
-                    "default": "lein repl :connect",
-                    "description": "Shell command used by the 'Terminal REPL' to connect to the nREPL (host:port will be appended)"
-                },
-                "calva.startCLJSREPLCommand": {
-                    "type": "string",
-                    "default": "(do (require '[figwheel-sidecar.repl-api :as figwheel]) (figwheel/cljs-repl))",
-                    "description": "Clojure command to start the ClojureScript REPL off of the Clojure REPL. (This setting is not used for shadow-cljs sessions)"
-                },
-                "calva.projectRootDirectory": {
-                    "type": "string",
-                    "default": ".",
-                    "description": "The root directory of your Clojure project, relative to the Workspace root"
-                },
-                "calva.jokerPath": {
-                    "type": "string",
-                    "default": "joker",
-                    "description": "Sets the path in which the Joker executable can be found. If useWSL has been set to true, this should be a valid WSL path."
-                },
-                "calva.useWSL": {
-                    "type": "boolean",
-                    "default": false,
-                    "description": "Specifies if the nREPL and Joker are running within WSL."
-                }
->>>>>>> 4fe8159b
             }
         },
         "configuration": [
@@ -230,12 +164,12 @@
                     "calva.jokerPath": {
                         "type": "string",
                         "default": "joker",
-                        "description": "Sets the path in which the Joker executable can be found"
-                    },
-                    "calva.useJokerOnWSL": {
+                        "description": "Sets the path in which the Joker executable can be found. If useWSL has been set to true, this should be a valid WSL path."
+                    },
+                    "calva.useWSL": {
                         "type": "boolean",
                         "default": false,
-                        "description": "Specifies if Joker will run through WSL"
+                        "description": "Specifies if the nREPL and Joker are running within WSL."
                     }
                 }
             },
@@ -967,18 +901,13 @@
         "lodash": "^4.17.11",
         "net": "1.0.2",
         "npm": "^6.4.0",
-<<<<<<< HEAD
-        "vscode-extension-telemetry": "0.0.15",
-        "paredit.js": "^0.3.4"
-=======
         "paredit.js": "^0.3.4",
         "vscode-extension-telemetry": "0.0.15",
         "wsl-path": "^1.1.0"
->>>>>>> 4fe8159b
     },
     "devDependencies": {
         "@calva/repl-interactor": "0.0.12",
-        "shadow-cljs": "^2.7.27",
+        "shadow-cljs": "^2.8.14",
         "paredit.js": "^0.3.4",
         "concurrently": "^4.1.0",
         "eslint": "^4.19.1",
