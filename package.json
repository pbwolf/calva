--- conflicted
+++ resolved
@@ -3,11 +3,7 @@
     "displayName": "Calva: Clojure & ClojureScript Interactive Programming",
     "description": "A complete Clojure IDE. Integrated REPL, formatter, Paredit, Parinfer, and more. Powered by cider-nrepl and clojure-lsp.",
     "icon": "assets/calva.png",
-<<<<<<< HEAD
-    "version": "2.0.225",
-=======
     "version": "2.0.224",
->>>>>>> bed390ab
     "publisher": "betterthantomorrow",
     "author": {
         "name": "Better Than Tomorrow",
