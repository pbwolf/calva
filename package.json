{
    "name": "clojure4vscode",
    "displayName": "Calva: Clojure & Clojurescript Interactive Programming",
    "description": "Integrated REPL, inline eval and more. Powered by Cider & nRepl.",
    "icon": "assets/calva.png",
<<<<<<< HEAD
    "version": "1.3.62-SNAPSHOT",
=======
    "version": "1.3.63",
>>>>>>> e9110005
    "publisher": "cospaia",
    "author": {
        "name": "Bettar Than Tomorrow",
        "email": "pez@pezius.com"
    },
    "repository": {
        "type": "git",
        "url": "https://github.com/BetterThanTomorrow/calva.git"
    },
    "license": "MIT",
    "engines": {
        "vscode": "^1.30.0"
    },
    "categories": [
        "Programming Languages",
        "Formatters",
        "Linters",
        "Other"
    ],
    "keywords": [
        "Clojure",
        "CLojureScript",
        "Cider",
        "REPL",
        "Formatting",
        "Pretty",
        "EDN",
        "interactive programming"
    ],
    "galleryBanner": {
        "color": "#344D81",
        "theme": "dark"
    },
    "badges": [
        {
            "url": "https://img.shields.io/badge/clojurians--zulip-calva-brightgreen.svg?logo=zulip",
            "href": "https://clojurians.zulipchat.com/#narrow/stream/calva",
            "description": "Let's talk in the #calva stream of Clojurians Zulip"
        },
        {
            "url": "https://img.shields.io/badge/clojurians-calva--dev-blue.svg?logo=slack",
            "href": "https://clojurians.slack.com/messages/calva-dev/",
            "description": "Let's talk in the #calva-dev channel at the Clojurians Slack"
        }
    ],
    "activationEvents": [
        "onLanguage:clojure",
        "onCommand:calva.jackIn",
        "onCommand:calva.connect",
        "onCommand:calva.openCljReplWindow",
        "onCommand:calva.openCljsReplWindow",
        "onCommand:paredit.forwardSexp",
        "onCommand:paredit.backwardSexp",
        "onCommand:paredit.forwardDownSexp",
        "onCommand:paredit.backwardUpSexp",
        "onCommand:paredit.sexpRangeExpansion",
        "onCommand:paredit.sexpRangeContracrion",
        "onCommand:paredit.closeList",
        "onCommand:paredit.rangeForDefun",
        "onCommand:paredit.slurpSexpForward",
        "onCommand:paredit.slurpSexpBackward",
        "onCommand:paredit.barfSexpForward",
        "onCommand:paredit.barfSexpBackward",
        "onCommand:paredit.spliceSexp",
        "onCommand:paredit.splitSexp",
        "onCommand:paredit.killSexpForward",
        "onCommand:paredit.killSexpBackward",
        "onCommand:paredit.spliceSexpKillForward",
        "onCommand:paredit.spliceSexpKillBackward",
        "onCommand:paredit.deleteForward",
        "onCommand:paredit.deleteBackward",
        "onCommand:paredit.wrapAroundParens",
        "onCommand:paredit.wrapAroundSquare",
        "onCommand:paredit.wrapAroundCurly",
        "onCommand:paredit.indentRange",
        "onCommand:paredit.transpose"
    ],
    "main": "./out/extension",
    "contributes": {
        "grammars": [
            {
                "language": "clojure",
                "scopeName": "source.clojure",
                "path": "./clojure.tmLanguage.json"
            }
        ],
        "debuggers": [
            {
                "type": "clojure",
                "enableBreakpointsFor": {
                    "languageIds": [
                        "clojure"
                    ]
                }
            }
        ],
        "configurationDefaults": {
            "[clojure]": {
                "editor.wordSeparators": "\t ()\"':,;~@#$%^&{}[]`",
                "editor.autoClosingBrackets": "always",
                "editor.autoClosingQuotes": "always",
                "editor.formatOnType": true,
                "editor.autoIndent": true,
                "editor.formatOnPaste": true,
                "files.trimTrailingWhitespace": false
            }
        },
        "configuration": [
            {
                "type": "object",
                "title": "Calva",
                "properties": {
                    "clojure.format.enable": {
                        "type": "boolean",
                        "default": true,
                        "description": "Enable/disable calva-fmt as clojure formatter"
                    },
                    "calva.evalOnSave": {
                        "type": "boolean",
                        "default": true,
                        "description": "Run load-file when opening a new file and on file save"
                    },
                    "calva.lintOnSave": {
                        "type": "boolean",
                        "default": false,
                        "description": "Run joker-linting when opening a new file and on file save"
                    },
                    "calva.autoConnect": {
                        "type": "boolean",
                        "default": true,
                        "description": "Try to connect to nREPL on start using the .nrepl-port file"
                    },
                    "calva.testOnSave": {
                        "type": "boolean",
                        "default": true,
                        "description": "Run namespace tests when opening a new file and on file save"
                    },
                    "calva.syncReplNamespaceToCurrentFile": {
                        "type": "boolean",
                        "default": false,
                        "description": "Keeps the REPL window's namespace in sync with the current file (if it has a valid clojure namespace form)"
                    },
                    "calva.connectREPLCommand": {
                        "type": "string",
                        "default": "lein repl :connect",
                        "description": "Shell command used by the 'Terminal REPL' to connect to the nREPL (host:port will be appended)"
                    },
                    "calva.startCLJSREPLCommand": {
                        "type": "string",
                        "default": "(do (require '[figwheel-sidecar.repl-api :as figwheel]) (figwheel/cljs-repl))",
                        "description": "Clojure command to start the ClojureScript REPL off of the Clojure REPL. (This setting is not used for shadow-cljs sessions)"
                    },
                    "calva.projectRootDirectory": {
                        "type": "string",
                        "default": ".",
                        "description": "The root directory of your Clojure project, relative to the Workspace root"
                    },
                    "calva.jokerPath": {
                        "type": "string",
                        "default": "joker",
                        "description": "Sets the path in which the Joker executable can be found"
                    },
                    "calva.useJokerOnWSL": {
                        "type": "boolean",
                        "default": false,
                        "description": "Specifies if Joker will run through WSL"
                    }
                }
            },
            {
                "title": "Paredit",
                "type": "object",
                "properties": {
                    "calva.paredit.defaultKeyMap": {
                        "type": "string",
                        "description": "The default keymap to use for bindings when there is no custom binding.",
                        "default": "original",
                        "enum": [
                            "original",
                            "strict",
                            "none"
                        ],
                        "scope": "window"
                    }
                }
            },
            {
                "title": "Calva-fmt",
                "type": "object",
                "properties": {
                    "calva.fmt.indentation": {
                        "type": "boolean",
                        "default": true,
                        "description": "Correct the indentation of your code?"
                    },
                    "calva.fmt.removeSurroundingWhitespace": {
                        "type": "boolean",
                        "default": true,
                        "description": "Remove whitespace surrounding inner forms? This will convert ( foo ) to (foo)."
                    },
                    "calva.fmt.removeTrailingWhitespace": {
                        "type": "boolean",
                        "default": true,
                        "description": "Remove trailing whitespace in lines? This will convert (foo) \\n to (foo)\\n."
                    },
                    "calva.fmt.insertMissingWhitespace": {
                        "type": "boolean",
                        "default": true,
                        "description": "Insert whitespace missing from between elements? This will convert (foo(bar)) to (foo (bar))."
                    },
                    "calva.fmt.removeConsecutiveBlankLines": {
                        "type": "boolean",
                        "default": false,
                        "description": "Squeeze consecutive blank lines to one?"
                    },
                    "calva.fmt.formatAsYouType": {
                        "type": "boolean",
                        "default": true,
                        "description": "Auto-adjust indentation and format as you type (only on enter, currently)?"
                    },
                    "calva.fmt.newIndentEngine": {
                        "type": "boolean",
                        "default": false,
                        "description": "Help beta test the new indent engine (it is MUCH faster than the previous one)."
                    },
                    "calva.fmt.allgnMapItems": {
                        "type": "boolean",
                        "default": false,
                        "description": "Align map items in columns? (Experimental)"
                    }
                }
            }
        ],
        "commands": [
            {
                "command": "calva.openCljReplWindow",
                "title": "Open a Clojure REPL",
                "category": "Calva"
            },
            {
                "command": "calva.openCljsReplWindow",
                "title": "Open a ClojureScript REPL",
                "category": "Calva"
            },
            {
                "command": "calva.connect",
                "title": "Connect",
                "category": "Calva"
            },
            {
                "command": "calva.reconnect",
                "title": "Reconnect",
                "category": "Calva"
            },
            {
                "command": "calva.toggleCLJCSession",
                "title": "Toggle REPL connection used for CLJC files",
                "category": "Calva"
            },
            {
                "command": "calva.selectCurrentForm",
                "title": "Select current form",
                "category": "Calva"
            },
            {
                "command": "calva.clearInlineResults",
                "title": "Clear all inline display of evaluation results",
                "category": "Calva"
            },
            {
                "command": "calva.evaluateSelection",
                "title": "Evaluate selection or current form",
                "category": "Calva"
            },
            {
                "command": "calva.evaluateCurrentTopLevelForm",
                "title": "Evaluate current top level form",
                "category": "Calva"
            },
            {
                "command": "calva.evaluateSelectionPrettyPrint",
                "title": "Evaluate selection or current form, and pretty print",
                "category": "Calva"
            },
            {
                "command": "calva.evaluateCurrentTopLevelFormPrettyPrint",
                "title": "Evaluate current top level form, and pretty print",
                "category": "Calva"
            },
            {
                "command": "calva.evaluateSelectionReplace",
                "title": "Evaluate selection or current form, and replace it with the result",
                "category": "Calva"
            },
            {
                "command": "calva.copyLastResults",
                "title": "Copy the result of last evaluation to the clipboard",
                "category": "Calva"
            },
            {
                "command": "calva.evaluateFile",
                "title": "Evaluate current file",
                "category": "Calva"
            },
            {
                "command": "calva.lintFile",
                "title": "Lint current file",
                "category": "Calva"
            },
            {
                "command": "calva.runNamespaceTests",
                "title": "Run tests for current namespace",
                "category": "Calva"
            },
            {
                "command": "calva.runAllTests",
                "title": "Run all tests",
                "category": "Calva"
            },
            {
                "command": "calva.rerunTests",
                "title": "Run previous tests again",
                "category": "Calva"
            },
            {
                "command": "calva.loadNamespace",
                "title": "Load current namespace in REPL window",
                "category": "Calva"
            },
            {
                "command": "calva.setREPLNamespace",
                "title": "Switch namespace in current window REPL to namespace of this file",
                "category": "Calva"
            },
            {
                "command": "calva.evalCurrentFormInREPLTerminal",
                "title": "Evaluate current form (or selection) in REPL window",
                "category": "Calva"
            },
            {
                "command": "calva.evalCurrentTopLevelFormInREPLTerminal",
                "title": "Evaluate current top level form in REPL window",
                "category": "Calva"
            },
            {
                "command": "calva.recreateCljsRepl",
                "title": "Attach (or re-attach) a Clojurescript session",
                "category": "Calva"
            },
            {
                "category": "Paredit",
                "command": "paredit.toggle",
                "title": "Toggle"
            },
            {
                "category": "Paredit",
                "command": "paredit.forwardSexp",
                "title": "Forward Sexp"
            },
            {
                "category": "Paredit",
                "command": "paredit.backwardSexp",
                "title": "Backward Sexp"
            },
            {
                "category": "Paredit",
                "command": "paredit.forwardDownSexp",
                "title": "Down Sexp"
            },
            {
                "category": "Paredit",
                "command": "paredit.backwardUpSexp",
                "title": "Up Sexp"
            },
            {
                "category": "Paredit",
                "command": "paredit.closeList",
                "title": "Close List"
            },
            {
                "category": "Paredit",
                "command": "paredit.rangeForDefun",
                "title": "Select Current Top Level Form"
            },
            {
                "category": "Paredit",
                "command": "paredit.sexpRangeExpansion",
                "title": "Expand Selection"
            },
            {
                "category": "Paredit",
                "command": "paredit.sexpRangeContraction",
                "title": "Shrink Selection"
            },
            {
                "category": "Paredit",
                "command": "paredit.yankForwardSexp",
                "title": "Copy Forward Sexp"
            },
            {
                "category": "Paredit",
                "command": "paredit.yankBackwardSexp",
                "title": "Copy Backward Sexp"
            },
            {
                "category": "Paredit",
                "command": "paredit.yankForwardDownSexp",
                "title": "Copy Down Sexp"
            },
            {
                "category": "Paredit",
                "command": "paredit.yankBackwardUpSexp",
                "title": "Copy Up Sexp"
            },
            {
                "category": "Paredit",
                "command": "paredit.yankCloseList",
                "title": "Copy Close List"
            },
            {
                "category": "Paredit",
                "command": "paredit.yankRangeForDefun",
                "title": "Copy Current Top Level Form"
            },
            {
                "category": "Paredit",
                "command": "paredit.cutForwardSexp",
                "title": "Cut Forward Sexp"
            },
            {
                "category": "Paredit",
                "command": "paredit.cutBackwardSexp",
                "title": "Cut Backward Sexp"
            },
            {
                "category": "Paredit",
                "command": "paredit.cutForwardDownSexp",
                "title": "Cut Down Sexp"
            },
            {
                "category": "Paredit",
                "command": "paredit.cutBackwardUpSexp",
                "title": "Cut Up Sexp"
            },
            {
                "category": "Paredit",
                "command": "paredit.cutCloseList",
                "title": "Cut Close List"
            },
            {
                "category": "Paredit",
                "command": "paredit.cutRangeForDefun",
                "title": "Cut Select Current Top Level Form"
            },
            {
                "category": "Paredit",
                "command": "paredit.slurpSexpForward",
                "title": "Slurp Sexp Forward"
            },
            {
                "category": "Paredit",
                "command": "paredit.slurpSexpBackward",
                "title": "Slurp Sexp Backward"
            },
            {
                "category": "Paredit",
                "command": "paredit.barfSexpForward",
                "title": "Barf Sexp"
            },
            {
                "category": "Paredit",
                "command": "paredit.barfSexpBackward",
                "title": "Barf Sexp"
            },
            {
                "category": "Paredit",
                "command": "paredit.spliceSexp",
                "title": "Splice Sexp"
            },
            {
                "category": "Paredit",
                "command": "paredit.splitSexp",
                "title": "Split Sexp"
            },
            {
                "category": "Paredit",
                "command": "paredit.killSexpForward",
                "title": "Kill Sexp Forward"
            },
            {
                "category": "Paredit",
                "command": "paredit.killSexpBackward",
                "title": "Kill Sexp Backward"
            },
            {
                "category": "Paredit",
                "command": "paredit.spliceSexpKillForward",
                "title": "Splice & Kill Forward"
            },
            {
                "category": "Paredit",
                "command": "paredit.spliceSexpKillBackward",
                "title": "Splice & Kill Backward"
            },
            {
                "category": "Paredit",
                "command": "paredit.deleteForward",
                "title": "Delete Forward"
            },
            {
                "category": "Paredit",
                "command": "paredit.deleteBackward",
                "title": "Delete Backward"
            },
            {
                "category": "Paredit",
                "command": "paredit.wrapAroundParens",
                "title": "Wrap Around ()"
            },
            {
                "category": "Paredit",
                "command": "paredit.wrapAroundSquare",
                "title": "Wrap Around []"
            },
            {
                "category": "Paredit",
                "command": "paredit.wrapAroundCurly",
                "title": "Wrap Around {}"
            },
            {
                "category": "Paredit",
                "command": "paredit.indentRange",
                "title": "Indent"
            },
            {
                "category": "Paredit",
                "command": "paredit.transpose",
                "title": "Transpose"
            },
            {
                "command": "calva-fmt.formatCurrentForm",
                "title": "Format Current Form",
                "category": "Calva Format"
            },
            {
                "command": "calva-fmt.alignCurrentForm",
                "title": "Format and Align Current Form (recursively, experimental)",
                "category": "Calva Format"
            },
            {
                "command": "calva-fmt.inferParens",
                "title": "Infer Parens (from the indentation)",
                "category": "Calva Format"
            },
            {
                "command": "calva-fmt.tabIndent",
                "title": "Indent Line",
                "category": "Calva Format"
            },
            {
                "command": "calva-fmt.tabDedent",
                "title": "Dedent Line",
                "category": "Calva Format"
            }
        ],
        "keybindings": [
            {
                "command": "calva.connect",
                "key": "ctrl+alt+v c"
            },
            {
                "command": "calva.reconnect",
                "key": "ctrl+alt+v shift+c"
            },
            {
                "command": "calva.toggleCLJCSession",
                "key": "ctrl+alt+v alt+c"
            },
            {
                "command": "calva.recreateCljsRepl",
                "key": "ctrl+alt+v ctrl+r"
            },
            {
                "command": "calva.selectCurrentForm",
                "key": "ctrl+alt+v s"
            },
            {
                "command": "calva.clearInlineResults",
                "key": "escape",
                "when": "editorLangId == clojure && editorTextFocus && !editorReadOnly && !suggestWidgetVisible && !hasOtherSuggestions"
            },
            {
                "command": "calva.evaluateSelection",
                "key": "ctrl+alt+v e"
            },
            {
                "command": "calva.evaluateCurrentTopLevelForm",
                "key": "ctrl+alt+v space"
            },
            {
                "command": "calva.evaluateSelectionPrettyPrint",
                "key": "ctrl+alt+v p"
            },
            {
                "command": "calva.evaluateCurrentTopLevelFormPrettyPrint",
                "key": "ctrl+alt+v ctrl+alt+p"
            },
            {
                "command": "calva.evaluateSelectionReplace",
                "key": "ctrl+alt+v r"
            },
            {
                "command": "calva.copyLastResults",
                "key": "ctrl+alt+v ctrl+c"
            },
            {
                "command": "calva.evaluateFile",
                "key": "ctrl+alt+v enter"
            },
            {
                "command": "calva.lintFile",
                "key": "ctrl+alt+v l"
            },
            {
                "command": "calva.runNamespaceTests",
                "key": "ctrl+alt+v t"
            },
            {
                "command": "calva.runAllTests",
                "key": "ctrl+alt+v shift+t"
            },
            {
                "command": "calva.rerunTests",
                "key": "ctrl+alt+v ctrl+t"
            },
            {
                "command": "calva.loadNamespace",
                "key": "ctrl+alt+v alt+n"
            },
            {
                "command": "calva.setREPLNamespace",
                "key": "ctrl+alt+v n"
            },
            {
                "command": "calva.evalCurrentFormInREPLTerminal",
                "key": "ctrl+alt+v alt+e"
            },
            {
                "command": "calva.evalCurrentTopLevelFormInREPLTerminal",
                "key": "ctrl+alt+v alt+space"
            },
            {
                "command": "paredit.forwardSexp",
                "key": "ctrl+right",
                "when": "calva:pareditValid && paredit:keyMap =~ /original|strict/"
            },
            {
                "command": "paredit.backwardSexp",
                "key": "ctrl+left",
                "when": "calva:pareditValid && paredit:keyMap =~ /original|strict/"
            },
            {
                "command": "paredit.forwardDownSexp",
                "key": "ctrl+down",
                "when": "calva:pareditValid && paredit:keyMap =~ /original|strict/"
            },
            {
                "command": "paredit.backwardUpSexp",
                "key": "ctrl+up",
                "when": "calva:pareditValid && paredit:keyMap =~ /original|strict/"
            },
            {
                "command": "paredit.closeList",
                "key": "ctrl+alt+right",
                "when": "calva:pareditValid && paredit:keyMap =~ /original|strict/"
            },
            {
                "command": "paredit.rangeForDefun",
                "key": "ctrl+alt+w space",
                "when": "calva:pareditValid && paredit:keyMap =~ /original|strict/"
            },
            {
                "command": "paredit.sexpRangeExpansion",
                "key": "ctrl+w",
                "when": "calva:pareditValid && paredit:keyMap =~ /original|strict/"
            },
            {
                "command": "paredit.sexpRangeContraction",
                "key": "ctrl+shift+w",
                "when": "calva:pareditValid && paredit:keyMap =~ /original|strict/"
            },
            {
                "command": "paredit.yankForwardSexp",
                "key": "ctrl+alt+c ctrl+right",
                "when": "calva:pareditValid && paredit:keyMap =~ /original|strict/"
            },
            {
                "command": "paredit.yankBackwardSexp",
                "key": "ctrl+alt+c ctrl+left",
                "when": "calva:pareditValid && paredit:keyMap =~ /original|strict/"
            },
            {
                "command": "paredit.yankForwardDownSexp",
                "key": "ctrl+alt+c ctrl+down",
                "when": "calva:pareditValid && paredit:keyMap =~ /original|strict/"
            },
            {
                "command": "paredit.yankBackwardUpSexp",
                "key": "ctrl+alt+c ctrl+up",
                "when": "calva:pareditValid && paredit:keyMap =~ /original|strict/"
            },
            {
                "command": "paredit.yankCloseList",
                "key": "ctrl+alt+c ctrl+alt+right",
                "when": "calva:pareditValid && paredit:keyMap =~ /original|strict/"
            },
            {
                "command": "paredit.yankRangeForDefun",
                "key": "ctrl+alt+c space",
                "when": "calva:pareditValid && paredit:keyMap =~ /original|strict/"
            },
            {
                "command": "paredit.cutForwardSexp",
                "key": "ctrl+alt+x ccutright",
                "when": "calva:pareditValid && paredit:keyMap =~ /original|strict/"
            },
            {
                "command": "paredit.cutBackwardSexp",
                "key": "ctrl+alt+x ccutleft",
                "when": "calva:pareditValid && paredit:keyMap =~ /original|strict/"
            },
            {
                "command": "paredit.cutForwardDownSexp",
                "key": "ctrl+alt+x ccutdown",
                "when": "calva:pareditValid && paredit:keyMap =~ /original|strict/"
            },
            {
                "command": "paredit.cutBackwardUpSexp",
                "key": "ctrl+alt+x ccutup",
                "when": "calva:pareditValid && paredit:keyMap =~ /original|strict/"
            },
            {
                "command": "paredit.cutCloseList",
                "key": "ctrl+alt+x ctrl+alt+right",
                "when": "calva:pareditValid && paredit:keyMap =~ /original|strict/"
            },
            {
                "command": "paredit.cutRangeForDefun",
                "key": "ctrl+alt+x space",
                "when": "calva:pareditValid && paredit:keyMap =~ /original|strict/"
            },
            {
                "command": "paredit.slurpSexpForward",
                "key": "ctrl+alt+.",
                "when": "calva:pareditValid && paredit:keyMap =~ /original|strict/"
            },
            {
                "command": "paredit.slurpSexpBackward",
                "key": "ctrl+alt+shift+.",
                "when": "calva:pareditValid && paredit:keyMap =~ /original|strict/"
            },
            {
                "command": "paredit.barfSexpForward",
                "key": "ctrl+alt+,",
                "when": "calva:pareditValid && paredit:keyMap =~ /original|strict/"
            },
            {
                "command": "paredit.barfSexpBackward",
                "key": "ctrl+alt+shift+,",
                "when": "calva:pareditValid && paredit:keyMap =~ /original|strict/"
            },
            {
                "command": "paredit.spliceSexp",
                "key": "ctrl+alt+s",
                "when": "calva:pareditValid && paredit:keyMap =~ /original|strict/"
            },
            {
                "command": "paredit.splitSexp",
                "key": "ctrl+alt+shift+s",
                "when": "calva:pareditValid && paredit:keyMap =~ /original|strict/"
            },
            {
                "command": "paredit.killSexpForward",
                "key": "ctrl+delete",
                "mac": "ctrl+shift+backspace",
                "when": "calva:pareditValid && paredit:keyMap =~ /original|strict/"
            },
            {
                "command": "paredit.killSexpBackward",
                "key": "ctrl+backspace",
                "when": "calva:pareditValid && paredit:keyMap =~ /original|strict/"
            },
            {
                "command": "paredit.spliceSexpKillForward",
                "key": "ctrl+alt+down",
                "when": "calva:pareditValid && paredit:keyMap =~ /original|strict/"
            },
            {
                "command": "paredit.spliceSexpKillBackward",
                "key": "ctrl+alt+up",
                "when": "calva:pareditValid && paredit:keyMap =~ /original|strict/"
            },
            {
                "command": "paredit.wrapAroundParens",
                "key": "ctrl+alt+shift+9",
                "when": "calva:pareditValid && paredit:keyMap =~ /original|strict/"
            },
            {
                "command": "paredit.wrapAroundSquare",
                "key": "ctrl+alt+[",
                "when": "calva:pareditValid && paredit:keyMap =~ /original|strict/"
            },
            {
                "command": "paredit.wrapAroundCurly",
                "key": "ctrl+alt+shift+[",
                "when": "calva:pareditValid && paredit:keyMap =~ /original|strict/"
            },
            {
                "command": "paredit.indentRange",
                "key": "ctrl+alt+i",
                "when": "calva:pareditValid && paredit:keyMap =~ /original|strict/"
            },
            {
                "command": "paredit.deleteForward",
                "key": "delete",
                "mac": "shift+backspace",
                "when": "editorLangId =~ /clojure|scheme|lisp/ && paredit:keyMap == strict && editorTextFocus && !editorReadOnly && !editorHasMultipleSelections"
            },
            {
                "command": "paredit.deleteBackward",
                "key": "backspace",
                "when": "editorLangId =~ /clojure|scheme|lisp/ && paredit:keyMap == strict && editorTextFocus && !editorReadOnly && !editorHasMultipleSelections"
            },
            {
                "command": "deleteRight",
                "key": "ctrl+alt+delete",
                "mac": "alt+shift+backspace",
                "when": "calva:pareditValid && paredit:keyMap =~ /original|strict/"
            },
            {
                "command": "deleteLeft",
                "key": "ctrl+alt+backspace",
                "when": "calva:pareditValid && paredit:keyMap =~ /original|strict/"
            },
            {
                "command": "calva-fmt.formatCurrentForm",
                "key": "tab",
                "when": "editorLangId == clojure && editorTextFocus && !editorReadOnly && !suggestWidgetVisible && !hasOtherSuggestions"
            },
            {
                "command": "calva-fmt.alignCurrentForm",
                "key": "ctrl+alt+l",
                "when": "editorLangId == clojure && editorTextFocus && !editorReadOnly && !suggestWidgetVisible && !hasOtherSuggestions"
            },
            {
                "command": "calva-fmt.inferParens",
                "key": "ctrl+alt+p",
                "when": "editorLangId == clojure && editorTextFocus && !editorReadOnly && !suggestWidgetVisible && !hasOtherSuggestions"
            },
            {
                "command": "calva-fmt.tabIndent",
                "key": "ctrl+i",
                "when": "editorLangId == clojure && editorTextFocus && !editorReadOnly && !suggestWidgetVisible && !hasOtherSuggestions"
            },
            {
                "command": "calva-fmt.tabDedent",
                "key": "shift+ctrl+i",
                "when": "editorLangId == clojure && editorTextFocus && !editorReadOnly && !suggestWidgetVisible && !hasOtherSuggestions"
            }
        ],
        "menus": {
            "commandPalette": []
        }
    },
    "scripts": {
        "watch-cljs": "npx shadow-cljs watch :test :calva-fmt-lib",
        "watch-ts": "concurrently \"tsc -watch -p ./\" \"npx webpack -w\"",
        "compile-cljs": "npx shadow-cljs release :calva-fmt-lib",
        "update-grammar": "(cd ./calva/calva-fmt/; node ./update-grammar.js ./atom-language-clojure/grammars/clojure.cson ../../clojure.tmLanguage.json)",
        "release": "npm i && npm run update-grammar && npm run compile-cljs && tsc -p ./",
        "compile": "npm i && tsc -p ./",
        "vscode:prepublish": "npm run release",
        "postinstall": "node ./node_modules/vscode/bin/install"
    },
    "dependencies": {
        "@types/mocha": "^2.2.42",
        "@types/node": "^7.0.66",
        "parinfer": "^3.12.0",
        "clipboardy": "^1.2.3",
        "find": "0.2.9",
        "immutable": "3.8.1",
        "immutable-cursor": "2.0.1",
        "jsedn": "^0.4.1",
        "jszip": "3.1.3",
        "lodash": "^4.17.10",
        "net": "1.0.2",
        "npm": "^6.4.0",
        "vscode-extension-telemetry": "0.0.15",
        "paredit.js": "^0.3.4"
    },
    "devDependencies": {
        "@calva/repl-interactor": "0.0.12",
        "shadow-cljs": "^2.7.27",
        "paredit.js": "^0.3.4",
        "concurrently": "^4.1.0",
        "eslint": "^4.19.1",
        "eslint-config-standard": "^11.0.0",
        "eslint-plugin-import": "^2.12.0",
        "eslint-plugin-node": "^6.0.1",
        "eslint-plugin-promise": "^3.7.0",
        "eslint-plugin-standard": "^3.0.1",
        "ts-loader": "^5.3.3",
        "typescript": "^2.9.2",
        "vscode": "^1.1.26",
        "webpack": "^4.29.0",
        "webpack-cli": "^3.2.1",
        "cson-parser": "^4.0.1"
    }
}<|MERGE_RESOLUTION|>--- conflicted
+++ resolved
@@ -3,11 +3,7 @@
     "displayName": "Calva: Clojure & Clojurescript Interactive Programming",
     "description": "Integrated REPL, inline eval and more. Powered by Cider & nRepl.",
     "icon": "assets/calva.png",
-<<<<<<< HEAD
-    "version": "1.3.62-SNAPSHOT",
-=======
-    "version": "1.3.63",
->>>>>>> e9110005
+    "version": "1.3.64-SNAPSHOT",
     "publisher": "cospaia",
     "author": {
         "name": "Bettar Than Tomorrow",
