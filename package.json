--- conflicted
+++ resolved
@@ -175,7 +175,6 @@
         ],
         "commands": [
             {
-<<<<<<< HEAD
                 "command": "calva.jackIn",
                 "title": "Jack In",
                 "category": "Calva"
@@ -191,8 +190,6 @@
                 "category": "Calva"
             },
             {
-=======
->>>>>>> 0969e88d
                 "command": "calva.connect",
                 "title": "Connect",
                 "category": "Calva"
