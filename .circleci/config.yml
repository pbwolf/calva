version: 2
jobs:
  test:
    docker:
      - image: circleci/openjdk:11.0.4-stretch-node
    working_directory: ~/calva
    steps:
      - checkout:
          path: ~/calva
      - restore_cache: 
          name: Restore dependencies
          key: dependency-cache-{{ checksum "package.json" }}
      - run:
          name: Install node_modules
          command: npm install
      - run:
          name: Compile and Run Tests
          command: npm run compile-cljs 
      - save_cache:
          name: Save dependencies
          key: dependency-cache-{{ checksum "package.json" }}
          paths:
            - ./node_modules
            - ~/.m2
  build:
    docker:
      - image: circleci/openjdk:11.0.4-stretch-node
    working_directory: ~/calva
    steps:
      - checkout:
          path: ~/calva
      - restore_cache: 
          name: Restore dependencies
          key: dependency-cache-{{ checksum "package.json" }}
      - run:
          name: Tamper Calva version if not release
          command: |
            if [ "release" = "${CIRCLE_BRANCH}" ]
            then
              echo 'No version tampering on release branch'
            else
<<<<<<< HEAD
              echo "Bump version and append some commit sha"
              npm config set git-tag-version false
              npm version patch
              BRANCH=${CIRCLE_BRANCH//\//-}
=======
              echo "Bump version and append commit sha fragment"
              npm config set git-tag-version false
              npm version patch
              BRANCH=${CIRCLE_BRANCH//[^[:alnum:]]/-}
>>>>>>> c206b6fb
              COMMIT=${CIRCLE_SHA1:0:8}
              PRERELEASE=${BRANCH}-${COMMIT}
              echo "Addding prerelease: ${PRERELEASE}"
              npx json -I -f package.json -e 'this.version=this.version.replace(/$/,"-'${PRERELEASE}'")'
            fi
      - run:
          name: package vsix
          command: npx vsce package
      - run:
          name: Copy vsix
          command: |
            mkdir /tmp/artifacts
            cp *.vsix /tmp/artifacts/
      - store_artifacts:
           path: /tmp/artifacts
      - persist_to_workspace:
           root: /tmp
           paths:
              - artifacts
  publish:
    docker:
      - image: circleci/openjdk:11.0.4-stretch-node
    working_directory: ~/calva
    steps:
      - attach_workspace:
         at: /tmp
      - checkout:
          path: ~/calva
      - restore_cache: 
          name: Restore dependencies
          key: dependency-cache-{{ checksum "package.json" }}
      - run:
          name: Publish to the marketplace
          command: npx vsce publish --packagePath /tmp/artifacts/calva-$(node -p 'require("./package.json").version').vsix -p ${PUBLISH_TOKEN}
workflows:
  version: 2
  build_publish:
    jobs:
      - test
      - build:
          requires:
            - test
      - publish-approval:
          requires:
            - build
          filters:  
                branches:
                  only:
                    - release
          type: approval
      - publish:
          requires:
            - publish-approval
          context: Calva
          <|MERGE_RESOLUTION|>--- conflicted
+++ resolved
@@ -39,17 +39,10 @@
             then
               echo 'No version tampering on release branch'
             else
-<<<<<<< HEAD
-              echo "Bump version and append some commit sha"
-              npm config set git-tag-version false
-              npm version patch
-              BRANCH=${CIRCLE_BRANCH//\//-}
-=======
               echo "Bump version and append commit sha fragment"
               npm config set git-tag-version false
               npm version patch
               BRANCH=${CIRCLE_BRANCH//[^[:alnum:]]/-}
->>>>>>> c206b6fb
               COMMIT=${CIRCLE_SHA1:0:8}
               PRERELEASE=${BRANCH}-${COMMIT}
               echo "Addding prerelease: ${PRERELEASE}"
