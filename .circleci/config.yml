version: 2
jobs:
  checkout:
    docker:
      - image: cimg/openjdk:17.0.1-node
    working_directory: ~/calva
    steps:
      - attach_workspace:
          at: /tmp
      - checkout:
          path: ~/calva
      - restore_cache:
          name: Restore dependencies
          key: ts-{{ checksum "package.json" }}-cljs-{{ checksum "shadow-cljs.edn" }}-grammar-{{ checksum "src/calva-fmt/atom-language-clojure/package.json" }}
      - run:
          name: Install node_modules
          command: cp package.json /tmp && npm install && cp /tmp/package.json .
      - run:
          name: Create build workspace
          command: mkdir /tmp/build
      - run:
          name: Copy build
          command: |
            cp -r . /tmp/build
      - save_cache:
          name: Save dependencies
          key: ts-{{ checksum "package.json" }}-cljs-{{ checksum "shadow-cljs.edn" }}-grammar-{{ checksum "src/calva-fmt/atom-language-clojure/package.json" }}
          paths:
            - ./node_modules
      - persist_to_workspace:
          root: /tmp
          paths:
            - build
  build:
    docker:
      - image: cimg/clojure:1.11-node
    working_directory: ~/calva
    steps:
      - attach_workspace:
          at: /tmp
      - run:
          name: Restore build
          command: rmdir ~/calva && cp -r /tmp/build ~/calva
      - run:
          name: Install CLJS dependencies
          command: npx shadow-cljs classpath
      - run:
          name: Create artifacts workspace
          command: mkdir /tmp/artifacts
      - run:
          name: Tamper Calva version if not release versioned
          command: |
            VERSION=$(node -p 'require("./package.json").version')
            TAG_VERSION=NO-TAG
            if [[ "${CIRCLE_TAG}" =~ ^v([0-9]+\.[0-9]+\.[0-9]+)$ ]]
            then
              TAG_VERSION=${BASH_REMATCH[1]}
              echo 'No version tampering because this is a release tag'
            else
              COMMIT=${CIRCLE_SHA1:0:8}
              if [[  "${CIRCLE_TAG}" =~ ^v([0-9]+\.[0-9]+\.[0-9]+)-(.*) ]]
              then
                TAG_VERSION=${BASH_REMATCH[1]}
                TAG_TITLE=${BASH_REMATCH[2]}
                PRERELEASE=${TAG_TITLE}-${COMMIT}
              else
                BRANCH=${CIRCLE_BRANCH//[^[:alnum:]]/-}
                PRERELEASE=${BRANCH}-${COMMIT}
              fi
              echo "Append prerelease to version: -${PRERELEASE}"
              npx json -I -f package.json -e 'this.version=this.version.replace(/$/,"-'${PRERELEASE}'")'
            fi
            if [ ${TAG_VERSION} = NO-TAG -o "${TAG_VERSION}" = "${VERSION}" ]
            then
              VERSION=$(node -p 'require("./package.json").version')
              echo "Using version: ${VERSION}"
            else
              echo >&2 "FATAL! Version missmatch between package.json and tag. Aborting."
              exit 1
            fi
      - run:
          name: Package vsix
          command: |
            if [[ "${CIRCLE_TAG}" =~ ^v([0-9]+\.[0-9]+\.[0-9]+)$ ]]
            then
              echo "Packaging as release"
              PACKAGE_CMD="vsce package --githubBranch published"
            else
              echo "Packaging as pre-release"
              PACKAGE_CMD="vsce package --pre-release"
            fi
            npx ${PACKAGE_CMD}
      - run:
          name: Copy vsix
          command: |
            cp *.vsix /tmp/artifacts/
      - run:
          name: Copy build
          command: |
            cp -r out /tmp/build
            cp  package.json /tmp/build
      - save_cache:
          name: Save dependencies
          key: ts-{{ checksum "package.json" }}-cljs-{{ checksum "shadow-cljs.edn" }}-grammar-{{ checksum "src/calva-fmt/atom-language-clojure/package.json" }}
          paths:
            - ./node_modules
            - ~/.m2
      - store_artifacts:
          path: /tmp/artifacts
      - persist_to_workspace:
          root: /tmp
          paths:
            - artifacts
            - build
            - env
  test-grammar:
    working_directory: ~/calva
    environment:
      # Required:
      DISPLAY: ':99'
    docker:
      - image: arcanemagus/atom-docker-ci
    steps:
      - attach_workspace:
          at: /tmp
      - run:
          name: Restore build
          command: rmdir ~/calva && cp -r /tmp/build ~/calva
      - run:
          name: Start display server for Atom
          command: /sbin/start-stop-daemon --start --quiet --pidfile /tmp/custom_xvfb_99.pid --make-pidfile --background --exec /usr/bin/Xvfb -- :99 -ac -screen 0 1024x768x16 +extension RANDR
          background: true
      - run:
          name: Run package tests
          command: |
            cd src/calva-fmt/atom-language-clojure
            ./run-grammar-tests.sh
      - save_cache:
          name: Save dependencies
          key: ts-{{ checksum "package.json" }}-cljs-{{ checksum "shadow-cljs.edn" }}-grammar-{{ checksum "src/calva-fmt/atom-language-clojure/package.json" }}
          paths:
            - ~/.atom/packages
            - ./node_modules
  prettier-check:
    docker:
      - image: circleci/node:latest
    working_directory: ~/calva
    steps:
      - attach_workspace:
          at: /tmp
      - run:
          name: Restore build
          command: rmdir ~/calva && cp -r /tmp/build ~/calva
      - run:
          name: Run prettier format check
          command: npm run prettier-check
  eslint-check:
    docker:
      - image: circleci/node:latest
    working_directory: ~/calva
    steps:
      - attach_workspace:
          at: /tmp
      - run:
          name: Restore build
          command: rmdir ~/calva && cp -r /tmp/build ~/calva
      - run:
          name: Run eslint check
          command: npm run eslint
  test-cljslib:
    docker:
      - image: circleci/node:latest
    working_directory: ~/calva
    steps:
      - attach_workspace:
          at: /tmp
      - run:
          name: Restore build
          command: rmdir ~/calva && cp -r /tmp/build ~/calva
      - run:
          name: Run CLJS Tests
          command: npm run calva-lib-test
      - store_test_results:
          path: ~/calva/junit
  test-ts-unit:
    docker:
      - image: circleci/node:latest
    working_directory: ~/calva
    steps:
      - attach_workspace:
          at: /tmp
      - run:
          name: Restore build
          command: rmdir ~/calva && cp -r /tmp/build ~/calva
      - run:
          name: Run TS Unit Tests
          command: npm run unit-test
      - store_test_results:
          path: ~/calva/junit
  test-integration:
    docker:
      - image: cimg/clojure:1.11-browsers
    working_directory: ~/calva
    steps:
      - attach_workspace:
          at: /tmp
      - run:
          name: Restore build
          command: rmdir ~/calva && cp -r /tmp/build ~/calva
      - run:
          name: Compile Extension Tests
          command: npm run compile-test
      - run:
          name: Apt install missing dependencies
          command: sudo apt update && sudo apt install -y libnss3
      - run:
          name: Run Extension Tests
          command: npm run integration-test
      - store_test_results:
          path: ~/calva/junit
  github-release:
    docker:
      - image: cibuilds/github:0.10
    working_directory: ~/calva
    steps:
      - attach_workspace:
          at: /tmp
      - run:
          name: Restore build
          command: rmdir ~/calva && cp -r /tmp/build ~/calva
      - run:
          name: 'Publish Release on GitHub'
          command: |
            EXTRA_RELEASE_OPTIONS=""
            if [[ "${CIRCLE_TAG}" =~ ^v([0-9]+\.[0-9]+\.[0-9]+)$ ]]
            then
              echo "Publishing GitHub Release: ${CIRCLE_TAG}"
            else
              echo "Publishing GitHub Prerelease: ${CIRCLE_TAG}"
              EXTRA_RELEASE_OPTIONS=-prerelease
            fi
            [[ "${CIRCLE_TAG}" =~ ^v([0-9]+\.[0-9]+\.[0-9]+) ]]
            TAG_VERSION=${BASH_REMATCH[1]}
            BODY=$(awk '/^## \['${TAG_VERSION}'\]/, started && /^##/ { started=1; if ($0 !~ /(^#|^\s*$)/) { gsub(/["$]/, "\\\\&"); print } }' CHANGELOG.md)
            echo Changes: "\n" $BODY
            if [ "${IS_LOCAL}" = YES ]
            then
              GHR_CMD=echo
            else
              GHR_CMD=ghr
            fi
            ${GHR_CMD} -t ${GITHUB_TOKEN} ${EXTRA_RELEASE_OPTIONS} -u ${CIRCLE_PROJECT_USERNAME} -r ${CIRCLE_PROJECT_REPONAME} -b "${BODY}" -c ${CIRCLE_SHA1} -delete ${CIRCLE_TAG} /tmp/artifacts/
  marketplace-publish:
    docker:
      - image: circleci/node:latest
    working_directory: ~/calva
    steps:
      - attach_workspace:
          at: /tmp
      - run:
          name: Restore build
          command: rmdir ~/calva && cp -r /tmp/build ~/calva
      - run:
          name: Publish to the marketplace
          command: |
            VSCE_CMD="vsce publish --packagePath /tmp/artifacts/calva-$(node -p 'require("./package.json").version').vsix -p ${PUBLISH_TOKEN}"
            if [ "${IS_LOCAL}" = YES ]
            then
              echo "Dry npx ${VSCE_CMD}"
            else
              npx ${VSCE_CMD}
            fi
  marketplace-preview-publish:
    docker:
      - image: circleci/node:latest
    working_directory: ~/calva
    steps:
      - attach_workspace:
          at: /tmp
      - run:
          name: Restore build
          command: rmdir ~/calva && cp -r /tmp/build ~/calva
      - run:
          name: Publish to the marketplace
          command: |
            VSCE_CMD="vsce publish --pre-release --packagePath /tmp/artifacts/calva-$(node -p 'require("./package.json").version').vsix -p ${PUBLISH_TOKEN}"
            if [ "${IS_LOCAL}" = YES ]
            then
              echo "Dry npx ${VSCE_CMD}"
            else
              npx ${VSCE_CMD}
            fi
  open-vsx-publish:
    docker:
      - image: circleci/node:latest
    working_directory: ~/calva
    steps:
      - attach_workspace:
          at: /tmp
      - run:
          name: Restore build
          command: rmdir ~/calva && cp -r /tmp/build ~/calva
      - run:
          name: Publish to Open VSX
          command: |
            OVSX_CMD="ovsx publish /tmp/artifacts/calva-$(node -p 'require("./package.json").version').vsix --pat ${OVSX_PUBLISH_TOKEN}"
            if [ "${IS_LOCAL}" = YES ]
            then
              echo "Dry npx ${OVSX_CMD}"
            else
              npx ${OVSX_CMD}
            fi
  merge-dev-into-published:
    docker:
      - image: cimg/node:15.8
    steps:
      - add_ssh_keys:
          fingerprints:
            - 'd1:06:ff:c3:58:59:68:6e:a3:2f:69:1d:e2:94:7c:14'
      - checkout
      - run:
          name: Merge dev into published
          command: |
            git config --global user.email $GITHUB_USER_EMAIL
            git config --global user.name $GITHUB_USER_NAME
            git checkout published
            git pull
            git merge origin/dev --no-ff -m "Merge branch dev into published"
            git push origin HEAD
  merge-published-into-dev:
    docker:
      - image: cimg/node:15.8
    steps:
      - add_ssh_keys:
          fingerprints:
            - 'd1:06:ff:c3:58:59:68:6e:a3:2f:69:1d:e2:94:7c:14'
      - checkout
      - run:
          name: Merge published into dev
          command: |
            git config --global user.email $GITHUB_USER_EMAIL
            git config --global user.name $GITHUB_USER_NAME
            git checkout dev
            git pull
            git merge origin/published --no-ff -m "Merge branch published into dev [skip ci]"
            git push origin HEAD
  deploy-docs:
    docker:
      - image: cimg/python:3.8-node
    steps:
      - add_ssh_keys:
          fingerprints:
            - 'd1:06:ff:c3:58:59:68:6e:a3:2f:69:1d:e2:94:7c:14'
      - checkout
      - run:
          name: Update system package lists
          command: sudo apt-get update
      - run:
          name: Install mkdocs-materials insiders dependencies
          command: |
            sudo apt-get install libcairo2-dev libfreetype6-dev libffi-dev libjpeg-dev libpng-dev libz-dev
      - run:
          name: Install mkdocs and mkdocs-material
          command: |
            pip install -r requirements.txt
<<<<<<< HEAD
=======
            # Overwrite with insiders version of mkdocs-material
>>>>>>> 08639583
            pip install git+https://${GITHUB_MKDOCS_MATERIAL_TOKEN}@github.com/squidfunk/mkdocs-material-insiders.git
      - run:
          name: Deploy docs
          command: |
            git checkout published
            mkdocs gh-deploy --config-file mkdocs.insiders.yml --message "[skip ci]" --strict --clean
  bump-dev-version:
    docker:
      - image: cimg/node:15.8
    steps:
      - add_ssh_keys:
          fingerprints:
            - 'd1:06:ff:c3:58:59:68:6e:a3:2f:69:1d:e2:94:7c:14'
      - checkout
      - run:
          name: Bump dev version
          command: |
            git config --global user.email $GITHUB_USER_EMAIL
            git config --global user.name $GITHUB_USER_NAME
            git checkout dev
            npm run bump-version
            git pull
            git add .
            git commit -m "Bring on version $(node -p "require('./package').version")!"
            git push origin HEAD
workflows:
  version: 2
  calva-io-build:
    jobs:
      - deploy-docs:
          filters:
            branches:
              only: published
          context: Calva
      - merge-published-into-dev:
          filters:
            branches:
              only: published
          context: Calva
  # We have two Calva build workflows, because for some reason the tag filter need to be on all jobs...
  build-test:
    jobs:
      - checkout:
          filters:
            tags:
              ignore: /^v\d+\.\d+\.\d+-?.*/
      - prettier-check:
          requires:
            - checkout
      - test-grammar:
          requires:
            - checkout
      - build:
          requires:
            - checkout
      - eslint-check:
          requires:
            - build
      - test-cljslib:
          requires:
            - build
      - test-integration:
          requires:
            - build
      - test-ts-unit:
          requires:
            - build
      - marketplace-preview-publish:
          requires:
            - prettier-check
            - eslint-check
            - test-grammar
            - test-cljslib
            - test-integration
            - test-ts-unit
          filters:
            branches:
              only: disabled # dev (disabled for now because https://github.com/microsoft/vsmarketplace/issues/310)
          context: Calva
  release-publish:
    jobs:
      - checkout:
          filters:
            branches:
              ignore: /.*/
            tags:
              only: /^v\d+\.\d+\.\d+-?.*/
      - build:
          requires:
            - checkout
          filters:
            branches:
              ignore: /.*/
            tags:
              only: /^v\d+\.\d+\.\d+-?.*/
      - prettier-check:
          requires:
            - build
          filters:
            branches:
              ignore: /.*/
            tags:
              only: /^v\d+\.\d+\.\d+-?.*/
      - eslint-check:
          requires:
            - build
          filters:
            branches:
              ignore: /.*/
            tags:
              only: /^v\d+\.\d+\.\d+-?.*/
      - test-grammar:
          requires:
            - build
          filters:
            branches:
              ignore: /.*/
            tags:
              only: /^v\d+\.\d+\.\d+-?.*/
      - test-cljslib:
          requires:
            - build
          filters:
            branches:
              ignore: /.*/
            tags:
              only: /^v\d+\.\d+\.\d+-?.*/
      - test-integration:
          requires:
            - build
          filters:
            branches:
              ignore: /.*/
            tags:
              only: /^v\d+\.\d+\.\d+-?.*/
      - test-ts-unit:
          requires:
            - build
          filters:
            branches:
              ignore: /.*/
            tags:
              only: /^v\d+\.\d+\.\d+-?.*/
      - github-release:
          requires:
            - prettier-check
            - eslint-check
            - test-grammar
            - test-cljslib
            - test-integration
            - test-ts-unit
          filters:
            branches:
              ignore: /.*/
            tags:
              only: /^v\d+\.\d+\.\d+-?.*/
          context: Calva
      - marketplace-publish:
          requires:
            - github-release
          filters:
            branches:
              ignore: /.*/
            tags:
              only: /^v\d+\.\d+\.\d+$/
          context: Calva
      - open-vsx-publish:
          requires:
            - github-release
          filters:
            branches:
              ignore: /.*/
            tags:
              only: /^v\d+\.\d+\.\d+$/
          context: Calva
      - merge-dev-into-published:
          requires:
            - marketplace-publish
          filters:
            branches:
              ignore: /.*/
            tags:
              only: /^v\d+\.\d+\.\d+$/
          context: Calva
      - bump-dev-version:
          requires:
            - merge-dev-into-published
          filters:
            branches:
              ignore: /.*/
            tags:
              only: /^v\d+\.\d+\.\d+$/
          context: Calva<|MERGE_RESOLUTION|>--- conflicted
+++ resolved
@@ -363,10 +363,7 @@
           name: Install mkdocs and mkdocs-material
           command: |
             pip install -r requirements.txt
-<<<<<<< HEAD
-=======
             # Overwrite with insiders version of mkdocs-material
->>>>>>> 08639583
             pip install git+https://${GITHUB_MKDOCS_MATERIAL_TOKEN}@github.com/squidfunk/mkdocs-material-insiders.git
       - run:
           name: Deploy docs
