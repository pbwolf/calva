# Calva: Clojure & ClojureScript support for VS Code

![Calva logo](https://raw.githubusercontent.com/BetterThanTomorrow/calva/dev/assets/calva-64h.png)

Welcome to [Calva](https://marketplace.visualstudio.com/items?itemName=betterthantomorrow.calva), an easy to use, integrated REPL powered environment for enjoyable and productive [Clojure](https://clojure.org) and [ClojureScript](https://clojurescript.org) coding. It includes inline code evaluation, Paredit (and some little Parinfer), a Clojure formatter, a test runner, Clojure syntax highlighting, and more. Much of the power is provided by [The Orchard](https://github.com/clojure-emacs/orchard).

*Calva is short for Calvados, a liquid gifted to humanity from God. It is distilled from [Cider](https://cider.mx/).*

Latest build on `master`:

[![CircleCI](https://circleci.com/gh/BetterThanTomorrow/calva.svg?style=svg)](https://circleci.com/gh/BetterThanTomorrow/calva)

## Raison d´être

With Calva we want to help to lower the barriers into the Clojure world. By leveraging the strengths of VS Code and nREPL, we think we can offer an environment in which it is easy to get started with Clojure and ClojureScript, and wich is productive enough for seasoned Clojurians to stay with.

## How to Connect Calva to your project

Let Calva start your project (_a.k.a. **Jack-in**_).

1. Open your project in VS Code, and a file in the project. From the command line it could be something like: `code path/to/myproject README.md`.
1. Issue the command **Start a REPL project and connect (aka Jack-in)**: `ctrl+alt+c ctrl+alt+j`.
1. Answer the prompts where Calva asks you a few things about your project.

When Calva has connected, it will open a REPL window giving you some getting started tips, and you can start hacking. The first thing you should always do to ”wake” Calva is to load/evaluate the current Clojure(Script) file: `ctrl+alt+c enter`.

Troubles connecting? [Check here](https://github.com/BetterThanTomorrow/calva/wiki/About-Calva-Jack-in). (Please help keep that wiki page updated.)

## Something to try first

You might want to start with evaluating some code. Calva has this notion about the ”current” form (the symbol under the cursor or the paren enclosed s-expr immediately adjacent to the cursor). Issue the **Evaluate current form (or selection)** command: `ctrl+alt+c e`.

There is also a command for evaluating the current top level form, which aösp works inside `(comment)` forms supporting code experimentation.  It looks something like so:

![Annotate clojure code evaluation!](assets/howto/evaluate.gif)

See also [Calva Top 10 Commands](https://github.com/BetterThanTomorrow/calva/wiki/Commands-the-Top-10).

## The Calva Wiki

When something doesn't work and you think there might be a workaround for it, please see the [wiki](https://github.com/BetterThanTomorrow/calva/wiki/). Anyone can author the wiki so if you know about workarounds or gotchas or anything that is good to know about when using Calva, please edit the appropriate page (or create a new page).


## Features

### At a glance
- Quickly and easily get your REPL connected
- Evaluate code inline
- Run tests
- Integrated REPL windows
- Intellisense
- Go to / Peek at definition
- View docstrings on hover
- View function signatures on hover
- Supports all Clojure filetypes: `clj`, `cljc`, and `cljs`
- Easy toggle between `clj` and `cljs` repl for `cljc` files
- Autoindent according to https://github.com/bbatsov/clojure-style-guide
- Enables `clj` evaluation of Clojure code in all files (e.g. Markdown, etcetera).
- Support for [Clojure tools/deps](https://clojure.org/guides/deps_and_cli), [Leiningen](https://leiningen.org), [shadow-cljs](http://shadow-cljs.org), [lein-figwheel](https://github.com/bhauman/lein-figwheel), and [Figwheel Main](https://figwheel.org), and Nashorn repls. (For [Boot](https://boot-clj.com), only Connect scenarios work, no Jack-in yet.)
- Your [Custom Connect Sequences](https://github.com/BetterThanTomorrow/calva/wiki/Custom-Connect-Sequences), including fully customized CLJS REPLs.
- Switch the CLJS REPL connection between your different CLJS builds at will.

Demo: switch between `clj` and `cljs` repl sessions for `cljc` files:

![CLJC repl switching](/assets/howto/cljc-clj-cljs.gif)

### More in depth (and some usage info)
- Running tests through the REPL connection, and mark them in the Problems tab
  - Run namespace tests: `ctrl+alt+c t`
  - Run all tests: `ctrl+alt+c shift+t`
  - Run current test: `ctrl+alt+c ctrl+alt+t`
  - Rerun previously failing tests: `ctrl+alt+c ctrl+t`
  - Marks test failures using the Problem tab
  - User setting for running namespace tests on save (defaults to **on**)
  - **Caveat**: Right now the tests are reported only when all are run, making it painful to run all tests in larger projects. I'll fix it. Promise!
- Code evaluation
  - Evaluate code at cursor and show the results as annotation in the editor: `ctrl+alt+c e` (`ctrl+alt+c v` on Windows)
    - Dismiss the display of results by pressing `escape` (there is info on the wiki for **vim** extension users).
  - Evaluate code and replace it in the editor, inline: `ctrl+alt+c r`
<<<<<<< HEAD
  - Evaluate code and add as comment: `ctrl+alt+c c` (current form), `ctrl+alt+c ctrl space` (current _top level_ form)
  - Pretty printing evaluation results: `ctrl+alt+c p`
  - Evaluate current top level form (based on where the cursor is) and show results inline: `ctrl+alt+c space`
    - Send the current top level form to the REPL window: `ctrl+alt+c ctrl+alt+space`
=======
  - Evaluate current top level form (based on where the cursor is) and show results inline: `ctrl+alt+c space`
    - Send the current top level form to the REPL terminal: `ctrl+alt+c ctrl+alt+space`
  - Toggle pretty printing of results on and off: `ctrl+alt+c p`. It's on by default. There is a status bar button showing the status and that also can be used to toggle the setting.
>>>>>>> 0798dc6b
  - Error information when evaluation fails (at least a hint)
  - Support for `cljc` files and you can choose if they should be evaluated by the `clj` or the `cljc` repl session.
  - Enables `clj` REPL for all files/editors. You now can evaluate those Clojure code snippets in Markdown files.
  - The evaluation commands will auto-”detect” vectors and maps as well as list.
  - User setting to evaluate namespace on save/open file (defaults to **on**)
- Integrated REPLs
  - Load current namespace in the REPL window: `ctrl+alt+c ctrl+alt+n`
  - Evaluate code from the editor to the REPL window: `ctrl+alt+c ctrl+alt+e` (`ctrl+alt+c ctrl+alt+v` on Windows)
- When editing `cljc` files, easily choose if REPL commands should go to the `clj` or `cljs` REPL by clicking the `cljc/clj[s]` indicator in the status bar.
- Selection of current form: `ctrl+alt+c s`. Auto-detected the same way as for evaluation. Will select the form preceding or following the cursor first, otherwise the form the cursor is inside. (Only when the cursor is directly adjacent to any bracket so far.)

Demo: Peek at definitions, etcetera:

![Features](/assets/howto/features.gif)

### Test features not available with ClojureScript

Currently [`cider-nrepl` does not provide its test functionality for ClojureScript](https://github.com/clojure-emacs/cider-nrepl/issues/555) code. Please consider contributing to fixing that.

## Calva Paredit and Calva Formatter included

With Calva you also get structural editing using [Paredit](/calva/paredit/README.md) and [formatting](/calva/calva-fmt/README.md).

You really should have a look at the READMEs for those as well. One thing to note about it is that Calva Formatter sets the default keybinding of the **Format current form** command to `tab`. Good to know, right?

### Slurp and Barf keyboard shortcuts

To make slurping and barfing forward really easy to perform they are bound to `ctrl+right` and `ctrl+left`, respectively. However on MacOS those shortcuts are sometimes bound by Mission Control, causing the Calva shortcuts to not work. One way to solve it is to disable the shortcuts in *System Preferences -> Keyboard -> Shortcuts*:

![Disable Mission Control Shortcuts](/assets/mission-control-shortcuts.gif)

### Conflicting with Parinfer extension

There have been reports of the Parinfer extension and Calva not working too well together. You might to some extent get away with switching off Calva's formatting as-you-type, but also you might not. With Calva it is probably better to learn to use Paredit **slurp** and **barf** and generally rely on Calva's automatic formatting.

## Clojure Warrior included

This extension bundles [@tonsky](https://tonsky.me)'s [Clojure Warrior](https://marketplace.visualstudio.com/items?itemName=tonsky.clojure-warrior). Bringing you, amongst other things, rainbow parens and sane bracket matching.

Note: If you for some reason do not want rainbow colors, put this in your `settings.json`:

```json
    "clojureWarrior.enableBracketColors": false
```

## How to contribute

I'm glad you are reading this section!

Calva is built using a combination of TypeScript and ClojureScript. The ClojureScript part uses the [shadow-cljs](http://shadow-cljs.org) toolchain. See the [How to Contribute](https://github.com/BetterThanTomorrow/calva/wiki/How-to-Contribute) page on the wiki for instructions on how to hack on Calva.

## The Calva Team

Many people have contributed to Calva. Here are the ones who have engaged in the project as such.

## Current Maintainers:

* [Peter Strömberg](https://github.com/PEZ)
* [Kevin Stehn](https://github.com/kstehn)

### Alumni
* [Matt Seddon](https://github.com/mseddon)
* [Pedro Girardi](https://github.com/pedrorgirardi)
* [Stian Sivertsen](https://github.com/sivertsenstian) (Creator of Visual:Clojure)

## Happy coding ❤️

We hope you will find good use for Calva. Please let us know what you think. PRs welcome, file an issue or chat us up in the [`#calva-dev`](https://clojurians.slack.com/messages/calva-dev/) channel in the Clojurians Slack.<|MERGE_RESOLUTION|>--- conflicted
+++ resolved
@@ -77,16 +77,10 @@
   - Evaluate code at cursor and show the results as annotation in the editor: `ctrl+alt+c e` (`ctrl+alt+c v` on Windows)
     - Dismiss the display of results by pressing `escape` (there is info on the wiki for **vim** extension users).
   - Evaluate code and replace it in the editor, inline: `ctrl+alt+c r`
-<<<<<<< HEAD
   - Evaluate code and add as comment: `ctrl+alt+c c` (current form), `ctrl+alt+c ctrl space` (current _top level_ form)
-  - Pretty printing evaluation results: `ctrl+alt+c p`
-  - Evaluate current top level form (based on where the cursor is) and show results inline: `ctrl+alt+c space`
-    - Send the current top level form to the REPL window: `ctrl+alt+c ctrl+alt+space`
-=======
   - Evaluate current top level form (based on where the cursor is) and show results inline: `ctrl+alt+c space`
     - Send the current top level form to the REPL terminal: `ctrl+alt+c ctrl+alt+space`
   - Toggle pretty printing of results on and off: `ctrl+alt+c p`. It's on by default. There is a status bar button showing the status and that also can be used to toggle the setting.
->>>>>>> 0798dc6b
   - Error information when evaluation fails (at least a hint)
   - Support for `cljc` files and you can choose if they should be evaluated by the `clj` or the `cljc` repl session.
   - Enables `clj` REPL for all files/editors. You now can evaluate those Clojure code snippets in Markdown files.
