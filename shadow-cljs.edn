{:deps true
<<<<<<< HEAD
 :builds {:calva-lib
          {:target :npm-module
           :runtime :node
           :entries [calva.fmt.formatter
                     calva.fmt.inferer
                     calva.js-utils
                     calva.pprint.printer
                     calva.parse
                     calva.state
                     calva.js2cljs.converter
                     calva.dartclojure
                     calva.read-config
                     calva.html2hiccup]
           :output-dir "out/cljs-lib"}
          :test
          {:target    :node-test
           :output-to "out/cljs-lib/test/cljs-lib-tests.js"
           :ns-regexp "-test$"
           :autorun   true}}}
=======

 :builds       {:calva-lib
                {:target    :node-library
                 :exports   {:formatText calva.fmt.formatter/format-text-bridge
                             :formatTextAtRange calva.fmt.formatter/format-text-at-range-bridge
                             :formatTextAtIdx calva.fmt.formatter/format-text-at-idx-bridge
                             :formatTextAtIdxOnType calva.fmt.formatter/format-text-at-idx-on-type-bridge
                             :cljfmtOptionsFromString calva.fmt.formatter/cljfmt-from-string-js-bridge
                             :defaultIndents calva.fmt.formatter/get-default-indents-js-bridge
                             :inferIndents calva.fmt.inferer/infer-indents-bridge
                             :inferParens calva.fmt.inferer/infer-parens-bridge
                             :jsify calva.js-utils/jsify
                             :cljify calva.js-utils/cljify
                             :prettyPrint calva.pprint.printer/pretty-print-js-bridge
                             :parseEdn calva.parse/parse-edn-js-bridge
                             :parseForms calva.parse/parse-forms-js-bridge
                             :setStateValue calva.state/set-state-value!
                             :getStateValue calva.state/get-state-value
                             :getState calva.state/get-state
                             :removeStateValue calva.state/remove-state-value!
                             :js2cljs calva.js2cljs.converter/convert-bridge
                             :dart2clj calva.dartclojure/convert-bridge
                             :readConfigEdn calva.read-config/config-edn->js-bridge
                             :html2hiccup calva.html2hiccup/html->hiccup-convert-bridge}
                 :output-to "out/cljs-lib/cljs-lib.js"}
                :test
                {:target    :node-test
                 :output-to "out/cljs-lib/test/cljs-lib-tests.js"
                 :ns-regexp "-test$"
                 :autorun   true}}}
>>>>>>> 1843fcdf
<|MERGE_RESOLUTION|>--- conflicted
+++ resolved
@@ -1,5 +1,4 @@
 {:deps true
-<<<<<<< HEAD
  :builds {:calva-lib
           {:target :npm-module
            :runtime :node
@@ -18,36 +17,4 @@
           {:target    :node-test
            :output-to "out/cljs-lib/test/cljs-lib-tests.js"
            :ns-regexp "-test$"
-           :autorun   true}}}
-=======
-
- :builds       {:calva-lib
-                {:target    :node-library
-                 :exports   {:formatText calva.fmt.formatter/format-text-bridge
-                             :formatTextAtRange calva.fmt.formatter/format-text-at-range-bridge
-                             :formatTextAtIdx calva.fmt.formatter/format-text-at-idx-bridge
-                             :formatTextAtIdxOnType calva.fmt.formatter/format-text-at-idx-on-type-bridge
-                             :cljfmtOptionsFromString calva.fmt.formatter/cljfmt-from-string-js-bridge
-                             :defaultIndents calva.fmt.formatter/get-default-indents-js-bridge
-                             :inferIndents calva.fmt.inferer/infer-indents-bridge
-                             :inferParens calva.fmt.inferer/infer-parens-bridge
-                             :jsify calva.js-utils/jsify
-                             :cljify calva.js-utils/cljify
-                             :prettyPrint calva.pprint.printer/pretty-print-js-bridge
-                             :parseEdn calva.parse/parse-edn-js-bridge
-                             :parseForms calva.parse/parse-forms-js-bridge
-                             :setStateValue calva.state/set-state-value!
-                             :getStateValue calva.state/get-state-value
-                             :getState calva.state/get-state
-                             :removeStateValue calva.state/remove-state-value!
-                             :js2cljs calva.js2cljs.converter/convert-bridge
-                             :dart2clj calva.dartclojure/convert-bridge
-                             :readConfigEdn calva.read-config/config-edn->js-bridge
-                             :html2hiccup calva.html2hiccup/html->hiccup-convert-bridge}
-                 :output-to "out/cljs-lib/cljs-lib.js"}
-                :test
-                {:target    :node-test
-                 :output-to "out/cljs-lib/test/cljs-lib-tests.js"
-                 :ns-regexp "-test$"
-                 :autorun   true}}}
->>>>>>> 1843fcdf
+           :autorun   true}}}