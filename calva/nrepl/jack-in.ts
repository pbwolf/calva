import * as vscode from "vscode";
import * as utilities from "../utilities";
import * as fs from "fs";
import * as state from "../state"
import connector from "../connector";
import statusbar from "../statusbar";
import * as shadow from "../shadow"
const { parseEdn, parseForms } = require('../../cljs-out/cljs-lib');

const isWin = /^win/.test(process.platform);

/** Finds a file in PATH */
function findInPath(name: string) {
    const paths = process.env.PATH.split(isWin ? ";" : ":");
    for (let path of paths) {
        let fullPath = path + (isWin ? "\\" : "/") + name;
        if (fs.existsSync(fullPath))
            return fullPath;
    }
}

/** If this looks like a string and we are under windows, escape it in a powershell compatible way. */
function escapeString(str: string) {
    if (str.startsWith('"') && str.endsWith('"') && isWin)
        return str.replace(/\\"/g, "\\`\"");
    return str;
}

export function detectProjectType(): string[] {
    let rootDir = utilities.getProjectDir(),
        cljProjTypes = []
    for (let clj in projectTypes) {
        try {
            fs.accessSync(rootDir + "/" + projectTypes[clj].useWhenExists);
            cljProjTypes.push(clj);
        } catch (_e) { }
    }
    return cljProjTypes;
}

const cliDependencies = {
    "nrepl": "0.6.0",
    "cider/cider-nrepl": "0.21.1",
}
const figwheelDependencies = {
    "cider/piggieback": "0.4.1",
    "figwheel-sidecar": "0.5.18"
}
const shadowDependencies = {
    "cider/cider-nrepl": "0.21.1",
}
const leinPluginDependencies = {
    "cider/cider-nrepl": "0.21.1"
}
const leinDependencies = {
    "nrepl": "0.6.0",
}
const middleware = ["cider.nrepl/cider-middleware"];
const cljsMiddleware = ["cider.piggieback/wrap-cljs-repl"];

const initEval = '"(require (quote cider-nrepl.main)) (cider-nrepl.main/init [\\"cider.nrepl/cider-middleware\\", \\"cider.piggieback/wrap-cljs-repl\\"])"';

const projectTypes: {
    [id: string]: {
        name: string,
        cljsTypes: string[],
        cmd: string,
        winCmd: string,
        commandLine: (includeCljs: boolean) => any,
        useWhenExists: string,
        useShell?: boolean
    }
} = {
    "lein": {
        name: "Leiningen",
        cljsTypes: ["Figwheel", "Figwheel Main"],
        cmd: "lein",
        winCmd: "lein.bat",
        useShell: true,
        useWhenExists: "project.clj",
        commandLine: async (includeCljs) => {
            let out: string[] = [];
            let dependencies = includeCljs ? { ...leinDependencies, ...figwheelDependencies } : leinDependencies;
            let keys = Object.keys(dependencies);

            let data = fs.readFileSync(utilities.getProjectDir() + "/project.clj", 'utf8').toString();
            let parsed;
            try {
                parsed = parseForms(data);
            } catch (e) {
                vscode.window.showErrorMessage("Could not parse project.clj");
                throw e;
            }
            let profiles: string[] = [];
            const defproject = parsed.find(x => x[0] == "defproject");
            if (defproject != undefined) {
                let profilesIndex = defproject.indexOf("profiles");
                if (profilesIndex > -1) {
                    try {
                        const profilesMap = defproject[profilesIndex + 1];
                        profiles = [...profiles, ...Object.keys(profilesMap).map((v, k) => { return ":" + v })];
                        if (profiles.length) {
                            profiles = await utilities.quickPickMulti({ values: profiles, saveAs: "lein-cli-profiles", placeHolder: "Pick any profiles to launch with" });
                        }
                    } catch (error) {
                        vscode.window.showErrorMessage("The project.clj file is not sane. " + error.message);
                        console.log(error);
                    }
                }
            }

            for (let i = 0; i < keys.length; i++) {
                let dep = keys[i];
                out.push("update-in", ":dependencies", "conj", `"[${dep} \\"${dependencies[dep]}\\"]"`, '--');
            }

            keys = Object.keys(leinPluginDependencies);
            for (let i = 0; i < keys.length; i++) {
                let dep = keys[i];
                out.push("update-in", ":plugins", "conj", `"[${dep} \\"${leinPluginDependencies[dep]}\\"]"`, '--');
            }

            const useMiddleware = includeCljs ? [...middleware, ...cljsMiddleware] : middleware;
            for (let mw of useMiddleware) {
                out.push("update-in", '"[:repl-options :nrepl-middleware]"', "conj", `"[\\"${mw.replace('"', '\\"')}\\"]"`, '--');
            }

            if (profiles.length) {
                out.push("with-profile", profiles.map(x => x.substr(1)).join(','));
            }
            //out.push("update-in", ":middleware", "conj", `cider-nrepl.plugin/middleware`, '--')
            out.push("repl", ":headless");
            return out;
        }
    },
    /* // Works but analysing the possible launch environment is unsatifactory for now, use the cli :)
    "boot": {
        name: "Boot",
        cmd: "boot",
        winCmd: "boot.exe",
        useShell: true,
        useWhenExists: "build.boot",      
        commandLine: () => {
            let out: string[] = [];
            for(let dep in cliDependencies)
                out.push("-d", dep+":"+cliDependencies[dep]);
            return [...out, "-i", initEval, "repl"];
        }
    },
    */
    "clj": {
        name: "Clojure CLI",
        cljsTypes: ["Figwheel", "Figwheel Main"],
        cmd: "clojure",
        winCmd: "clojure.ps1",
        useWhenExists: "deps.edn",
        commandLine: async (includeCljs) => {
            let out: string[] = [];
            let data = fs.readFileSync(utilities.getProjectDir() + "/deps.edn", 'utf8').toString();
            let parsed;
            try {
                parsed = parseEdn(data);
            } catch (e) {
                vscode.window.showErrorMessage("Could not parse deps.edn");
                throw e;
            }
            let aliases = [];
            if (parsed.aliases != undefined) {
                aliases = await utilities.quickPickMulti({ values: Object.keys(parsed.aliases).map(x => ":" + x), saveAs: "clj-cli-aliases", placeHolder: "Pick any aliases to launch with" });
            }

            const dependencies = includeCljs ? { ...cliDependencies, ...figwheelDependencies } : cliDependencies,
                useMiddleware = includeCljs ? [...middleware, ...cljsMiddleware] : middleware;

            for (let dep in dependencies)
                out.push(dep + " {:mvn/version \\\"" + dependencies[dep] + "\\\"}")
            return ["-Sdeps", `"${"{:deps {" + out.join(' ') + "}}"}"`, ...aliases.map(x => "-A" + x), "-m", "nrepl.cmdline", "--middleware", `"[${useMiddleware.join(' ')}]"`]
        }
    },
    "shadow-cljs": {
        name: "shadow-cljs",
        cljsTypes: [],
        cmd: "npx",
        winCmd: "npx.cmd",
        useShell: true,
        useWhenExists: "shadow-cljs.edn",
        commandLine: async (_includeCljs) => {
            let args: string[] = [];
            for (let dep in shadowDependencies)
                args.push("-d", dep + ":" + shadowDependencies[dep]);

            let builds = await utilities.quickPickMulti({ values: shadow.shadowBuilds().filter(x => x[0] == ":"), placeHolder: "Select builds to start", saveAs: "shadowcljs-jack-in" })
            if (!builds || !builds.length)
                return;
            return ["shadow-cljs", ...args, "watch", ...builds];
        }
    }
}

/** Given the name of a project in project types, find that project. */
function getProjectTypeForName(name: string) {
    for (let id in projectTypes)
        if (projectTypes[id].name == name)
            return projectTypes[id];
}

let watcher: fs.FSWatcher;
const TASK_NAME = "Calva Jack-in";

vscode.tasks.onDidStartTaskProcess(e => {
    if (e.execution.task.name == TASK_NAME) {
        if (watcher != undefined) {
            watcher.removeAllListeners();
        }
        // Create a watcher to wait for the nREPL port file to appear, and connect + open the repl window at that point.
        watcher = fs.watch(utilities.getProjectDir(), async (eventType, filename) => {
            if (filename == ".nrepl-port") {
                const chan = state.outputChannel();
                setTimeout(() => { chan.show() }, 1000);
                state.cursor.set("launching", null);
                watcher.close();
                await connector.connect(true, true);
                chan.appendLine("Jack-in done.\nUse the VS Code task management UI to control the life cycle of the Jack-in task.");
            }
        })
    }
});

export async function calvaJackIn() {
    const outputChannel = state.outputChannel();

    state.analytics().logEvent("REPL", "JackInInitiated").send();
    outputChannel.appendLine("Jacking in...");

    // figure out what possible kinds of project we're in
    let cljTypes = detectProjectType();
    if (cljTypes.length == 0) {
        vscode.window.showErrorMessage("Cannot find project, no project.clj, deps.edn or shadow-cljs.edn. (Boot projects are not supported by Jack-in yet. You'll need to start those manually, then connect Calva.");
        state.analytics().logEvent("REPL", "JackInInterrupted", "FailedFindingProjectType").send();
        return;
    }

    // Show a prompt to pick one if there are multiple
    let menu: string[] = [];
    for (const clj of cljTypes) {
        menu.push(projectTypes[clj].name);
        for (const cljs of projectTypes[clj].cljsTypes) {
            menu.push(`${projectTypes[clj].name} + ${cljs}`);
        }
    }
    let projectTypeSelection = await utilities.quickPickSingle({ values: menu, placeHolder: "Please select a project type", saveAs: "jack-in-type", autoSelect: true });
    if (!projectTypeSelection) {
        state.analytics().logEvent("REPL", "JackInInterrupted", "NoProjectTypePicked").send();
        return;
    }


    // Resolve the selection to an entry in projectTypes
    const projectTypeName: string = projectTypeSelection.replace(/ \+ .*$/, "");
    let projectType = getProjectTypeForName(projectTypeName);
    state.extensionContext.workspaceState.update('selectedCljTypeName', projectTypeName);
    let matched = projectTypeSelection.match(/ \+ (.*)$/);
    const selectedCljsType = projectType.name == "shadow-cljs" ? "shadow-cljs" : matched != null ? matched[1] : "";
    state.extensionContext.workspaceState.update('selectedCljsTypeName', selectedCljsType);
    if (!projectType) {
        state.analytics().logEvent("REPL", "JackInInterrupted", "NoProjectTypeForBuildName").send();
        return;
    }

    // Now look in our $PATH variable to check the appropriate command exists.
    const cmd = isWin ? projectType.winCmd : projectType.cmd;
    let executable = findInPath(cmd);
    let integrated_shell;

    if (!executable) {
        // It doesn't, do not proceed
        state.analytics().logEvent("REPL", "JackInInterrupted", "CommandNotInPath").send();
        vscode.window.showErrorMessage(cmd + " is not on your PATH, please add it.")
        return;
    }

    // Ask the project type to build up the command line. This may prompt for further information.
    let args = await projectType.commandLine(selectedCljsType != "");

    let shellSettingsShouldBeChangedByUs = false;
    let shellSettingsChangedByUs = false;

    if (executable.endsWith(".ps1")) {
        // launch powershell scripts through powershell, doing crazy powershell escaping.
        args = args.map(escapeString) as Array<string>;
        args.unshift(executable);
        executable = "powershell.exe";
    } else if (executable.endsWith(".bat")) {
        // Current workaround for the not working powershell etc. changes to cmd.exe and later back to whaterver was set before
<<<<<<< HEAD
        let windowsterminalssettings  = vscode.workspace.getConfiguration("terminal.integrated.shell").inspect("windows");
        integrated_shell = windowsterminalssettings.workspaceFolderValue || windowsterminalssettings.workspaceValue;
        await vscode.workspace.getConfiguration().update("terminal.integrated.shell.windows", "C:\\Windows\\System32\\cmd.exe"); 
=======
        integrated_shell = vscode.workspace.getConfiguration("terminal.integrated.shell").get("windows");
        if (!integrated_shell.endsWith("cmd.exe")) {
            shellSettingsShouldBeChangedByUs = true;
            outputChannel.appendLine("Jack-in needs to use cmd.exe to work. Allow the (temporary) switch, please.");
            await vscode.workspace.getConfiguration()
                .update("terminal.integrated.shell.windows", "C:\\Windows\\System32\\cmd.exe")
                .then(
                    () => {
                        shellSettingsChangedByUs = true;
                    },
                    (reason) => {
                        outputChannel.appendLine("Jack-in aborted, since it won't work without using cmd.exe");
                    }
                );
        }
    }

    if (shellSettingsShouldBeChangedByUs && !shellSettingsChangedByUs) {
        state.analytics().logEvent("REPL", "JackInInterrupted", "Powershell user wont allow change of shell setting").send();
        return;
>>>>>>> 13379fb2
    }
    state.cursor.set("launching", projectTypeSelection)
    statusbar.update();

    const env = { ...process.env, ...state.config().jackInEnv } as { [key: string]: string; };

    const execution = new vscode.ShellExecution(executable, args, {
        cwd: utilities.getProjectDir(),
        env: env
    });

    const taskDefinition: vscode.TaskDefinition = {
        type: "shell",
        label: "Calva: Jack-in"
    };

    const folder = vscode.workspace.workspaceFolders[0];
    const task = new vscode.Task(taskDefinition, folder, TASK_NAME, "Calva", execution);

    state.analytics().logEvent("REPL", "JackInExecuting", JSON.stringify(cljTypes)).send();
    vscode.tasks.executeTask(task).then(
        (v) => {
        },
        (reason) => {
            watcher.close()
            outputChannel.appendLine("Error in Jack-in: " + reason);
        });

    if (executable.endsWith(".bat") && shellSettingsChangedByUs) {
        setTimeout(() => { // Need to give the task shell time to start
            vscode.workspace.getConfiguration()
                .update("terminal.integrated.shell.windows", integrated_shell)
                .then(() => {
                    integrated_shell = undefined;
                });
        }, 2000);
    }
}<|MERGE_RESOLUTION|>--- conflicted
+++ resolved
@@ -292,12 +292,8 @@
         executable = "powershell.exe";
     } else if (executable.endsWith(".bat")) {
         // Current workaround for the not working powershell etc. changes to cmd.exe and later back to whaterver was set before
-<<<<<<< HEAD
         let windowsterminalssettings  = vscode.workspace.getConfiguration("terminal.integrated.shell").inspect("windows");
         integrated_shell = windowsterminalssettings.workspaceFolderValue || windowsterminalssettings.workspaceValue;
-        await vscode.workspace.getConfiguration().update("terminal.integrated.shell.windows", "C:\\Windows\\System32\\cmd.exe"); 
-=======
-        integrated_shell = vscode.workspace.getConfiguration("terminal.integrated.shell").get("windows");
         if (!integrated_shell.endsWith("cmd.exe")) {
             shellSettingsShouldBeChangedByUs = true;
             outputChannel.appendLine("Jack-in needs to use cmd.exe to work. Allow the (temporary) switch, please.");
@@ -317,7 +313,6 @@
     if (shellSettingsShouldBeChangedByUs && !shellSettingsChangedByUs) {
         state.analytics().logEvent("REPL", "JackInInterrupted", "Powershell user wont allow change of shell setting").send();
         return;
->>>>>>> 13379fb2
     }
     state.cursor.set("launching", projectTypeSelection)
     statusbar.update();
