--- conflicted
+++ resolved
@@ -69,17 +69,9 @@
     loadNamespace();
 }
 
-<<<<<<< HEAD
 function setREPLNamespaceCommand() {
     setREPLNamespace(false);
 }
-=======
-function sendTextToREPLTerminal(text, addNewline = false) {
-    let current = state.deref(),
-        chan = state.outputChannel(),
-        sessionType = util.getREPLSessionType(),
-        terminal = current.get(terminalSlug(sessionType));
->>>>>>> 8feba22e
 
 async function sendTextToREPLTerminal(text, ns?: string) {
     let wnd = await openReplWindow(util.getREPLSessionType());
