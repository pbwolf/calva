# Change Log

Changes to Calva.

## [Unreleased]
<<<<<<< HEAD
- Fix: [Added 'replace-refer-all-with-alias' & 'replace-refer-all-with-refer' actions to calva.](https://github.com/BetterThanTomorrow/calva/issues/2667) 
=======

## [2.0.481] - 2024-10-29

- [Add extension when contexts for Calva states such as project root, session type, ns](https://github.com/BetterThanTomorrow/calva/issues/2652)
- Fix: [Calva internals: The `backwardSexp` function can't handle skipping ignored forms, even though it says it can](https://github.com/BetterThanTomorrow/calva/issues/2657)
- Fix: [Keep support for evaluating top level form in ignored forms when at top level](https://github.com/BetterThanTomorrow/calva/issues/2655)
- [Enable separate styling for top level ignored forms](https://github.com/BetterThanTomorrow/calva/issues/2660)

## [2.0.480] - 2024-10-21

- Fix: [Custom command snippets use the wrong ns when repl sessions types do not match](https://github.com/BetterThanTomorrow/calva/issues/2653)
- Fix: [ns inner blocks are kept on the same line by default when using the clean ns command](https://github.com/BetterThanTomorrow/calva/issues/2648)

## [2.0.479] - 2024-10-01

- [Autostart REPL in created projects, also when created in the current folder](https://github.com/BetterThanTomorrow/calva/issues/2644)

## [2.0.478] - 2024-09-30

- [Add `extraNReplMiddleware` to `connectSequence`](https://github.com/BetterThanTomorrow/calva/issues/1691)

## [2.0.477] - 2024-09-29

- Fix: [Global custom repl command keys override workspace dittos, should be the other way around](https://github.com/BetterThanTomorrow/calva/issues/2640)

## [2.0.476] - 2024-09-28

- Fix: [Formatting and some pretty printing croaks on new Clojure 1.12.0 syntax](https://github.com/BetterThanTomorrow/calva/issues/2637)

## [2.0.475] - 2024-09-24

- Fix: [Can't start REPL in lein projects with backtick on project.clj](https://github.com/BetterThanTomorrow/calva/issues/2633)

## [2.0.474] - 2024-09-22

- [Synchronize the file extensions for Calva and Calva Spritz](https://github.com/BetterThanTomorrow/calva/issues/2629)
- Fix: [Terminal output pretty printing fails when using `printerFn` pretty print option](https://github.com/BetterThanTomorrow/calva/issues/2630)

## [2.0.473] - 2024-09-21

- [Add some different types of comment styles when evaluating to comment](https://github.com/BetterThanTomorrow/calva/issues/2626)

## [2.0.472] - 2024-09-15

- [Preserve whitespaces format of evaluation error in tooltip](https://github.com/BetterThanTomorrow/calva/issues/2623)

## [2.0.471] - 2024-09-12

- [Trim leading newlines from the result/error string before inline display](https://github.com/BetterThanTomorrow/calva/issues/2617)

## [2.0.470] - 2024-09-11

- Bump deps.clj to v1.12.0.1479

## [2.0.469] - 2024-09-10

- Fix: [Windows – Jack-in for shadow-cljs fails to start with "Error: spawn EINVAL" on the latest VS Code version](https://github.com/BetterThanTomorrow/calva/issues/2616)

## [2.0.468] - 2024-09-03

- Bump deps.clj to v1.11.4.1474
- [Prioritize Workspace configured connect sequences over User configured dittos](https://github.com/BetterThanTomorrow/calva/issues/2606)

## [2.0.467] - 2024-07-14

- Fix: [Test explorer creates a test case each time a keystroke is registered](https://github.com/BetterThanTomorrow/calva/issues/2530)

## [2.0.466] - 2024-07-13

- Internal: Move drams-menu configuration to the Drams repository. Preparing for ways to contribute drams to Calva.

## [2.0.465] - 2024-07-10

- [Only alert if the Jack-in process is interrupted before the repl is started](https://github.com/BetterThanTomorrow/calva/issues/2600)

## [2.0.464] - 2024-07-10

- Internal: Change how drams (projects that Calva can create) are bing defined. Preparing for ways to contribute drams to Calva.
- [Make the user aware about errors during jack-in](https://github.com/BetterThanTomorrow/calva/issues/2597)
- [Report progress waiting for shadow-cljs runtimes without printing to output](https://github.com/BetterThanTomorrow/calva/issues/2599)

## [2.0.463] - 2024-07-08

- [Stop the test runner from loading the test namespace before running tests](https://github.com/BetterThanTomorrow/calva/issues/2594)

## [2.0.462] - 2024-07-03

- [Stop offering to use existing temp files when creating a project](https://github.com/BetterThanTomorrow/calva/issues/2589)
- Fix: [Version 2.0.461 of Calva breaks deps.edn jack-in on some Windows machines](https://github.com/BetterThanTomorrow/calva/issues/2592)

## [2.0.461] - 2024-07-01

- Fix: [Powershell sometimes used for jack-in on windows, and it doesn't work](https://github.com/BetterThanTomorrow/calva/issues/2586)
- [Remove remaining references to the Output Window](https://github.com/BetterThanTomorrow/calva/issues/2587)

## [2.0.460] - 2024-06-28

- [Add configuration for automatically starting and connecting the project REPL](https://github.com/BetterThanTomorrow/calva/issues/2583)

## [2.0.459] - 2024-06-23

- [Do not open auto open the jack-in terminal by default](https://github.com/BetterThanTomorrow/calva/issues/2578)
- [Don't show Calva says output channel by default](https://github.com/BetterThanTomorrow/calva/issues/2580)
- [Default to reveal the Calva inspector on repl connect](https://github.com/BetterThanTomorrow/calva/issues/2581)
- [Send load/evaluate current file results to the inspector](https://github.com/BetterThanTomorrow/calva/issues/2579)

## [2.0.458] - 2024-06-22

- [Always include the project creation commands in the REPL menu](https://github.com/BetterThanTomorrow/calva/issues/2575)
- [Automatically reveal the configured result output destination on REPL connect](https://github.com/BetterThanTomorrow/calva/issues/2576)

## [2.0.457] - 2024-06-20

- [Add Command for creating a minimal Clojure project](https://github.com/BetterThanTomorrow/calva/issues/2570)
- [Improve error message when tutorial files are unreachable](https://github.com/BetterThanTomorrow/calva/issues/2572)

## [2.0.456] - 2024-06-15

- [Start Getting Started/Quick Start REPLs in a proper VS Code foldered window](https://github.com/BetterThanTomorrow/calva/issues/2566)

## [2.0.455] - 2024-06-08

- [Extend "Refresh Changed Namespaces" to accept optional parameters exposed by cider-nrepl](https://github.com/BetterThanTomorrow/calva/issues/2556)

## [2.0.454] - 2024-06-03

- Fix: [HTML->Hiccup fails on style attribute strings where the entries do not have whitespace](https://github.com/BetterThanTomorrow/calva/issues/2561)

## [2.0.453] - 2024-06-03

- Bump deps.clj to v1.11.3.1463
- [jack-in support for the Basilisp Clojure compatible dialect impelmented in Python](https://github.com/BetterThanTomorrow/calva/issues/2559)

## [2.0.452] - 2024-05-03

- [Make the commands for opening output destinations accept arguments](https://github.com/BetterThanTomorrow/calva/issues/2547)

## [2.0.451] - 2024-04-30

- Fix: [REPL History commands do not work in a cleared window](https://github.com/BetterThanTomorrow/calva/issues/2545)

## [2.0.450] - 2024-04-27

- [Create jack-in subshell the unix way on non-Windows](https://github.com/BetterThanTomorrow/calva/issues/2543)

## [2.0.449] - 2024-04-26

- Fix: [The evaluated expression is printed twice to the REPL window with `evaluationSendCodeToOutputWindow` enabled](https://github.com/BetterThanTomorrow/calva/issues/2538)

## [2.0.448] - 2024-04-25

- Fix: [Replace Current Form with Pretty Printed Form also sorts map entries alphabetically by key](https://github.com/BetterThanTomorrow/calva/issues/2533)

## [2.0.447] - 2024-04-24

- [Make the inspector sort maps on the keys](https://github.com/BetterThanTomorrow/calva/issues/2534)
- Fix: [The inspector fails to crate an inspectable tree on large results](https://github.com/BetterThanTomorrow/calva/issues/2535)

## [2.0.446] - 2024-04-21

- [Re-indent text when copied from the inspector as well as tooltips](https://github.com/BetterThanTomorrow/calva/issues/2524)

## [2.0.445] - 2024-04-21

- [Make list items in the inspector get a bit easier to read](https://github.com/BetterThanTomorrow/calva/issues/2521)
- Fix: [Deleting the last form in document throws an error](https://github.com/BetterThanTomorrow/calva/issues/2523)
- Workaround: [Default to `indentation` folding strategy to dodge clojure-lsp bug](https://github.com/BetterThanTomorrow/calva/issues/2486)
- [Add opt-in setting to rainbow colorize the collection types in the inspector](https://github.com/BetterThanTomorrow/calva/issues/2527)

## [2.0.444] - 2024-04-19

- [Make the inspector item context commands work on the selected item when not invoked via the buttons](https://github.com/BetterThanTomorrow/calva/issues/2519)

## [2.0.443] - 2024-04-18

- Fix: [Replace Current Form seems to stop working from v2.0.428 onwards](https://github.com/BetterThanTomorrow/calva/issues/2512)

## [2.0.442] - 2024-04-17

- Fix: [Extra empty lines printed between lines of stderr from out-of-band nrepl messages](https://github.com/BetterThanTomorrow/calva/issues/2514)
- [Add source info in tooltip of inspector items](https://github.com/BetterThanTomorrow/calva/issues/2516)

## [2.0.441] - 2024-04-17

- Refactor naming of inspector items (mostly internal, but also renames some command ids)

## [2.0.440] - 2024-04-17

- [Make exploring complex results convenient - inspiration: the CIDER Inspector](https://github.com/BetterThanTomorrow/calva/issues/1717)
- [Support command binding args to toggle multicursor per command or toggle copy per kill command. Closes #2485](https://github.com/BetterThanTomorrow/calva/issues/2485)

## [2.0.439] - 2024-04-11

- Fix: [Refresh Changed Namespaces do not output to the selected output destination](https://github.com/BetterThanTomorrow/calva/issues/2506)

## [2.0.438] - 2024-04-11

- Fix regression: [Version `2.0.437` introduces a jarring, and wrongful, reindent when typing closing brackets](https://github.com/BetterThanTomorrow/calva/issues/2509)

## [2.0.437] - 2024-04-11

- Retire experimental setting for strict prevent unmatched closing bracket. Close: [Unexpected cursor movement when using 'Strict Prevent Unmatched Closing Brackets'](https://github.com/BetterThanTomorrow/calva/issues/2500)
- [Update default Jack-in nrepl dependencies](https://github.com/BetterThanTomorrow/calva/issues/2503), nrepl 1.1.1, cider-nrepl 0.47.1
- Fix: [Throws error when debugging atoms](https://github.com/BetterThanTomorrow/calva/issues/2501)

## [2.0.436] - 2024-04-08

- [Make the debugger present structural variables as traversable structures](https://github.com/BetterThanTomorrow/calva/issues/2494)
- Fix: [The Clojure lexer fails on readertags with underscores in them](https://github.com/BetterThanTomorrow/calva/issues/2497)
- Fix: [Regression caused by #2409 for notebooks with uninitialized namespaces](https://github.com/BetterThanTomorrow/calva/issues/2498)

## [2.0.435] - 2024-04-03

- [The strict `;` (semi-colon) command comments out while protecting balance](https://github.com/BetterThanTomorrow/calva/issues/2490)

## [2.0.434] - 2024-04-03

- [Add opt-in strict mode for `;` (semi-colon)](https://github.com/BetterThanTomorrow/calva/issues/2488)

## [2.0.433] - 2024-04-01

- [Implement experimental support for multicursor rewrap commands](https://github.com/BetterThanTomorrow/calva/issues/2448). Enable `calva.paredit.multicursor` in your settings to try it out. Closes [#2473](https://github.com/BetterThanTomorrow/calva/issues/2473)
- [Add a separator line between evaluation outputs to the Output terminal](https://github.com/BetterThanTomorrow/calva/issues/2483)
- [Implement experimental support for multicursor selectCurrentForm command](https://github.com/BetterThanTomorrow/calva/issues/2476). Enable `calva.paredit.multicursor` in your settings to try it out. Closes [#2476](https://github.com/BetterThanTomorrow/calva/issues/2476)

## [2.0.432] - 2024-03-26

- Fix: [Extraneous newlines printed to terminal for some output](https://github.com/BetterThanTomorrow/calva/issues/2468)
- [Add legacy opt-in for printing bare `stdout` to the REPL Window](https://github.com/BetterThanTomorrow/calva/issues/2470)

## [2.0.431] - 2024-03-25

- Fix: [Using a shortcut to focus on Calva output terminal gives an error](https://github.com/BetterThanTomorrow/calva/issues/2461)
- Fix: [Re-create Repl Output Terminal after it has been closed.](https://github.com/BetterThanTomorrow/calva/issues/2463)

## [2.0.430] - 2024-03-24

- [Add opt-in setting for migrating the REPL Window file to the new project subpath](https://github.com/BetterThanTomorrow/calva/issues/2458)
- [Honor existing ANSI escape sequences in messages for terminal output destination](https://github.com/BetterThanTomorrow/calva/issues/2459)

## [2.0.429] - 2024-03-23

- [Add command for opening the Terminal output destination](https://github.com/BetterThanTomorrow/calva/issues/2455)

## [2.0.428] - 2024-03-23

- [Add a Terminal output destination option](https://github.com/BetterThanTomorrow/calva/issues/2452)

## [2.0.427] - 2024-03-23

- Fix: [Printing non-list Clojure results with code fencing gets verbose](https://github.com/BetterThanTomorrow/calva/issues/2450)
- Fix: [Changing outputDestinations to output-channel breaks **Load/Evaluate Current File and its Requires...**](https://github.com/BetterThanTomorrow/calva/issues/2444)

## [2.0.426] - 2024-03-22

- Fix: [Calva Load File Command Results in RangeError on certain machine](https://github.com/BetterThanTomorrow/calva/issues/2443)

## [2.0.425] - 2024-03-21

- [Add Paredit Kill Left equivalent to Kill Right](https://github.com/BetterThanTomorrow/calva/issues/2426)
- Fix: Certain `paredit.killRight` edges cases on Windows.

## [2.0.424] - 2024-03-17

- [Add command for revealing the **Calva says** output channel](https://github.com/BetterThanTomorrow/calva/issues/2436)
- Fix: [Results not shown inline when output-channel configured is configured as for results output](https://github.com/BetterThanTomorrow/calva/issues/2437)
- [Make the results hover aware of where the results output goes](https://github.com/BetterThanTomorrow/calva/issues/2438)

## [2.0.423] - 2024-03-17

- [Add Output Destinations configuration](https://github.com/BetterThanTomorrow/calva/issues/1104)

## [2.0.422] - 2024-03-11

- Bump deps.clj to `v1.11.2.1446`
- [Try to find namespace for notebook eval.](https://github.com/BetterThanTomorrow/calva/issues/2408)

## [2.0.421] - 2024-03-11

- Fix: [Slowness printing compiler errors and warnings to Output Window](https://github.com/BetterThanTomorrow/calva/issues/2291)

## [2.0.420] - 2024-03-10

- [Allow to use an array of strings for `afterCLJReplJackInCode` in a connect sequence](https://github.com/BetterThanTomorrow/calva/issues/2423)

## [2.0.419] - 2024-03-08

- [Automatically do Rename Symbol after refactors that add new names](https://github.com/BetterThanTomorrow/calva/issues/2388)

## [2.0.418] - 2024-03-08

- [Add selection to experimentally supported multicursor paredit commands](https://github.com/BetterThanTomorrow/calva/issues/2421). Enable `calva.paredit.multicursor` in your settings to try it out. Addressing [#610](https://github.com/BetterThanTomorrow/calva/issues/610)

## [2.0.417] - 2024-03-08

- [Implement experimental support for multicursor paredit movement commands](https://github.com/BetterThanTomorrow/calva/issues/2420). Enable `calva.paredit.multicursor` in your settings to try it out. Addressing [#610](https://github.com/BetterThanTomorrow/calva/issues/610)

## [2.0.416] - 2024-03-08

- Internal textNotation testing system supports multiple selections, addressing [#610](https://github.com/BetterThanTomorrow/calva/issues/610)
- Add new Calva development utility commands to create textNotations from open buffers, and vice versa

## [2.0.415] - 2024-03-08

- Refactor some internal document and selection APIs in preparation for multiple selections, addressing [#610](https://github.com/BetterThanTomorrow/calva/issues/610)
- [Add default Clojure associations for file extensions `.lpy`](https://github.com/BetterThanTomorrow/calva/issues/2415)
- [Document telemetry collection](https://github.com/BetterThanTomorrow/calva/issues/2428)

## [2.0.414] - 2024-02-24

- [HTML->Hiccup: Add option to always keep classes as attributes if so desired](https://github.com/BetterThanTomorrow/calva/issues/2398)
- [Support clojure-lsp Project Tree feature](https://github.com/BetterThanTomorrow/calva/issues/2406)

## [2.0.413] - 2024-02-20

- Fix: [Structure editor glitch - backspace is inhibited from removing `#`](https://github.com/BetterThanTomorrow/calva/issues/2327)
- Fix: ["Eval on save" causes files to be opened incorrectly](https://github.com/BetterThanTomorrow/calva/issues/2402)

## [2.0.412] - 2024-02-11

- [Support cider `complete` with completions returning `completion-doc`](https://github.com/BetterThanTomorrow/calva/issues/2395)

## [2.0.411] - 2024-02-09

- Fix: [No symbols visible in Clojure source file inside JAR](https://github.com/BetterThanTomorrow/calva/pull/2391)
- [Make window stay open if code is executed from it](https://github.com/BetterThanTomorrow/calva/pull/2389)

## [2.0.410] - 2024-02-08

- [HTML->Hiccup: Keep id and classes as attributes if they do not form valid hiccup keywords](https://github.com/BetterThanTomorrow/calva/issues/2390)

## [2.0.409] - 2024-01-22

- Fix: [Formatter problem with multi-line strings](https://github.com/BetterThanTomorrow/calva/pull/2270)

## [2.0.408] - 2024-01-10

- [Make REPL-button menu remember last item selected](https://github.com/BetterThanTomorrow/calva/issues/2382)
- More Calva commands (especially related to connect and jack-in) are now awaitable

## [2.0.407] - 2024-01-09

- [Offer to connect when evaluating forms while disconnected](https://github.com/BetterThanTomorrow/calva/issues/1490)
- Bump `follow-redirects` to 1.15.4 (audit report)
- Bump deps.clj version: v1.11.1.1435

## [2.0.406] - 2024-01-08

- Calva development: Fix: [Fiddle-file-unit-tests fails on windows](https://github.com/BetterThanTomorrow/calva/issues/2378)
- Calva development: Fix: [Developer format job forces LF line endings](https://github.com/BetterThanTomorrow/calva/issues/2376)

## [2.0.405] - 2023-12-21

- Fix: [RangeError when opening .glft files ](https://github.com/BetterThanTomorrow/calva/issues/2319)

## [2.0.404] - 2023-12-20

- Fix: [Require REPL Utilities only works for `user` namespace](https://github.com/BetterThanTomorrow/calva/issues/433)
- Fix: [NullPointerException evaluating calva.autoEvaluateCode.onConnect.cljs when using Krell](https://github.com/BetterThanTomorrow/calva/issues/2372)

## [2.0.403] - 2023-12-18

- Bump deps.clj version: v1.11.1.1429
- Fix: [Indenter treating symbols as regex](https://github.com/BetterThanTomorrow/calva/issues/2263)

## [2.0.402] - 2023-12-15

- Fix audit warnings, bump some deps, clean out some deps
- [Update to cljfmt v0.12.0](https://github.com/BetterThanTomorrow/calva/issues/2365)
- Fix: [Selecting words forward and backwards when in line comments selects to next sexpression](https://github.com/BetterThanTomorrow/calva/issues/2368)

## [2.0.401] - 2023-12-03

- Fix: [Some nREPL `eval` messages are sent with `untitled` as `ns`](https://github.com/BetterThanTomorrow/calva/issues/2358)
- Fix: [The `repl.evaluateCode` API does not provide a way to supply the `ns` param](https://github.com/BetterThanTomorrow/calva/issues/2359)
- [Introduce Calva API `.v1`](https://github.com/BetterThanTomorrow/calva/issues/2359)
- [Provide access to the current namespace form info via Calva API](https://github.com/BetterThanTomorrow/calva/issues/2360)

## [2.0.400] - 2023-11-23

>>>>>>> dd0f5dbe
- Fix: [Error responses wait for stacktrace before printing to repl output](https://github.com/BetterThanTomorrow/calva/issues/2355)

## [2.0.399] - 2023-11-20

- Fix: [The Jack-in/Connect Project Type menu is not always fully populated on first use](https://github.com/BetterThanTomorrow/calva/issues/2334)

## [2.0.398] - 2023-11-19

- Fix: [Connecting to an external REPL does not work when local nrepl port exists](https://github.com/BetterThanTomorrow/calva/issues/2303)
- [Avoid formatting when breaking up line comments](https://github.com/BetterThanTomorrow/calva/issues/2296)
- Fix: [The Jack-in/Connect Project Type menu is not always fully populated on first use](https://github.com/BetterThanTomorrow/calva/issues/2334)

## [2.0.397] - 2023-11-17

- Fix: [Standalone connect of shadow-cljs repl fails in some projects](https://github.com/BetterThanTomorrow/calva/issues/2349)

## [2.0.396] - 2023-11-13

- Fix: [Docstring tooltip not shown while connected to REPL](https://github.com/BetterThanTomorrow/calva/issues/2345)

## [2.0.395] - 2023-11-12

- [Make Calva's nrepl client squint-cljs compatible](https://github.com/BetterThanTomorrow/calva/issues/2343)

## [2.0.394] - 2023-11-06

- Fix: [Calva shows two hover definitions for user-defined vars when a repl is connected](https://github.com/BetterThanTomorrow/calva/issues/2091)

## [2.0.393] - 2023-11-05

- Fix: [Namespace alias shadows local variables](https://github.com/BetterThanTomorrow/calva/issues/2336)
- Fix: [Definition lookup in dependency files is broken](https://github.com/BetterThanTomorrow/calva/issues/2339)

## [2.0.392] - 2023-10-22

- Bump bundled deps.clj to v1.11.1.1413
- Add timestamps to nREPL message log diagnostics
- Fix: [Backspace (structural editing) occasionally hangs](https://github.com/BetterThanTomorrow/calva/issues/2299)

## [2.0.391] - 2023-10-12

- Fix: [[Windows] The ClojureScript Quick Start REPL Experiences are broken](https://github.com/BetterThanTomorrow/calva/issues/2325)

## [2.0.390] - 2023-10-11

- Fix: [Reconnecting a repl while connected fails](https://github.com/BetterThanTomorrow/calva/issues/2301)

## [2.0.389] - 2023-10-06

- Fix: [Command to run tests for namespace uses user and user-test namespaces when cursor is in ns form](https://github.com/BetterThanTomorrow/calva/issues/2309)

## [2.0.388] - 2023-08-31

- Fix: [stdout from sub threads is not printed in the terminal](https://github.com/BetterThanTomorrow/calva/issues/2300)
- Fix: [The command `calva.showOutputWindow` is not awaitable](https://github.com/BetterThanTomorrow/calva/issues/2305)

## [2.0.387] - 2023-08-20

- Fix: [Evaluating a non-list top level form from inside a form evaluates the wrong form when in a rich comment](https://github.com/BetterThanTomorrow/calva/issues/2290)
- Fix: [Difference between regular formatting and formatting with alignment](https://github.com/BetterThanTomorrow/calva/issues/2289)

## [2.0.386] - 2023-08-17

- Fix: [Failing to download clojure-lsp server on Windows](https://github.com/BetterThanTomorrow/calva/issues/2287)

## [2.0.385] - 2023-08-15

- Fix: [Can't override default cljfmt config since 2.0.383](https://github.com/BetterThanTomorrow/calva/issues/2284)
- Fix: [Update the indenter to handle the cljfmt `0.11.x` breaking config update since version 2.0.383](https://github.com/BetterThanTomorrow/calva/issues/2280)
- Bump bundled deps.clj to v1.11.1.1403

## [2.0.384] - 2023-08-14

- [Improve clojure-lsp download error handling](https://github.com/BetterThanTomorrow/calva/issues/2278)

## [2.0.383] - 2023-08-12

- [Use latest `cljfmt` (`0.11.2`)](https://github.com/BetterThanTomorrow/calva/issues/2274)

## [2.0.382] - 2023-07-30

- Fix: [Calva can't seem to parse a ns form with metadata after 2.0.376](https://github.com/BetterThanTomorrow/calva/issues/2266)

## [2.0.381] - 2023-07-19

- Fix: [There are som nREPL messages missing from the diagnostics log](https://github.com/BetterThanTomorrow/calva/issues/2261)
- [Make it easier to find information about how to use shadow-cljs](https://github.com/BetterThanTomorrow/calva/issues/2262)
- [Make Lingy files (`.ly`) Clojure associated by default](https://github.com/BetterThanTomorrow/calva/issues/2259)
- Fix [Add link to default cljfmt config files](https://github.com/BetterThanTomorrow/calva/issues/2252)

## [2.0.380] - 2023-07-16

- Fix: [Calva structural editing fails if cljfmt parsing fails](https://github.com/BetterThanTomorrow/calva/issues/2248)

## [2.0.379] - 2023-07-15

- Fix: [shadow-cljs jack-in with cljAliases fails on Windows](https://github.com/BetterThanTomorrow/calva/issues/2239)
- Fix: [deps.edn + shadow-cljs jack-in fails, when connect sequence builds are not keywords](https://github.com/BetterThanTomorrow/calva/issues/2242)

## [2.0.378] - 2023-07-13

- Fix: [Rich comments broken by 2.0.377](https://github.com/BetterThanTomorrow/calva/issues/2249)

## [2.0.377] - 2023-07-13

- [Support `in-ns` forms to provide the ns for evaluations, and use the closest `ns/in-ns` before the cursor](https://github.com/BetterThanTomorrow/calva/issues/2245)

## [2.0.376] - 2023-07-12

- [Add “Fiddle” files Support](https://github.com/BetterThanTomorrow/calva/issues/2199)

## [2.0.375] - 2023-07-11

- [If calva.fmt.configPath not set, look in default config locations](https://github.com/BetterThanTomorrow/calva/issues/2243)

## [2.0.374] - 2023-06-29

- Fix: [Pasting text with leading whitespace increases the leading whitespace](https://github.com/BetterThanTomorrow/calva/issues/2236)

## [2.0.373] - 2023-06-27

- [Re-indent non-complete code, when pasting or formatting selection](https://github.com/BetterThanTomorrow/calva/issues/1709)
- Fix: [Selection, closing brackets, fails in mysterious ways](https://github.com/BetterThanTomorrow/calva/issues/2232)

## [2.0.372] - 2023-06-23

- Fix: [Trailing space is removed unconditionally from pasted text](https://github.com/BetterThanTomorrow/calva/issues/2229)

## [2.0.371] - 2023-06-17

- [Improve Jack-in Ux around deps.edn aliases with :main-opts](https://github.com/BetterThanTomorrow/calva/issues/2223)
- [Merge user and workspace Custom Connect Sequences](https://github.com/BetterThanTomorrow/calva/issues/2225)

## [2.0.370] - 2023-06-15

- Fix: [Trailing whitespace not being stripped](https://github.com/BetterThanTomorrow/calva/issues/1258)
- Bump bundled deps.clj to v1.11.1.1347
- Fix: [Jack-in error when selecting multiple shadow-cljs builds](https://github.com/BetterThanTomorrow/calva/issues/2220)

## [2.0.369] - 2023-06-02

- Breaking configuration change: [Change from dashes to underscores for `customJackInCommandLine` env variables](https://github.com/BetterThanTomorrow/calva/issues/2215)

## [2.0.368] - 2023-06-02

- [Add back warning when clj-kondo extension is detected](https://github.com/BetterThanTomorrow/calva/issues/1882)

## [2.0.367] - 2023-06-01

- [Grow selection considers ”form pairs” in bindings](https://github.com/BetterThanTomorrow/calva/issues/2033)

## [2.0.366] - 2023-06-01

- [Add a `$selection-closing-brackets` custom REPL snippets variable](https://github.com/BetterThanTomorrow/calva/issues/2212)

## [2.0.365] - 2023-05-31

- [Stop Run All in Clojure Notebooks from evaluating `comment` forms](https://github.com/BetterThanTomorrow/calva/issues/2210)

## [2.0.364] - 2023-05-26

- [Enable Custom REPL Commands in non-Clojure files](https://github.com/BetterThanTomorrow/calva/issues/2208)

## [2.0.363] - 2023-05-21

- Fix: [Regression in connecting to ClojureScript REPLs without builds with 2.0.362](https://github.com/BetterThanTomorrow/calva/issues/2202)

## [2.0.362] - 2023-05-21

- Bump bundled deps.clj to v1.11.1.1273-4
- Fix regression: [Cannot start a shadow-cljs REPL with non-keyword build id:s since version 2.0.355](https://github.com/BetterThanTomorrow/calva/issues/2200)

## [2.0.361] - 2023-05-16

- Fix regression: [2.0.359 broke custom REPL connect sequences](https://github.com/BetterThanTomorrow/calva/issues/2197)

## [2.0.360] - 2023-05-16

- Fix: [.cljr files not treated as Clojure by default](https://github.com/BetterThanTomorrow/calva/issues/2194)

## [2.0.359] - 2023-05-13

- [Support custom connect sequences that are not based on built in types](https://github.com/BetterThanTomorrow/calva/issues/2192)
- Fix: [autoSelectForJackIn makes the jack-in fail on Windows](https://github.com/BetterThanTomorrow/calva/issues/2190)
- Remove configuration and handling of `calva.autoSelectReplConnectProjectType` (replaced by connect sequence settings)

## [2.0.358] - 2023-05-08

- [Escape backslashes in $file in customREPLCommands on windows](https://github.com/BetterThanTomorrow/calva/issues/2184)

## [2.0.357] - 2023-05-08

- Fix: [Extension manifest misconfiguration, `autoEvaluateCode` nests `onFileEvaluated` inside `onConnect`](https://github.com/BetterThanTomorrow/calva/issues/2182)

## [2.0.356] - 2023-05-07

- [Make the shadow-cljs connect process wait for a running CLJS REPL server](https://github.com/BetterThanTomorrow/calva/issues/1027)

## [2.0.355] - 2023-05-04

- Fix: [REPL connect fails if requiring clojure.main/repl-requires fails](https://github.com/BetterThanTomorrow/calva/issues/2178)
- Calva development: Only log app start with plausible.io

## [2.0.354] - 2023-05-03

- Fix: [”Resolve macro as” menu buttons are unreadable](https://github.com/BetterThanTomorrow/calva/issues/2156)
- Calva development: Add [Plausible](https://plausible.io) analytics, intended to replace Google Analytics

## [2.0.353] - 2023-04-17

- Fix: [With `autoSelectForJackIn` is true, Calva drops its `:main-opts` guard](https://github.com/BetterThanTomorrow/calva/issues/2161)

## [2.0.352] - 2023-04-16

- [Add custom Jack-in command lines to connect sequences](https://github.com/BetterThanTomorrow/calva/issues/2152)
- [Add docs about main-opts and make the warning link there](https://github.com/BetterThanTomorrow/calva/issues/2157)

## [2.0.351] - 2023-04-12

- [Auto-refer `repl-requires` as part of connecting (or always)](https://github.com/BetterThanTomorrow/calva/issues/2154)
- Bump bundled deps.clj to v1.11.1.1273

## [2.0.350] - 2023-04-10

- [Include a change directory command with the jack-in command line](https://github.com/BetterThanTomorrow/calva/issues/2147)

## [2.0.349] - 2023-04-09

- Fix: [Indenter and formatter do not agree on some simple forms (and the formatter is right)](https://github.com/BetterThanTomorrow/calva/issues/2148)

## [2.0.348] - 2023-04-06

- Fix: [The nrepl client fails to look up definition on quoted symbols](https://github.com/BetterThanTomorrow/calva/issues/2144)

## [2.0.347] - 2023-04-04

- [Evaluate Rich Commment forms as top-level when the RCF is nested in other lists](https://github.com/BetterThanTomorrow/calva/issues/2109)

## [2.0.346] - 2023-04-04

- [Add a generic `clojure-lsp.command` for binding to keyboard shortcuts with arguments](https://github.com/BetterThanTomorrow/calva/issues/2139)

## [2.0.345] - 2023-04-03

- Bump bundled deps.clj to v1.11.1.1267
- [Rewrap to and from sets (`#{}`)](https://github.com/BetterThanTomorrow/calva/issues/2137)

## [2.0.344] - 2023-03-29

- [Calva Notebook nrepl integration flag](https://github.com/BetterThanTomorrow/calva/issues/2133)

## [2.0.343] - 2023-03-25

- Fix: [HTML to Hiccup conversion doesn't consider user settings when used from ”Copy As” menus](https://github.com/BetterThanTomorrow/calva/issues/2130)

## [2.0.342] - 2023-03-25

- [Add command for copying text as Hiccup](https://github.com/BetterThanTomorrow/calva/issues/2128)
- Fix: [HTML to Hiccup conversion trips a bit on classes separated by more than one space](https://github.com/BetterThanTomorrow/calva/issues/2126)
- Fix: [HTML to Hiccup conversion keeps surrounding whitespace for text content](https://github.com/BetterThanTomorrow/calva/issues/2127)

## [2.0.341] - 2023-03-23

- [Add commands `calva.convertHtml2Hiccup` and `calva.pasteHtmlAsHiccup`](https://github.com/BetterThanTomorrow/calva/issues/407)

## [2.0.340] - 2023-03-18

- Workaround: [LiveShare participants incorrectly opening every Clojure file as if via "Open with Notebook"](https://github.com/BetterThanTomorrow/calva/issues/1850)

## [2.0.339] - 2023-03-16

- Fix: [Stopping Jacked-in REPL process doesn't kill Unix Java process](https://github.com/BetterThanTomorrow/calva/issues/2116)
- Fix: [Formatting inside top level forms broken](https://github.com/BetterThanTomorrow/calva/issues/2114)
- Bump bundled deps.clj to v1.11.1.1257

## [2.0.338] - 2023-03-15

- Fix: [Jack-in fails with version 2.0.337](https://github.com/BetterThanTomorrow/calva/issues/2113)

## [2.0.337] - 2023-03-15

- [Provide option for "Restart the REPL" in REPL status bar menu](https://github.com/BetterThanTomorrow/calva/issues/2104)
- [Provide option for "Interrupt Running Evaluations" in REPL status bar menu](https://github.com/BetterThanTomorrow/calva/issues/2103)
- [Make "Interrupting Running Evaluations” more visible, and documented](https://github.com/BetterThanTomorrow/calva/issues/2068)
- [Add a command for stopping the the Jack-in REPL (a.k.a. Jack-out)](https://github.com/BetterThanTomorrow/calva/issues/2105) (duplicate of [#1286](https://github.com/BetterThanTomorrow/calva/issues/2105))
- [Improve the output in the jack-in terminal when the jack-in process is killed](https://github.com/BetterThanTomorrow/calva/issues/1394)
- Fix: [Tab to reindent should pull the start of a top level expression to the left margin](https://github.com/BetterThanTomorrow/calva/issues/2096)
- Fix: [Backspace behaves weirdly when removing indent from top level form](https://github.com/BetterThanTomorrow/calva/issues/2108)
- [Remove configuration for hiding the REPL UI](https://github.com/BetterThanTomorrow/calva/issues/2106)

## [2.0.336] - 2023-03-12

- [Move auto-selecting project type config to Connect Sequences](https://github.com/BetterThanTomorrow/calva/issues/2094)
- [Add option for auto-selection project root](https://github.com/BetterThanTomorrow/calva/issues/2094)
- [Select connect host:port automatically from port file, without prompting](https://github.com/BetterThanTomorrow/calva/issues/2101)
- [Make REPL `connect` command accept host and port](https://github.com/BetterThanTomorrow/calva/issues/1984)
- [Add configuration for automatically connecting to a running REPL](https://github.com/BetterThanTomorrow/calva/issues/1908)
- Fix: [Calva does not gracefully handle when clojure-lsp cannot be downloaded](https://github.com/BetterThanTomorrow/calva/issues/2064)
- Bump bundled deps.clj to v1.11.1.1252

## [2.0.335] - 2023-02-25

- Reintroducing features in v2.0.333, except the fallback clojure-lsp server, see #2090 for details
- Fix: [Monorepo setup working on v2.0.333, broken on v2.0.334](https://github.com/BetterThanTomorrow/calva/issues/2088)
- Fix: [Calva v2.0.333 has startup and repl issues on Windows](https://github.com/BetterThanTomorrow/calva/issues/2087)

## [2.0.334] - 2023-02-22

- Rollback of 2.0.333, first part of: [Calva v2.0.333 is not working for me in VSCode Insiders on Windows 11](https://github.com/BetterThanTomorrow/calva/issues/2087)

## [2.0.333] - 2023-02-21

- Fix: [Multiple LSP processes automatically running, broken LSP features in multi-root workspaces](https://github.com/BetterThanTomorrow/calva/issues/2065)
- Fix: [Default clojure-lsp startup behaviour is changed since v2.0.327](https://github.com/BetterThanTomorrow/calva/issues/2084)
- Fix: [clojure-lsp does not start in a workspace without project files](https://github.com/BetterThanTomorrow/calva/issues/2069)

## [2.0.332] - 2023-02-15

- Partly fixes: [Cursor moves back to start of indented line when typing inside parens on a new line](https://github.com/BetterThanTomorrow/calva/issues/2071)
- [Establish REPL connection without being prompted for the kind of project every time](https://github.com/BetterThanTomorrow/calva/issues/2049)
- Bump bundled deps.clj to v1.11.1.1224
- Fix: [Sometimes unable to load a file in repl while debugging an extension](https://github.com/BetterThanTomorrow/calva/issues/2081)

## [2.0.331] - 2023-02-05

- Bump npm deps [jszip](https://github.com/BetterThanTomorrow/calva/pull/2056), [http-cache-semantics](https://github.com/BetterThanTomorrow/calva/pull/2059)
- Fix: [Indenter and formatter do not agree on keyword in function position when regex indent rules are involved](https://github.com/BetterThanTomorrow/calva/issues/2044)
- Fix: [Missing required argument for "-M ALIASES"](https://github.com/BetterThanTomorrow/calva/issues/2039)

## [2.0.330] - 2023-02-03

- Fix: [Clojure-lsp does not automatically start when using VSCode on Windows in Calva version 2.0.329](https://github.com/BetterThanTomorrow/calva/issues/2054)
- Calva development: [Make e2e test runner re-usable](https://github.com/BetterThanTomorrow/calva/issues/2058)

## [2.0.329] - 2023-02-01

- [Sort aliases for deps.edn projects](https://github.com/BetterThanTomorrow/calva/issues/2035)
- [Sort pre-selected project at the top in REPL connect menu](https://github.com/BetterThanTomorrow/calva/issues/2043)
- Fix: [Indenter and formatter not in agreement about some forms](https://github.com/BetterThanTomorrow/calva/issues/2032)
- Fix: [Regressions introduced with clojure-lsp multi-project support in 2.0.327](https://github.com/BetterThanTomorrow/calva/issues/2041)
- Fix: [Can't use add require feature after updating to 2.0.327 version](https://github.com/BetterThanTomorrow/calva/issues/2040)
- Fix: [Formatting issues on backspace](https://github.com/BetterThanTomorrow/calva/issues/2038)
- Calva development: [Test the built VSIX extension in CI](https://github.com/BetterThanTomorrow/calva/issues/2051)
- Calva development, Fix: [We build Calva twice in CI](https://github.com/BetterThanTomorrow/calva/issues/2052)

## [2.0.328] - 2023-01-27

- Rollback of 2.0.327, first part of: [Regressions introduced with clojure-lsp multi-project support in 2.0.327](https://github.com/BetterThanTomorrow/calva/issues/2041)

## [2.0.327] - 2023-01-27

- [LSP support for multi-project and multi-workspace](https://github.com/BetterThanTomorrow/calva/pull/2020)
- Fix: [Clojure-lsp caching in multi-project workspace](https://github.com/BetterThanTomorrow/calva/issues/934)
- Fix: [With multi-root workspaces the clojure-lsp project root is always the first folder](https://github.com/BetterThanTomorrow/calva/issues/1706)
- Fix: [Getting Started REPLs download config from dram dev branch](https://github.com/BetterThanTomorrow/calva/issues/1977)

## [2.0.326] - 2023-01-24

- Fix: [`afterCLJReplJackInCode` fails if no editor is open](https://github.com/BetterThanTomorrow/calva/issues/2025)
- Fix: [shadow-cljs jack-in silently fails when no builds are selected](https://github.com/BetterThanTomorrow/calva/issues/2022)

## [2.0.325] - 2023-01-21

- Fix: [Setting calva.testOnSave broken: no tests found](https://github.com/BetterThanTomorrow/calva/issues/2005)

## [2.0.324] - 2023-01-15

- Fix: [Evaluating blocking snippets deadlocks the editor](https://github.com/BetterThanTomorrow/calva/issues/2012)
- Fix (formatter): [Indenter and formatter fails while typing out body of deftype method](https://github.com/BetterThanTomorrow/calva/issues/1957)
- Fix: [Inconsistent formatting of defprotocol with docstring on separate line from method declaration](https://github.com/BetterThanTomorrow/calva/issues/1978)

## [2.0.323] - 2023-01-07

- Fix: [Provider completions not handling errors gracefully](https://github.com/BetterThanTomorrow/calva/issues/2006)
- Partly fix (indenter): [Indenter and formatter fails while typing out body of deftype method](https://github.com/BetterThanTomorrow/calva/issues/1957)

## [2.0.322] - 2022-12-14

- Fix: [Clojure notebooks don't seem to work on MS-Windows](https://github.com/BetterThanTomorrow/calva/issues/1994)
- Fix: [Calva development: npm run prettier-format fails on MS-Windows](https://github.com/BetterThanTomorrow/calva/issues/1996)
- Bump bundled deps.clj to v1.11.1.1208

## [2.0.321] - 2022-12-05

- Fix: [Supplying a custom printFn to the pretty printer does not work](https://github.com/BetterThanTomorrow/calva/issues/1979)
- Fix: [CI: Webpack build throws with an error: [webpack-cli] Error: error:0308010C:digital envelope routines::unsupported](https://github.com/BetterThanTomorrow/calva/issues/1985)
- Fix: [Running a single test runs all tests](https://github.com/BetterThanTomorrow/calva/issues/1981)
- [Update Calva docs to no longer mention removed clojure-lsp setting](https://github.com/BetterThanTomorrow/calva/issues/1988)

## [2.0.320] - 2022-11-23

- [Stop the nrepl client from spamming the server with ops it doesn't support](https://github.com/BetterThanTomorrow/calva/issues/1969)
- Bump bundled deps.clj to v1.11.1.1200

## [2.0.319] - 2022-11-10

- Fix: [The indenter fails matching cljfmt rules on qualified symbols](https://github.com/BetterThanTomorrow/calva/issues/1956)
- [Add info about cider-nrepl docs to calva.io/connect](https://github.com/BetterThanTomorrow/calva/issues/1955)
- [Inform about Calva version on startup](https://github.com/BetterThanTomorrow/calva/issues/1954)
- Fix: [Calva docs site theme color not used](https://github.com/BetterThanTomorrow/calva/issues/1960)

## [2.0.318] - 2022-11-08

- Fix: [Calva doesn't show action buttons in error message boxes](https://github.com/BetterThanTomorrow/calva/issues/1949)
- Fix: [The snippets file is not included in the Calva extension VSIX](https://github.com/BetterThanTomorrow/calva/issues/1953)

## [2.0.317] - 2022-11-06

- [Make Calva more VIM friendly](https://github.com/BetterThanTomorrow/calva/issues/1947)
- [Remove `calva.fmt.formatAsYouType` setting](https://github.com/BetterThanTomorrow/calva/issues/1827)

## [2.0.316] - 2022-11-05

- Bundle deps.clj.jar v1.11.1.1189
- [Honor pretty-print settings for load-file](https://github.com/BetterThanTomorrow/calva/issues/1905)
- [Add editor snippet for Rich Comments marked with trailing `:rcf`](https://github.com/BetterThanTomorrow/calva/issues/1941)
- [Add custom REPL command snippet `$current-pair` variable](https://github.com/BetterThanTomorrow/calva/issues/1943)
- [Add custom REPL command snippet `$file-text` variable](https://github.com/BetterThanTomorrow/calva/issues/1944)

## [2.0.315] - 2022-11-03

- [Inform if Calva nREPL dependencies are not fulfilled](https://github.com/BetterThanTomorrow/calva/issues/1935)
- Fix: [Calva does not fall back on lsp definitions when nrepl definitions fail](https://github.com/BetterThanTomorrow/calva/issues/1933)
- Fix: [Warnings printed with an added `;` on a line of its own](https://github.com/BetterThanTomorrow/calva/issues/1930)
- Fix: [Extra newlines are printed in output from function called from test](https://github.com/BetterThanTomorrow/calva/issues/1937)

## [2.0.314] - 2022-11-01

- [Squash spaces when Paredit Kill/Delete Right](https://github.com/BetterThanTomorrow/calva/issues/1923)
- Fix: [Newline lacking before results when evaluating at the REPL prompt](https://github.com/BetterThanTomorrow/calva/issues/1931)

## [2.0.313] - 2022-10-31

- [Use format-as-you-type for Paredit](https://github.com/BetterThanTomorrow/calva/issues/1924)
- Fix: [Newline missing in some prints to Output/REPL window](https://github.com/BetterThanTomorrow/calva/issues/1927)

## [2.0.312] - 2022-10-30

- Fix: [Unwanted newlines are added to REPL output of Kaocha test run](https://github.com/BetterThanTomorrow/calva/issues/1826)
- Fix: [Unexpected newline character in the output](https://github.com/BetterThanTomorrow/calva/issues/998)

## [2.0.311] - 2022-10-27

- Fix: [Drag sexps in value part of doseq sometimes jumps 2 sexps instead of 1](https://github.com/BetterThanTomorrow/calva/issues/1914)
- Fix: [Can't do formatting code from Calva: Fire up the Getting Started REPL on hello_repl.clj](https://github.com/BetterThanTomorrow/calva/issues/1918)
- Fix: [Calva: Open REPL snippets User config.edn couldn't create the file if parent folders doesn't exist](https://github.com/BetterThanTomorrow/calva/issues/1916)
- Calva development: [Use requirements.txt in CI for publishing docs](https://github.com/BetterThanTomorrow/calva/issues/1913)
- Bump deps.clj to v1.11.1.1182

## [2.0.310] - 2022-10-24

- Calva development: [Refactor `extension.ts` for less boilerplate and improved readability](https://github.com/BetterThanTomorrow/calva/issues/1906)
- Calva development, Fix: [Docs publishing in CI is failing](https://github.com/BetterThanTomorrow/calva/issues/1909)
- Calva development, Fix: [Grammar tests fail too often](https://github.com/BetterThanTomorrow/calva/issues/1910)

## [2.0.309] - 2022-10-22

- Fix: [Jack-in as live share guest not working](https://github.com/BetterThanTomorrow/calva/issues/1625)
- [Filter out code action errors](https://github.com/BetterThanTomorrow/calva/pull/1904), addressing [this issue](https://github.com/BetterThanTomorrow/calva/issues/1889)

## [2.0.308] - 2022-10-19

- [A more flexible evaluate-to-cursor command](https://github.com/BetterThanTomorrow/calva/issues/1901)
- [Test runner does not show stacktrace on error](https://github.com/BetterThanTomorrow/calva/issues/424)

## [2.0.307] - 2022-10-11

- [Support user level `~/.config/calva/config.edn`](https://github.com/BetterThanTomorrow/calva/issues/1887)

## [2.0.306] - 2022-10-09

- [Allow Clojure code in `.calva/config.edn` repl and hover snippets](https://github.com/BetterThanTomorrow/calva/issues/1885)

## [2.0.305] - 2022-09-30

- [Make it easier to find the clojure-lsp server trace log level](https://github.com/BetterThanTomorrow/calva/issues/1876)
- [Bump cljfmt dependency to `v0.9.0`](https://github.com/BetterThanTomorrow/calva/issues/1878)
- Fix: [Not honoring `calva.evalOnSave` when `calva.testOnSave` is enabled](https://github.com/BetterThanTomorrow/calva/issues/1880)
- Bump pre-bundled deps.clj.jar to `v1.11.1.1165`

## [2.0.304] - 2022-09-20

- [Keep deps.clj updated](https://github.com/BetterThanTomorrow/calva/issues/1871)

## [2.0.303] - 2022-09-18

- Fix: [Download of clojure-lsp nightly build fails on Apple M1/M2](https://github.com/BetterThanTomorrow/calva/issues/1869)

## [2.0.302] - 2022-09-18

- [Show error message if loading file results in an error](https://github.com/BetterThanTomorrow/calva/issues/1767)
- Document workaround for: [Allow sending a different project-root-uri during LSP initialize request](https://github.com/BetterThanTomorrow/calva/issues/1866)

## [2.0.301] - 2022-09-16

- Fix test running issue: [Two references to the same class in the same namespace can refer to two different instances of the class](https://github.com/BetterThanTomorrow/calva/issues/1821)
- [Make it possible to format Clojure code using the pretty printer](https://github.com/BetterThanTomorrow/calva/issues/1843)

## [2.0.300] - 2022-09-11

- Fix: [Notebooks don't recognize rich comments at the end](https://github.com/BetterThanTomorrow/calva/issues/1857)
- [Make Calva `deps.edn` Jack-in smarter about if an alias has empty `:main-opts`](https://github.com/BetterThanTomorrow/calva/issues/1859)

## [2.0.299] - 2022-09-06

- [Bind any keys to custom custom repl commands](https://github.com/BetterThanTomorrow/calva/issues/1853)
- Fix: [Inline evaluation results not visible in Light themes](https://github.com/BetterThanTomorrow/calva/issues/1855)

## [2.0.298] - 2022-08-31

- [Check if `clojure` is installed and working before selecting default `deps.edn` Jack-in](https://github.com/BetterThanTomorrow/calva/issues/1848)

## [2.0.297] - 2022-08-29

- Update deps.clj to version 0.1.1155

## [2.0.296] - 2022-08-29

- [Rich comment handling in notebooks](https://github.com/BetterThanTomorrow/calva/issues/1845)
- [Default to use deps.clj instead of clojure for starting deps.edn projects](https://github.com/BetterThanTomorrow/calva/issues/1846)
- Update deps.clj to version 0.1.1100

## [2.0.295] - 2022-08-28

- Fix: [Leiningen and deps.edn projects with shadow-cljs is too hard to connect to](https://github.com/BetterThanTomorrow/calva/issues/1842)

## [2.0.294] - 2022-08-25

- [Output metadata on notebooks](https://github.com/BetterThanTomorrow/calva/issues/1836)
- Fix: [Staged file gets evaluated instead of uncommitted file](https://github.com/BetterThanTomorrow/calva/issues/1833)
- [Update nrepl jack-in dependency to 1.0 ](https://github.com/BetterThanTomorrow/calva/issues/1839)

## [2.0.293] - 2022-08-18

- [Add jack-in support for Gradle/Clojurephant](https://github.com/BetterThanTomorrow/calva/pull/1815)
- [Color customization for inline result](https://github.com/BetterThanTomorrow/calva/issues/1831)

## [2.0.292] - 2022-08-18

- [Clojure Notebooks](https://github.com/BetterThanTomorrow/calva/issues/1824)
- Fix: [Wrong 'when condition' for command 'paredit.togglemode'](https://github.com/BetterThanTomorrow/calva/issues/1804)

## [2.0.291] - 2022-08-01

- Fix: [Clojure-lsp silently fails to start on versions of VS Code lower than 1.67.0](https://github.com/BetterThanTomorrow/calva/issues/1818)

## [2.0.290] - 2022-07-31

- Fix: [Clojure-lsp server info command is not enabled if a non-clojure file is open in the active editor](https://github.com/BetterThanTomorrow/calva/issues/1810)
- Fix: [An error is thrown when the clojure-lsp server is stopped via Calva's command for stopping it](https://github.com/BetterThanTomorrow/calva/issues/1773)

## [2.0.289] - 2022-07-04

- Fix: [:refer-clojure :exclude doesn't work as expected](https://github.com/BetterThanTomorrow/calva/issues/1718)
- Fix: [Shadowing of Clojure vars doesn't work in the REPL, even with :refer-clojure :exclude](https://github.com/BetterThanTomorrow/calva/issues/1153)
- Fix: [Command not found error shown when clojure-lsp server info command is run](https://github.com/BetterThanTomorrow/calva/issues/1790)
- [Update cider-nrepl jack-in dependency version](https://github.com/BetterThanTomorrow/calva/issues/1792)

## [2.0.288] - 2022-07-02

- [Add configuration for which symbol definition provider to use](https://github.com/BetterThanTomorrow/calva/issues/1785)
- [Update clojure-lsp version and path settings documentation](https://github.com/BetterThanTomorrow/calva/issues/1791)

## [2.0.287] - 2022-06-25

- Fix: [Error reporting for load file differs from evaluate code](https://github.com/BetterThanTomorrow/calva/issues/1774)
- Fix: [Accepting and rejecting Github Copilot suggestions does not work](https://github.com/BetterThanTomorrow/calva/issues/1781)
- [Use Apple Silicon clojure-lsp builds on M1 and M2 macs when available](https://github.com/BetterThanTomorrow/calva/issues/1780)

## [2.0.286] - 2022-06-13

- [Add option in clojure-lsp quick pick to restart clojure-lsp](https://github.com/BetterThanTomorrow/calva/issues/1770)

## [2.0.285] - 2022-06-11

- Fix: [Paredit strict backspace in the leftmost symbol/keyword/thing inserts a space instead](https://github.com/BetterThanTomorrow/calva/pull/1771)

## [2.0.284] - 2022-06-11

- [Add a command to restart clojure-lsp](https://github.com/BetterThanTomorrow/calva/issues/1727)

## [2.0.283] - 2022-06-10

- [Add a Dart->ClojureDart converter](https://github.com/BetterThanTomorrow/calva/pull/1763)
- [Make Paredit strict backspace smarter, removing empty lines](https://github.com/BetterThanTomorrow/calva/issues/1741)

## [2.0.282] - 2022-06-04

- Fix: [clojure-lsp fails to download for some Apple M1 users](https://github.com/BetterThanTomorrow/calva/pull/1761)

## [2.0.281] - 2022-06-03

- [Updates to how we choose clojure-lsp executable for different platforms](https://github.com/BetterThanTomorrow/calva/pull/1758), fixes: [#1590](https://github.com/BetterThanTomorrow/calva/issues/1590), and [#1598](https://github.com/BetterThanTomorrow/calva/issues/1598)
- [Add sponsor link to the Calva extension manifest](https://github.com/BetterThanTomorrow/calva/issues/1759)

## [2.0.280] - 2022-05-31

- Fix: [Debugger decorations are not working properly](https://github.com/BetterThanTomorrow/calva/issues/1165)
- Add some logging when Calva starts and finishes activating

## [2.0.279] - 2022-05-30

- [Expose Calva's `registerDocumentSymbolProvider` function in the extension API](https://github.com/BetterThanTomorrow/calva/issues/1752)
- [Support use of nightly clojure-lsp builds](https://github.com/BetterThanTomorrow/calva/issues/1746)
- [Update Calva's Extension api docs with Joyride sections](https://github.com/BetterThanTomorrow/calva/issues/1754)

## [2.0.278] - 2022-05-29

- [Extension API: Fix Javascript examples & align them with their ClojureScript versions](https://github.com/BetterThanTomorrow/calva/issues/1742)
- [Extension API for retrieving the current REPL session key](https://github.com/BetterThanTomorrow/calva/issues/1747)
- [Extension API for some common ranges, like current form and top level form](https://github.com/BetterThanTomorrow/calva/issues/1748)

## [2.0.277] - 2022-05-26

- [Extension API: Evaluate via Calva's REPL connection](https://github.com/BetterThanTomorrow/calva/issues/1719)
- Fix: [alt+<up,down> arrow inside map destruction is not working properly](https://github.com/BetterThanTomorrow/calva/issues/1737)
- [Name change for loading/evaluating a whole file for better command lookup](https://github.com/BetterThanTomorrow/calva/issues/1731)

## [2.0.276] - 2022-05-22

- Fix: [Hover documentation shows "undefined" for functions that don't have a doc string](https://github.com/BetterThanTomorrow/calva/issues/1735)
- [Enable awaiting Calva Paredit commands when using `vscode.commands.executeCommand()`](https://github.com/BetterThanTomorrow/calva/issues/1733)

## [2.0.275] - 2022-05-18

- Addressing: [Better REPL feedback while waiting for evaluation](https://github.com/BetterThanTomorrow/calva/issues/1543)

## [2.0.274] - 2022-05-12

- Fix: [**Toggle between implementation and test** doesn't work in multi-root workspaces](https://github.com/BetterThanTomorrow/calva/issues/1725)

## [2.0.273] - 2022-05-11

- Fix: [Calva fails finding project root if a file from outside the workspace is the active editor](https://github.com/BetterThanTomorrow/calva/issues/1721)

## [2.0.272] - 2022-05-07

- [Add Joyride REPL server start and connect, a.k.a. Jack-in](https://github.com/BetterThanTomorrow/calva/issues/1714)

## [2.0.271] - 2022-05-06

- Fix: [Toggle between implementation and test command should set editor focus](https://github.com/BetterThanTomorrow/calva/issues/1707)
- Fix: [Hijacked shortcuts only works on strict](https://github.com/BetterThanTomorrow/calva/issues/1711)
- [Enable users to bind keyboard shortcuts to clojure-lsp drag commands](https://github.com/BetterThanTomorrow/calva/issues/1697)

## [2.0.270] - 2022-05-02

- Fix: [Downloaded clojure-lsp not working for static linux distros](https://github.com/BetterThanTomorrow/calva/issues/1692)
- [Add dedicated Joyride nREPL Connect option](https://github.com/BetterThanTomorrow/calva/issues/1704)

## [2.0.269] - 2022-04-20

- [How about a command converting JavaScript to ClojureScript?](https://github.com/BetterThanTomorrow/calva/issues/1687)

## [2.0.268] - 2022-04-18

- Fix: [Jack-in doesn't handle a shadow-cljs config without builds](https://github.com/BetterThanTomorrow/calva/issues/1683)
- [Merge LSP + NREPL completions and goToDefintion](https://github.com/BetterThanTomorrow/calva/issues/1498)

## [2.0.267] - 2022-04-13

- [Add command for formatting away multiple space between forms on the same line](https://github.com/BetterThanTomorrow/calva/issues/1677)

## [2.0.266] - 2022-04-11

- Fix: [Jump between source/test does not work properly with multiple workspace folders](https://github.com/BetterThanTomorrow/calva/issues/1219)

## [2.0.265] - 2022-04-08

- [Update paredit sexp forward/backward command labels](https://github.com/BetterThanTomorrow/calva/issues/1660)
- Fix: [clojure-lsp initialized in a non-working state when there is no VS Code folder](https://github.com/BetterThanTomorrow/calva/issues/1664)

## [2.0.264] - 2022-04-07

- Fix: [shadow-cljs shows error when running calva.loadFile command](https://github.com/BetterThanTomorrow/calva/issues/1670)

## [2.0.263] - 2022-04-06

- [Improve kondo configuration documentation](https://github.com/BetterThanTomorrow/calva/issues/1282)
- [Require VS Code 1.66+ (and update project node version to 16+)](https://github.com/BetterThanTomorrow/calva/issues/1638#issuecomment-1086726236)
- Maintenance: [Upgrade TS + some ts eslint plugins + fix any necessary changes thereof](https://github.com/BetterThanTomorrow/calva/issues/1639)
- Fix: [Command not working: sync the Output/REPL window namespace with the current file](https://github.com/BetterThanTomorrow/calva/issues/1503)

## [2.0.262] - 2022-04-02

- Tech debt mortgage: [Cleanup/removal of EditableDocument.selectionLeft/Right APIs](https://github.com/BetterThanTomorrow/calva/issues/1607)]
- Maintenance: [Update node version to v14, which is maintenance LTS until 2023-04-30](https://github.com/BetterThanTomorrow/calva/pull/1656)
- Maintenance: [Update default build/dev task to rebuild cljs+ts, watch cljs+ts tests, watch linter, and Prettier watcher, add a custom Connect Sequence for connecting to Calva `:cljs-lib`](https://github.com/BetterThanTomorrow/calva/pull/1652)
- [Add new `paredit.[forward/backward]SexpOrUp` commands](https://github.com/BetterThanTomorrow/calva/issues/1657)

## [2.0.261] - 2022-04-01

- Fix: [Results doc gets in a bad state and does not update](https://github.com/BetterThanTomorrow/calva/issues/1509)
- Fix: [Indenting not working correctly in vectors starting with fn-like symbols](https://github.com/BetterThanTomorrow/calva/issues/1622)
- Fix: [Make server side `pprint` the default pretty printer](https://github.com/BetterThanTomorrow/calva/issues/1650)

## [2.0.260] - 2022-03-27

- Fix: [Rainbow parentheses sometimes not activating](https://github.com/BetterThanTomorrow/calva/issues/1616)

## [2.0.259] - 2022-03-26

- [Add setting for enabling LiveShare support](https://github.com/BetterThanTomorrow/calva/issues/1629)

## [2.0.258] - 2022-03-25

- Fix: [Connect fails when there is no project file (deps.edn, etc)](https://github.com/BetterThanTomorrow/calva/issues/1613)
- [Make `calva` the default pretty printer](https://github.com/BetterThanTomorrow/calva/issues/1619)
- [Add default Clojure associations for file extensions `.bb` and `.cljd`](https://github.com/BetterThanTomorrow/calva/issues/1617)
- Fix: [Warning when loading a file produces an error: n.filter is not a function](https://github.com/BetterThanTomorrow/calva/issues/1567)

## [2.0.257] - 2022-03-23

- Maintenance: [Update _even more_ TypeScript code to be compatible with strictNullChecks.](https://github.com/BetterThanTomorrow/calva/pull/1605)
- [Support Polylith and monorepo jack-in/connect better](https://github.com/BetterThanTomorrow/calva/issues/1254)
- Fix: [Calva Refactor commands not appearing in command palette after initial start](https://github.com/BetterThanTomorrow/calva/issues/1610)

## [2.0.256] - 2022-03-19

- Be more graceful about that [clojure-lsp does not start in the Getting Started REPL](https://github.com/BetterThanTomorrow/calva/issues/1601)
- Fix: [An extra quick-pick prompt at pops up after jack-in](https://github.com/BetterThanTomorrow/calva/issues/1600)

## [2.0.255] - 2022-03-18

- Maintenance: [Update more TypeScript code to be compatible with strictNullChecks.](https://github.com/BetterThanTomorrow/calva/pull/1581)

## [2.0.254] - 2022-03-16

- [Add commands for starting and stopping clojure-lsp](https://github.com/BetterThanTomorrow/calva/pull/1592)
- Maintenance: [Dumb down the token cursor some dealing with meta data and readers](https://github.com/BetterThanTomorrow/calva/pull/1585)

## [2.0.253] - 2022-03-09

- Fix: [Structural editing hangs in specific cases of unbalanced forms](https://github.com/BetterThanTomorrow/calva/pull/1585)
- Fix: [Hover snippet markdown and adds example](https://github.com/BetterThanTomorrow/calva/pull/1582)
- Maintenance: [Begin work on enabling strictNullChecks in the TypeScript config.](https://github.com/BetterThanTomorrow/calva/pull/1568)

## [2.0.252] - 2022-03-05

- Fix: [Tab doesn't work in snippet mode](https://github.com/BetterThanTomorrow/calva/pull/1580)

## [2.0.251] - 2022-03-05

- Fix: [Metadata affects the Current Form being recognized](https://github.com/BetterThanTomorrow/calva/pull/1577)
- Fix: [ENTER key does not pick suggestion when cursor is not in a form in output window ](https://github.com/BetterThanTomorrow/calva/pull/1578)

## [2.0.250] - 2022-03-05

- Fix: [Version 2.0.247 regression with structural editing, hangs at unbalance + structural delete](https://github.com/BetterThanTomorrow/calva/pull/1573)
- Fix: [Paredit Slurp and Barf are not metadata aware](https://github.com/BetterThanTomorrow/calva/pull/1576)

## [2.0.249] - 2022-03-04

- Revert to before metadata-change, because: [Version 2.0.247 regression with structural editing, hangs at unbalance + structural delete](https://github.com/BetterThanTomorrow/calva/pull/1573)

## [2.0.248] - 2022-03-03

- [Remove special grammar scopes for keywords](https://github.com/BetterThanTomorrow/calva/pull/1571)

## [2.0.247] - 2022-03-02

- [Enable the @typescript-eslint/no-floating-promises eslint rule](https://github.com/BetterThanTomorrow/calva/pull/1564)
- [Include metadata in current form selection/evaluation/etcetera](https://github.com/BetterThanTomorrow/calva/pull/1551)

## [2.0.246] - 2022-02-24

- Fix: [Format config from clojure-lsp broken](https://github.com/BetterThanTomorrow/calva/issues/1561)
- Fix2: [Format on save](https://github.com/BetterThanTomorrow/calva/issues/1556)

## [2.0.245] - 2022-02-23

- Fix: [Print stacktrace link in REPL gets duplicated](https://github.com/BetterThanTomorrow/calva/issues/1542)
- [Publish pre-releases when dev updates](https://github.com/BetterThanTomorrow/calva/issues/1554)
- [Apply basic typescript eslint rules](https://github.com/BetterThanTomorrow/calva/issues/1536)
- Fix: [”Resolve macro as...” code action produces unreadable text in pop up](https://github.com/BetterThanTomorrow/calva/issues/1539)
- Fix: [Format on save](https://github.com/BetterThanTomorrow/calva/issues/1556)

## [2.0.244] - 2022-02-20

- [Add custom hover snippets](https://github.com/BetterThanTomorrow/calva/issues/1471)
- [Add option to read cljfmt config from clojure-lsp](https://github.com/BetterThanTomorrow/calva/issues/1545)
- Fix: [Map key/value pair aligning is not working on format](https://github.com/BetterThanTomorrow/calva/issues/1535)
- Change default keybinding for **Infer parens** to `ctrl+alt+p i` (from `shift+tab`)
- Change default keybinding for **Tab dedent** to `shift+tab` (from `shift+ctrl+i`)
- [Make alt+enter evaluate top level form also within line-comments](https://github.com/BetterThanTomorrow/calva/issues/1549)

## [2.0.243] - 2022-02-13

- [Use vanilla cljfmt for regular formatting](https://github.com/BetterThanTomorrow/calva/pull/1179)

## [2.0.242] - 2022-02-13

- Maintenance: [Upgrade typescript and linting packages/configs.](https://github.com/BetterThanTomorrow/calva/pull/1529)

## [2.0.241] - 2022-02-11

- Maintenance: [Consistently format all JavaScript and TypeScript in the project and provide for easily formatting these files in the future.](https://github.com/BetterThanTomorrow/calva/pull/1524)

## [2.0.240] - 2022-02-06

- Maintenance: [Update dependencies to fix security vulnerabilities](https://github.com/BetterThanTomorrow/calva/pull/1520)

## [2.0.239] - 2022-02-06

- Maintenance: [Update dependencies to fix security vulnerabilities](https://github.com/BetterThanTomorrow/calva/pull/1520) (Change was not actually included in this release. See next release.)

## [2.0.238] - 2022-02-06

- Fix: ['Add to history' not working on eval in repl](https://github.com/BetterThanTomorrow/calva/issues/1594)
- Fix: [TypeError when "Run Tests for Current Namespace" in non "-test" namespace](https://github.com/BetterThanTomorrow/calva/issues/1516)

## [2.0.237] - 2022-01-30

- Fix: ['Show Previous REPL History Entry' command not working on v.2.0.236](https://github.com/BetterThanTomorrow/calva/issues/1594)

## [2.0.236] - 2022-01-25

- Fix: [Exception thrown when registering "resolve-macro-as" command](https://github.com/BetterThanTomorrow/calva/issues/1495)
- [Show code eval in repl option](https://github.com/BetterThanTomorrow/calva/issues/1465)

## [2.0.235] - 2022-01-22

- [Continue to support -Aalias for jack-in](https://github.com/BetterThanTomorrow/calva/issues/1474)
- [Add custom commands from libraries](https://github.com/BetterThanTomorrow/calva/pull/1442)
- [Clojure-lsp not starting when offline](https://github.com/BetterThanTomorrow/calva/issues/1299)
- Workaround: [VS Code highlights characters in the output/REPL window prompt](https://github.com/BetterThanTomorrow/calva/pull/1475)
- [Exclude REPL output window from LSP analysis](https://github.com/BetterThanTomorrow/calva/issues/1250)
- Fix: [Snippet in custom command doesn't work with function metadata] (https://github.com/BetterThanTomorrow/calva/issues/1463)

## [2.0.234] - 2022-01-16

- [Improve LSP startup feedback on status bar](https://github.com/BetterThanTomorrow/calva/pull/1454)
- [Fix errors in test output when fixtures throw exceptions](https://github.com/BetterThanTomorrow/calva/issues/1456).

## [2.0.233] - 2022-01-07

- [Add experimental support for Test Explorer](https://github.com/BetterThanTomorrow/calva/issues/953)
- Maintenance: [Upgrade dependencies to attempt to fix Dependabot security alert](https://github.com/BetterThanTomorrow/calva/pull/1447)
- Fix: [Update nrepl and cider-nrepl versions in jack-in dependencies](https://github.com/BetterThanTomorrow/calva/issues/1444)

## [2.0.232] - 2021-12-31

- [Prevent warning during deps.edn jack-in](https://github.com/BetterThanTomorrow/calva/issues/1355)
- Fix: [Connecting to an out-of-process nREPL server and a merged Figwheel-main build](https://github.com/BetterThanTomorrow/calva/issues/1386)
- Fix: [Empty lines in output.calva-repl when running tests](https://github.com/BetterThanTomorrow/calva/issues/1448)

## [2.0.231] - 2021-12-14

- Fix: [Calva randomly edits file while in Live Share](https://github.com/BetterThanTomorrow/calva/issues/1434)

## [2.0.230] - 2021-12-13

- Fix: [Hover broken when repl is connected but cider-nrepl is not present](https://github.com/BetterThanTomorrow/calva/issues/1432)
- Fix: [Some valid floats are highlighted incorrectly](https://github.com/BetterThanTomorrow/calva/issues/1378)

## [2.0.229] - 2021-12-12

- Fix: [Babashka Jack-In REPL doesn't show eval errors](https://github.com/BetterThanTomorrow/calva/issues/1413)
- [Inform about conflict with the Clojure extension](https://github.com/BetterThanTomorrow/calva/issues/1427)
- Fix: [Run All Tests command doesn't run tests in .cljc file with reader conditional in ns](https://github.com/BetterThanTomorrow/calva/issues/1328).
- Fix: [Allow LSP features on jar files](https://github.com/BetterThanTomorrow/calva/issues/1421)

## [2.0.228] - 2021-12-02

- Revert: Parinfer Experimental
- Revert: Full Format Experimental
- Revert: Remove `calva.fmt.formatAsYouType` option

## [2.0.227] - 2021-12-01

- Re-enable, Experimental: [Add Parinfer Mode](https://github.com/BetterThanTomorrow/calva/issues/253)
- Experimental: [Add option to keep text more fully formatted as you type](https://github.com/BetterThanTomorrow/calva/issues/1406)
- [Remove `calva.fmt.formatAsYouType` option](https://github.com/BetterThanTomorrow/calva/issues/1407)
- Fix: [Test runner not finding tests with + in middle of the name](https://github.com/BetterThanTomorrow/calva/issues/1383)

## [2.0.226] - 2021-11-29

- Internal: [Handle the unknown-op status from test commands](https://github.com/BetterThanTomorrow/calva/pull/1365)
- Fix: [textDocument/linkedEditingRange failed when opening files or moving cursor](https://github.com/BetterThanTomorrow/calva/issues/1374)
- Fix: [paredit.spliceSexp doesn't work with set literals](https://github.com/BetterThanTomorrow/calva/issues/1395)
- Fix: [LSP code actions not working](https://github.com/BetterThanTomorrow/calva/issues/1373)

## [2.0.225] - 2021-11-10

- Revert 224 changes: [Version v2.0.224 causes problems on some machines (possibly Windows related)](https://github.com/BetterThanTomorrow/calva/issues/1379)

## [2.0.224] - 2021-11-10

- Experimental: [Add Parinfer Options](https://github.com/BetterThanTomorrow/calva/issues/253)

## [2.0.223] - 2021-11-01

- [Include material from clojuredocs.org in function documentation](https://github.com/BetterThanTomorrow/calva/issues/689)
- Fix: [Not able to escape read-line in the output window](https://github.com/BetterThanTomorrow/calva/issues/783)
- Fix: [Some keyboard shortcuts missing the languageID check](https://github.com/BetterThanTomorrow/calva/issues/823)
- Fix: [Formatting form with comma whitespace inserts 0 and places the cursor wrong](https://github.com/BetterThanTomorrow/calva/issues/1370)
- Fix: [Calva's re-frame docs are outdated](https://github.com/BetterThanTomorrow/calva/issues/1372)

## [2.0.222] - 2021-10-27

- [Add command to open the clojure-lsp log file](https://github.com/BetterThanTomorrow/calva/issues/1362)
- [Add nrepl message logging](https://github.com/BetterThanTomorrow/calva/issues/1198)
- Fix: [ctrl+k for Kill Right conflicts with several bindings on Windows](https://github.com/BetterThanTomorrow/calva/issues/1356)

## [2.0.221] - 2021-10-23

- [Clean away legacy evaluation keyboard shortcuts](https://github.com/BetterThanTomorrow/calva/issues/1353)
- [Don't wait for clojure-lsp to initialize before activating nREPL lookup and navigation](https://github.com/BetterThanTomorrow/calva/issues/1341)
- [Tidy up doc and signature hovers](https://github.com/BetterThanTomorrow/calva/issues/1360)

## [2.0.220] - 2021-10-20

- [Add Paredit select/kill right functionality](https://github.com/BetterThanTomorrow/calva/issues/1024)

## [2.0.219] - 2021-10-19

- [Provide semantic token fallback map for Calva's TM grammar](https://github.com/BetterThanTomorrow/calva/issues/1348)

## [2.0.218] - 2021-10-18

- [npm audit fixes](https://github.com/BetterThanTomorrow/calva/issues/1346)
- [Select top level form fails for top level derefs in comment forms](https://github.com/BetterThanTomorrow/calva/issues/1345)

## [2.0.217] - 2021-10-17

- [Support setting the cider-nrepl print-fn to whatever](https://github.com/BetterThanTomorrow/calva/issues/1340)
- [Make Add Rich Comment command go to any existing Rich comment right below](https://github.com/BetterThanTomorrow/calva/issues/1333)
- [Add semantic tokens support from LSP](https://github.com/BetterThanTomorrow/calva/issues/1231)
- Fix: [Inline evaluation results no longer display in 2.0.216](https://github.com/BetterThanTomorrow/calva/issues/1332)

## [2.0.216] - 2021-10-10

- Fix: [Inline results display pushes the cursor away when evaluation at the end of the line](https://github.com/BetterThanTomorrow/calva/issues/1329)
- Fix: [Inline evaluation display renders differently than the REPL display for empty spaces](https://github.com/BetterThanTomorrow/calva/issues/872)

## [2.0.215] - 2021-10-10

- [Add command for inserting a Rich Comment](https://github.com/BetterThanTomorrow/calva/issues/1324)

## [2.0.214] - 2021-10-06

- [Add Babashka Jack-in option](https://github.com/BetterThanTomorrow/calva/issues/1001)
- [Add nbb Jack-in option](https://github.com/BetterThanTomorrow/calva/issues/1311)
- Fix: [Not currently possible to Jack-in to a ClojureScript nREPL Server](https://github.com/BetterThanTomorrow/calva/issues/1310)
- [Update deps.clj version to 0.0.19](https://github.com/BetterThanTomorrow/calva/issues/1319)

## [2.0.213] - 2021-10-02

- Workaround [nbb nrepl-server: can only eval from file with extension .clj](https://github.com/BetterThanTomorrow/calva/issues/1308)

## [2.0.212] - 2021-09-26

- Fix [The schema for the setting `calva.highlight.bracketColors` is broken](https://github.com/BetterThanTomorrow/calva/issues/1290)
- Fix [Can't use $current-form more than once in a custom repl command snippet](https://github.com/BetterThanTomorrow/calva/issues/1301)

## [2.0.211] - 2021-09-01

- [Add setting for letting Paredit Kill commands copy the deleted code to the clipboard](https://github.com/BetterThanTomorrow/calva/issues/1283)

## [2.0.210] - 2021-08-25

- [Add back jack-in/connect config `deps.edn + shadow-cljs`](https://github.com/BetterThanTomorrow/calva/issues/1270)

## [2.0.209] - 2021-08-17

- Fix [Statusbar buttons hard to see with light themes](https://github.com/BetterThanTomorrow/calva/issues/1264)

## [2.0.208] - 2021-08-09

- Fix [Project configuration shadow-cljs + deps.edn doesn't work](https://github.com/BetterThanTomorrow/calva/issues/1253)

## [2.0.207] - 2021-08-07

- [Support a blank `clojureLspVersion` setting](https://github.com/BetterThanTomorrow/calva/issues/1251)

## [2.0.206] - 2021-08-05

- [Default to using the latest release of clojure-lsp](https://github.com/BetterThanTomorrow/calva/issues/1248)
- Performance improvement [REPL is Slow and Performance Degrades as the Output Grows](https://github.com/BetterThanTomorrow/calva/issues/942)

## [2.0.205] - 2021-07-14

- [Use new custom LSP method for server info command and print info in "Calva says" output channel ](https://github.com/BetterThanTomorrow/calva/issues/1211)
- Update clojure-lsp to version [2021.07.12-12.30.59](https://github.com/clojure-lsp/clojure-lsp/releases/tag/2021.07.12-12.30.59)
- [Roll back debugger call stack improvement](https://github.com/BetterThanTomorrow/calva/pull/1236)

## [2.0.204] - 2021-07-11

- [Put closing paren of rich comments on separate line](https://github.com/BetterThanTomorrow/calva/issues/1224)
- Fix: [Calva formatting defaults do not get applied when including any kind of .cljfmt.edn config](https://github.com/BetterThanTomorrow/calva/issues/1228)
- Workaround: [Paredit commands don't propagate to multiple cursors](https://github.com/BetterThanTomorrow/calva/issues/610)

## [2.0.203] - 2021-07-04

- Fix: [Custom repl commands show error if run from non-clojure file](https://github.com/BetterThanTomorrow/calva/issues/1203)
- Improvement: [REPL is Slow and Performance Degrades as the Output Grows](https://github.com/BetterThanTomorrow/calva/issues/942)
- Fix: [Paredit drag up/down kills line comments](https://github.com/BetterThanTomorrow/calva/issues/1222)
- Bump clojure-lsp [2021.07.01-13.46.18](https://github.com/clojure-lsp/clojure-lsp/releases/tag/2021.07.01-13.46.18)

## [2.0.202] - 2021-06-29

- Fix: [Custom repl commands are not evaluated in specified ns if different than current ns](https://github.com/BetterThanTomorrow/calva/issues/1196)
- Fix: [clojure-lsp statusbar messages move the nREPL button around](https://github.com/BetterThanTomorrow/calva/issues/1205)
- [Add command for toggling between implementation and test](https://github.com/BetterThanTomorrow/calva/issues/1168)
- [Add command for evaluating the current top level form up to cursor](https://github.com/BetterThanTomorrow/calva/issues/1215)
- [Add command for evaluating from the start of the file to cursor](https://github.com/BetterThanTomorrow/calva/issues/1216)

## [2.0.201] - 2021-06-24

- [Add nrepl and clojure-lsp versions to Calva says greetings](https://github.com/BetterThanTomorrow/calva/issues/1199)
- Workaround: [Command Palette shows wrong keyboard shortcuts for Paredit Forward/Backward Sexp](https://github.com/BetterThanTomorrow/calva/issues/1161)
- Update clojure-lsp to version `2021.06.24-01.20.01`

## [2.0.200] - 2021-06-06

- Update clojure-lsp to version 2021.06.01-16.19.44

## [2.0.199] - 2021-06-04

- [Support custom clojure-lsp path](https://github.com/BetterThanTomorrow/calva/issues/1181)
- [Improve debugger call stack](https://github.com/BetterThanTomorrow/calva/issues/1150)

## [2.0.198] - 2021-05-26

- [Add Standalone ClojureScript Quick Start REPLs](https://github.com/BetterThanTomorrow/calva/issues/1185)

## [2.0.197] - 2021-05-12

- [Add command for evaluating enclosing form](https://github.com/BetterThanTomorrow/calva/issues/1176)

## [2.0.196] - 2021-05-10

- Fix: [Forward slurp with closing paren after newline, breaks the structure](https://github.com/BetterThanTomorrow/calva/issues/1171)
- [Pre-bind some keyboard shortcuts to custom REPL commands](https://github.com/BetterThanTomorrow/calva/issues/1173)

## [2.0.195] - 2021-05-07

- Update cider-nrepl to [0.26.0](https://github.com/clojure-emacs/cider-nrepl/releases/tag/v0.26.0)
- [Makes it possible to add a jackInEnv per replConnectSequences](https://github.com/BetterThanTomorrow/calva/issues/1124)

## [2.0.194] - 2021-04-26

- [Make Clojure-lsp Server Info command always enabled](https://github.com/BetterThanTomorrow/calva/issues/1143)
- [Add docs about using Calva with Krell](https://calva.io/krell)

## [2.0.193] - 2021-04-24

- [Give the user some help to choose the right deps.edn jack-in alias when there are aliases with :main-opts](https://github.com/BetterThanTomorrow/calva/issues/1140)
- Update clojure-lsp to [2021.04.23-15.49.47](https://github.com/clojure-lsp/clojure-lsp/releases/tag/2021.04.23-15.49.47)

## [2.0.192] - 2021-04-21

- Fix: [Evaluating top level form sometimes does nothing](https://github.com/BetterThanTomorrow/calva/issues/1136)
- Fix: [Line comment continuation needs some tweaking](https://github.com/BetterThanTomorrow/calva/issues/1137)

## [2.0.191] - 2021-04-20

- [Replace automatic comment continuation with an on-demand one](https://github.com/BetterThanTomorrow/calva/issues/644)
- Fix: [Wrong selection restored after eval-to-comment](https://github.com/BetterThanTomorrow/calva/issues/1131)
- Bump `cider-nrepl` to [0.25.11](https://github.com/clojure-emacs/cider-nrepl/blob/master/CHANGELOG.md#02511-2021-04-12)

## [2.0.190] - 2021-04-19

- [Add Resolve Macro As (clojure-lsp) support](https://github.com/BetterThanTomorrow/calva/issues/1077)
- Fix: [REPL evaluation hangs if an error is raised during debug session](https://github.com/BetterThanTomorrow/calva/issues/1118)

## [2.0.189] - 2021-04-18

- [Paredit backspace should delete non-bracket parts of the opening token](https://github.com/BetterThanTomorrow/calva/issues/1122)
- [Use `shift+tab` for the ”Infer parens from indentation” command](https://github.com/BetterThanTomorrow/calva/issues/1126)
- Fix: [Inline evaluation results can show up in the wrong editor](https://github.com/BetterThanTomorrow/calva/issues/1120)
- [Bring back results in hovers](https://github.com/BetterThanTomorrow/calva/issues/736)

## [2.0.188] - 2021-04-16

- Fix: [Getting Started REPL failing on Windows when username has spaces (on some machines)](https://github.com/BetterThanTomorrow/calva/issues/1085)

## [2.0.187] - 2021-04-11

- [Add built-in REPL Connect Sequences for ClojureScript built-in for browser and Node REPLs](https://github.com/BetterThanTomorrow/calva/issues/1114)
- [Remove Nashorn ClojureScript Jack-in option](https://github.com/BetterThanTomorrow/calva/issues/1117)

## [2.0.186] - 2021-04-10

- [Allow keybindings to target when the cursor is inside a comment or a string](https://github.com/BetterThanTomorrow/calva/issues/1023)
- [Use alt+up/down for drag sexpr backward/forward](https://github.com/BetterThanTomorrow/calva/issues/1111)
- [Make it possible to disable some of Paredits hijacking of VS Code default shortcuts](https://github.com/BetterThanTomorrow/calva/issues/1112)
- Fix: [The unbalanced closing-bracket feature is active in line comments](https://github.com/BetterThanTomorrow/calva/issues/1105)
- [Remove the display diagnostics setting in favor of managing diagnostics entirely via clojure-lsp config](https://github.com/BetterThanTomorrow/calva/issues/1067)
- Bump `clojure-lsp` to [2021.04.07-16.34.10](https://github.com/clojure-lsp/clojure-lsp/releases/tag/2021.04.07-16.34.10)
- Bump `cider-nrepl` to [0.25.10](https://github.com/clojure-emacs/cider-nrepl/blob/master/CHANGELOG.md#02510-2021-04-08)

## [2.0.185] - 2021-04-05

- Fix: [Paredit slurp sometimes leaves an extra space](https://github.com/BetterThanTomorrow/calva/issues/1098)
- Fix: [Delete empty literal function causes newline to be removed](https://github.com/BetterThanTomorrow/calva/issues/1079)
- Add experimental setting to: [Prevent extra closing brackets in strict mode](https://github.com/BetterThanTomorrow/calva/issues/650)
- Bump `clojure-lsp` to `2021.04.03-18.43.55`

## [2.0.184] - 2021-04-02

- Fix: [Calva not detecting tests with aliased clojure.test namespace](https://github.com/BetterThanTomorrow/calva/issues/1086)
- Fix: [Auto-generated namespaces not working correctly in some cases](https://github.com/BetterThanTomorrow/calva/issues/1060)
- [Make clojure-lsp version configurable by the user](https://github.com/BetterThanTomorrow/calva/issues/1088) and bump to `2021.03.30-20.42.34`
- [Remove warning about clj-kondo extension](https://github.com/BetterThanTomorrow/calva/issues/1091)

## [2.0.183] - 2021-03-30

- [Stop printing to the output window when all evaluations are interrupted](https://github.com/BetterThanTomorrow/calva/issues/978)
- Fix: [Completion not working with babashka](https://github.com/BetterThanTomorrow/calva/issues/1083)

## [2.0.182] - 2021-03-26

- [Use graalvm-compiled native image for clojure-lsp instead of jar](https://github.com/BetterThanTomorrow/calva/issues/1017)

## [2.0.181] - 2021-03-22

- Update clojure-lsp to 2021.03.21-23.29.19

## [2.0.180] - 2021-03-21

- [Make Paredit forward, then backward selections (and vice versa) behave like ”normal” forward/backward selection does](https://github.com/BetterThanTomorrow/calva/pull/1062)

## [2.0.179] - 2021-03-10

- Implementation detail: [Use cljs for state](https://github.com/BetterThanTomorrow/calva/pull/1053)

## [2.0.178] - 2021-03-09

- [Add command for evaluating from start of list to cursor](https://github.com/BetterThanTomorrow/calva/issues/1057)
- Add custom REPL snippet variables, $selection, $head, and $tail

## [2.0.177] - 2021-03-07

- Fix: [Navigating to a definition in a jar file throws error in console](https://github.com/BetterThanTomorrow/calva/issues/1047)
- [Add a Getting Started REPL feature](https://github.com/BetterThanTomorrow/calva/issues/1040)

## [2.0.176] - 2021-02-24

- Revert switch to cljs for lsp, until [the issue with released cljs/js interop](https://github.com/BetterThanTomorrow/calva/issues/1044) has been fixed

## [2.0.174] - 2021-02-24

- [Translate clojure-lsp integration to cljs](https://github.com/BetterThanTomorrow/calva/issues/1025)

## [2.0.173] - 2021-02-21

- Fix [Connect ”not in project” glitches](https://github.com/BetterThanTomorrow/calva/issues/814)
- [Add a ”Start Standalone REPL” commands](https://github.com/BetterThanTomorrow/calva/issues/1003)
- [Add a configuration option to disable diagnostics](https://github.com/BetterThanTomorrow/calva/pull/981)

## [2.0.171] - 2021-02-10

- Update clojure-lsp to version 2021.02.09-18.28.06 (Fix: [Auto completion does not work in clojure-lsp only mode (no repl connection)](https://github.com/BetterThanTomorrow/calva/issues/996#issuecomment-776148282))
- Update clojure-lsp to version 2021.02.10-03.01.19 (Fix: [Project clj-kondo config file not being considered](https://github.com/BetterThanTomorrow/calva/issues/1026))

## [2.0.170] - 2021-02-09

- [Paredit drag backward/forward should drag bindings as pairs](https://github.com/BetterThanTomorrow/calva/issues/529)

## [2.0.169] - 2021-02-09

- Update clojure-lsp to version 2021.02.07-22.51.26 (fix previous attempt)

## [2.0.168] - 2021-02-08

- Update clojure-lsp to version 2021.02.07-22.51.26

## [2.0.164] - 2021-02-06

- Really fix: [Demo gifs 404 on VisualStudio Marketplace](https://github.com/BetterThanTomorrow/calva/issues/1018)

## [2.0.163] - 2021-02-06

- Fix: [Demo gifs 404 on VisualStudio Marketplace](https://github.com/BetterThanTomorrow/calva/issues/1018)

## [2.0.162] - 2021-02-06

- Fix for fix of: [Fix Paredit raise sexpr doesn't work when cursor is behind the current form](https://github.com/BetterThanTomorrow/calva/issues/1016)

## [2.0.161] - 2021-02-05

- [Automate more of the release process and document it (including rationale)](https://github.com/BetterThanTomorrow/calva/issues/860)

## [2.0.160] - 2021-02-05

- [Upgrade clojure-lsp to 2021.02.05-03.05.34](https://github.com/clojure-lsp/clojure-lsp/releases/tag/2021.02.05-03.05.34)
- [Fix Paredit raise sexpr doesn't work when cursor is behind the current form](https://github.com/BetterThanTomorrow/calva/issues/1016)

## [2.0.159] - 2021-02-05

- [Enable keyboard shortcuts for custom REPL commands](https://github.com/BetterThanTomorrow/calva/issues/1011)
- [Add commands for tapping current and top-level forms](https://github.com/BetterThanTomorrow/calva/issues/1008)

## [2.0.158] - 2021-02-03

- [Add setting to use only static parts of Calva](https://github.com/BetterThanTomorrow/calva/issues/1005)
- Fix: [Load file command not loading changes since last file save on Windows](https://github.com/BetterThanTomorrow/calva/issues/975)
- Update clojure-lsp to 2021.02.02-14.02.23

## [2.0.157] - 2021-02-01

- [Add command for copying jack-in command to clipboard](https://github.com/BetterThanTomorrow/calva/pull/995)
- [Change default shortcuts for Paredit forward/backward sexp, expand/shrink selection, and for slurping and barfing](https://github.com/BetterThanTomorrow/calva/issues/950)
- [Add Custom Commands variables for current form and more](https://github.com/BetterThanTomorrow/calva/issues/986)
- Fix: [Jack-in fails to launch deps.edn projects for some Windows users](https://github.com/BetterThanTomorrow/calva/issues/1000)

## [2.0.156] - 2021-01-28

- Fix: [Debug instrumentation decoration not working correctly anymore on Windows](https://github.com/BetterThanTomorrow/calva/issues/969)
- Fix: [Debugger decorations issues](https://github.com/BetterThanTomorrow/calva/issues/976)

## [2.0.155] - 2021-01-27

- [Make command palette show alt+enter shortcut variant instead of enter for evaluating top level form](https://github.com/BetterThanTomorrow/calva/issues/989)
- Update clojure-lsp to 2021.01.28-03.03.16
- Fix: [nrepl port detection race condition](https://github.com/BetterThanTomorrow/calva/issues/901)

## [2.0.154] - 2021-01-27

- Fix: [Calva uses ; for comments instead of ;;](https://github.com/BetterThanTomorrow/calva/issues/971)
- Update cider-nrepl to 0.25.8
- Update clojure-lsp to 2021.01.26-22.35.27

## [2.0.153] - 2021-01-19

- [Use status bar message instead of withProgress message for clojure-lsp initialization](https://github.com/BetterThanTomorrow/calva/issues/974)
- [Update cider-nrepl: 0.25.6 -> 0.25.7](https://github.com/BetterThanTomorrow/calva/issues/973)
- Fix: ["Extract function" refactoring doesn't work as expected with selections](https://github.com/BetterThanTomorrow/calva/issues/958)

## [2.0.152] - 2021-01-19

- Fix: [Jack-In env with non-string variables fails](https://github.com/BetterThanTomorrow/calva/issues/959)
- [Use clojure-lsp for usages for debug instrumentation decorations, and stop injecting clj-kondo at jack-in](https://github.com/BetterThanTomorrow/calva/issues/931)

## [2.0.151] - 2021-01-15

- Fix: [Debugger is broken on Windows](https://github.com/BetterThanTomorrow/calva/issues/947)

## [2.0.150] - 2021-01-13

- [Stop bundling clj-kondo in favor of using it through clojure-lsp](https://github.com/BetterThanTomorrow/calva/issues/868)

## [2.0.149] - 2021-01-12

- Fix: [calva.jackInEnv does not resolve `${env:...}`](https://github.com/BetterThanTomorrow/calva/issues/933)
- Update clojure-lsp to version 2021.01.12-02.18.26. Fix: [clojure-lsp processes left running/orphaned if VS Code is closed while the lsp server is starting](https://github.com/BetterThanTomorrow/calva/issues/906)

## [2.0.148] - 2021-01-07

- Update clojure-lsp to version 2021.01.07-20.02.02

## [2.0.147] - 2021-01-07

- Fix: [Dimming ignored forms does not work correctly with metadata](https://github.com/BetterThanTomorrow/calva/issues/908)
- [Improve clojure-lsp jar integration](https://github.com/BetterThanTomorrow/calva/issues/913)
- Update clojure-lsp to version 2021.01.07-12.28.44

## [2.0.146] - 2021-01-04

- Fix: [Slurp forward sometimes joins forms to one](https://github.com/BetterThanTomorrow/calva/issues/883)
- Fix: [clojure-lsp processes left running/orphaned if VS Code is closed while the lsp server is starting](https://github.com/BetterThanTomorrow/calva/issues/906)
- Fix: [go to definition jumps to inc instead of inc'](https://github.com/BetterThanTomorrow/calva/issues/884)
- Fix: [Error when start a REPL with jdk15](https://github.com/BetterThanTomorrow/calva/issues/888)

## [2.0.145] - 2021-01-03

- [Add command for opening the file for the output/repl window namespace](https://github.com/BetterThanTomorrow/calva/issues/920)
- [Add setting for auto opening the repl window on Jack-in/Connect](https://github.com/BetterThanTomorrow/calva/issues/922)
- [Add setting for auto opening the Jack-in Terminal](https://github.com/BetterThanTomorrow/calva/issues/923)
- [Replace opening Calva says on start w/ info message box](https://github.com/BetterThanTomorrow/calva/issues/923)
- [Add command for opening Calva documentation](https://github.com/BetterThanTomorrow/calva/issues/923)
- [Change default keyboard shortcut for syncing the repl window ns to `ctrl+alt+c n`](https://github.com/BetterThanTomorrow/calva/issues/923)

## [2.0.144] - 2021-01-01

- [Reactivate definitions/navigation in core and library files](https://github.com/BetterThanTomorrow/calva/issues/915)
- [Make load-file available in the output window](https://github.com/BetterThanTomorrow/calva/issues/910)
- [Make the ns in the repl prompt a peekable symbol](https://github.com/BetterThanTomorrow/calva/issues/904)

## [2.0.142 and 2.0.143] - 2020-12-30

- No changes besides version number. Released due to vsix publishing issues.

## [2.0.141] - 2020-12-30

- Update clojure-lsp to include [jar dependency navigation fix for Windows](https://github.com/clojure-lsp/clojure-lsp/issues/223)
- Fix: [clojure-lsp refactorings not working on Windows](https://github.com/BetterThanTomorrow/calva/issues/911)
- [Remove default key binding for toggling Calva key bindings](https://github.com/BetterThanTomorrow/calva/issues/815)

## [2.0.140] - 2020-12-28

- [Make Jack-in dependency versions configurable (and bump 'em all with default settings)](https://github.com/BetterThanTomorrow/calva/pull/899)

## [2.0.139] - 2020-12-28

- [Use Pseudo Terminal instead of Task for Jack-in](https://github.com/BetterThanTomorrow/calva/pull/654)
- [Prefer cider-nrepl symbol definitions over clojure-lsp](https://github.com/BetterThanTomorrow/calva/issues/897)
- [Enable clojure-lsp completion items when no nrepl connection](https://github.com/BetterThanTomorrow/calva/pull/898)

## [2.0.138] - 2020-12-27

- [Bring in refactorings we get access to via clojure-lsp](https://github.com/BetterThanTomorrow/calva/issues/890)
- [Add ”clojure-lsp starting” progress indicator](https://github.com/BetterThanTomorrow/calva/issues/892)
- [Fix step into local dep with debugger](https://github.com/BetterThanTomorrow/calva/issues/893)

## [2.0.137] - 2020-12-24

- [Bring in clojure-lsp](https://github.com/BetterThanTomorrow/calva/pull/572)

## [2.0.136] - 2020-12-23

- Fix: [Jack-in/Connect prompts sometimes not showing on Windows](https://github.com/BetterThanTomorrow/calva/issues/885)

## [2.0.135] - 2020-12-20

- [Binding keys to REPL functions, passing the namespace and cursor line (Notespace integration)](https://github.com/BetterThanTomorrow/calva/issues/863)
- [Make REPL prompt submit if the cursor is after the top level form](https://github.com/BetterThanTomorrow/calva/issues/875)
- [Only print stacktrace on demand](https://github.com/BetterThanTomorrow/calva/issues/878)

## [2.0.134] - 2020-12-05

- Fix: [Live share jackout error](https://github.com/BetterThanTomorrow/calva/issues/856)
- Fix: [Cannot read property 'document' of undefined](https://github.com/BetterThanTomorrow/calva/issues/846)

## [2.0.133] - 2020-11-25

- Add [ns name deriving](https://github.com/BetterThanTomorrow/calva/issues/844)

## [2.0.132] - 2020-11-16

- Fix: [[Live Share] connecting to REPL as guest doesn't work in multi-project workspace](https://github.com/BetterThanTomorrow/calva/issues/831)

## [2.0.131] - 2020-11-05

- Fix: [Syntax highlighting error when repl prompt shows ns containing digits](https://github.com/BetterThanTomorrow/calva/issues/834)
- Fix: [Syntax highlighting errors with tokens at the start of a line](https://github.com/BetterThanTomorrow/calva/issues/835)
- Fix: [Various parsing issues](https://github.com/BetterThanTomorrow/calva/issues/802)

## [2.0.130] - 2020-10-25

- Fix: [Jack-in broken on Windows](https://github.com/BetterThanTomorrow/calva/issues/827)

## [2.0.129] - 2020-10-17

- [Improve stack trace output](https://github.com/BetterThanTomorrow/calva/pull/806)
- Fix: [Jack-in is broken for multi-project workspaces](https://github.com/BetterThanTomorrow/calva/issues/821)

## [2.0.128] - 2020-10-17

- Fix: [Jack-in is broken if live share extension is not installed](https://github.com/BetterThanTomorrow/calva/issues/821)

## [2.0.127] - 2020-10-17

- [Live Share Support](https://github.com/BetterThanTomorrow/calva/issues/803)

## [2.0.126] - 2020-10-11

- Fix: [Can't Jack-In to new Luminus template (+re-frame +shadow-cljs)](https://github.com/BetterThanTomorrow/calva/issues/777)
- Fix: [Wrong `(in-ns ...)` sent for files with `.bb` extension](https://github.com/BetterThanTomorrow/calva/issues/812)

## [no new version] - 2020-09-21

- [Move docs into repo](https://github.com/BetterThanTomorrow/calva/issues/788)

## [2.0.125] - 2020-09-20

- [Fix: evals should be ignored during parsing](https://github.com/BetterThanTomorrow/calva/issues/763)
- Fix: [Test runner can't find tests under cursor when using a custom test macro](https://github.com/BetterThanTomorrow/calva/issues/786)
- Fix: [Test runner output only partially commented](https://github.com/BetterThanTomorrow/calva/issues/787)
- [Allow toggling keyboard shortcuts](https://github.com/BetterThanTomorrow/calva/issues/784)

## [2.0.124] - 2020-08-31

- Re-fix: [Can't jack-in when no project file is open](https://github.com/BetterThanTomorrow/calva/issues/734)
- [Fix getDocument function to not return a Log document](https://github.com/BetterThanTomorrow/calva/issues/771)
- Fix: [Inline evaluation result disappears after a second](https://github.com/BetterThanTomorrow/calva/issues/774)

## [2.0.123] - 2020-08-26

- [Change output/repl window extension to .calva-repl](https://github.com/BetterThanTomorrow/calva/issues/754)
- Re-fix: [Interrupting evaluations produces extra output and no prompt](https://github.com/BetterThanTomorrow/calva/issues/738)
- [Fix/enhance test runner](https://github.com/BetterThanTomorrow/calva/issues/764)

## [2.0.122] - 2020-08-20

- Fix: [Can't jack-in when no project file is open](https://github.com/BetterThanTomorrow/calva/issues/734)
- Fix: [Fix stacktraces not showing in output](https://github.com/BetterThanTomorrow/calva/pull/759)

## [2.0.121] - 2020-08-19

- Fix: ["Go to definition" command fails](https://github.com/BetterThanTomorrow/calva/issues/636)
- Fix: [Weird expand selection behavior near an anonymous function](https://github.com/BetterThanTomorrow/calva/issues/600)
- Fix: [Backspace is not working properly in the output window](https://github.com/BetterThanTomorrow/calva/issues/700)
- Fix: [Cannot read property 'includes' of undefined](https://github.com/BetterThanTomorrow/calva/issues/753)

## [2.0.120] - 2020-08-17

- Fix: [Interrupting evaluations produces extra output and no prompt](https://github.com/BetterThanTomorrow/calva/issues/738)
- Add REPL history to new output/REPL window
- Fix: [Calva's ESC keybinding overrides VS Code's (useful) default](https://github.com/BetterThanTomorrow/calva/issues/740)

## [2.0.119] - 2020-08-07

- Really fix: [Accessing recent results (*1, *2, \*3) does not work](https://github.com/BetterThanTomorrow/calva/issues/724)

## [2.0.118] - 2020-08-06

- [Remove old REPL Window](https://github.com/BetterThanTomorrow/calva/issues/711)

## [2.0.117] - 2020-08-05

- Fix: [Paste is broken in 2.0.116](https://github.com/BetterThanTomorrow/calva/issues/730)

## [2.0.116] - 2020-08-05

- Fix: [Format-on-paste should not operate inside string literals](https://github.com/BetterThanTomorrow/calva/issues/720)
- Fix: [Accessing recent results (*1, *2, \*3) does not work](https://github.com/BetterThanTomorrow/calva/issues/724)

## [2.0.115] - 2020-08-02

- [Add hover to display results for eval as window into output file](https://github.com/BetterThanTomorrow/calva/issues/693)

## [2.0.114] - 2020-08-02

- Fix: [Stop popping up output window when load file has errors](https://github.com/BetterThanTomorrow/calva/issues/717)

## [2.0.113] - 2020-08-1

- [Add vscode command for to eval code given as args](https://github.com/BetterThanTomorrow/calva/issues/690)
- [Move custom REPL snippets to new output/repl window](https://github.com/BetterThanTomorrow/calva/issues/713)
- Fix: [Continuously evaluating in infinite loop](https://github.com/BetterThanTomorrow/calva/issues/712)

## [2.0.112] - 2020-07-30

- Fix: [Don't open output window until connect starts](https://github.com/BetterThanTomorrow/calva/issues/707)

## [2.0.111] - 2020-07-29

- [Handling ansi code by stripping it](https://github.com/BetterThanTomorrow/calva/issues/696)
- Fix: [Output window sometimes getting out of synch, needing overwrite](https://github.com/BetterThanTomorrow/calva/issues/699)
- Fix: [The _Calva says_ panel + output window opening at startup gets a bit too much](https://github.com/BetterThanTomorrow/calva/issues/702)
- Fix: [Repl connection fails if afterCLJJackInCode errors](https://github.com/BetterThanTomorrow/calva/issues/703)

## [2.0.110] - 2020-07-28

- [Fix Connect Fails on Windows](https://github.com/BetterThanTomorrow/calva/issues/694)

## [2.0.109] - 2020-07-27

- [New output/REPL window introduced](https://github.com/BetterThanTomorrow/calva/issues/681)

## [2.0.108] - 2020-07-24

- Fix [Jack-in error when choosing Clojure CLI + shadow-cljs project type](https://github.com/BetterThanTomorrow/calva/issues/675)
- Fix [Cannot use default connect sequences when custom connect sequences added](https://github.com/BetterThanTomorrow/calva/issues/685)
- Add analytics to debugger

## [2.0.107] - 2020-06-16

- Fix [Flicker matching brackets as code is typed](https://github.com/BetterThanTomorrow/calva/issues/673)

## [2.0.106] - 2020-06-16

- Fix [Crash - Lexing fails on comment w/ a 20+ hashes](https://github.com/BetterThanTomorrow/calva/issues/667)

## [2.0.105] - 2020-06-15

- Fix [Debug decorations are breaking after stepping through code during debug session](https://github.com/BetterThanTomorrow/calva/issues/669)

## [2.0.104] - 2020-06-14

- Fix [File lexing fails on junk characters inside strings](https://github.com/BetterThanTomorrow/calva/issues/659)
- [Use Pseudo-terminal instead of Task for Jack-in](https://github.com/BetterThanTomorrow/calva/pull/654)

## [2.0.103] - 2020-06-05

- Fix [Stream output messages to Calva Says as they're received](https://github.com/BetterThanTomorrow/calva/issues/638)
- Fix [highlighting of var quote before open token](https://github.com/BetterThanTomorrow/calva/issues/663)

## [2.0.102] - 2020-06-04

- Fix [Format Document sometimes causes Calva to stop working](https://github.com/BetterThanTomorrow/calva/issues/651)
- Fix [repl hanging after disconnecting debugger while repl window focused](https://github.com/BetterThanTomorrow/calva/issues/647)
- [Use a pseudo terminal for Jack-in - and stop (ab)using the Tasks system for this](https://github.com/BetterThanTomorrow/calva/pull/654)

## [2.0.101] - 2020-05-11

- [Paredit slurp outer form if current form is nested](https://github.com/BetterThanTomorrow/calva/issues/554)

## [2.0.100] - 2020-05-11

- Fix [clj-kondo exceptions thrown by debugger decorations code](https://github.com/BetterThanTomorrow/calva/issues/642)
- Move [warning for clj-kondo not found on classpath](https://github.com/BetterThanTomorrow/calva/issues/639) to Calva says output channel instead of window warning

## [2.0.99] - 2020-05-10

- Fix [Formatting top-level form stopped working](https://github.com/BetterThanTomorrow/calva/issues/640)

## [2.0.98] - 2020-05-04

- Fix [Problems Editing a Bare file (instead of directory)](https://github.com/BetterThanTomorrow/calva/issues/622)

## [2.0.97] - 2020-05-02

- Fix: [The New Indent engine doesn't follow block rules in ns :require #633](https://github.com/BetterThanTomorrow/calva/issues/633)
- Make the new indent engine the default
- Remove dependency on `paredit.js` from `calva-lib`

## [2.0.96] - 2020-04-29

- [Fix colors in suggestion popup (REPL window)](https://github.com/BetterThanTomorrow/calva/issues/623)
- Add "Instrument Top Level Form for Debugging" command and decorations for instrumented functions
- [Remove duplicate paredit.selectOpenList command in package.json](https://github.com/BetterThanTomorrow/calva/issues/629)

## [2.0.95] - 2020-04-25

- [Separate setting for highlighting current indent guide](https://github.com/BetterThanTomorrow/calva/issues/625)
- [Fix: Problems with v2.0.94 rendering performance ](https://github.com/BetterThanTomorrow/calva/issues/626)

## [2.0.94] - 2020-04-24

- [Rainbow indent guides](https://github.com/BetterThanTomorrow/calva/issues/620)

## [2.0.93] - 2020-04-21

- [Unclutter editor context menu when not in clojure files](https://github.com/BetterThanTomorrow/calva/issues/615)

## [2.0.92] - 2020-04-15

- [Changed all documentation links from https://calva.readthedocs.io/ to https://calva.io/](https://github.com/BetterThanTomorrow/calva/issues/604)
- Add step over, step into, and step out debugger features
- Add annotations for debugging to show debug values as the cursor moves to each breakpoint
- Fix debugger disconnect to show quit value instead of cider-nrepl exception
- Use visible editor if one exists with code being debugged, instead of opening a new one

## [2.0.91] - 2020-04-07

- [Add debugger](https://github.com/BetterThanTomorrow/calva/issues/469)

## [2.0.90] - 2020-04-06

- nREPL `eval` should always send along the `ns` parameter

## [2.0.89] - 2020-03-29

- [Add support for connecting to generic project types](https://github.com/BetterThanTomorrow/calva/issues/595)

## [2.0.88] - 2020-03-22

- [Change all references to `#calva-dev` so that they now point to the `#calva` Slack channel](https://clojurians.slack.com/messages/calva/)

## [2.0.87] - 2020-03-21

- [Fix: Two CLJ REPL Windows open on connect when `afterCLJReplJackInCode`is used](https://github.com/BetterThanTomorrow/calva/issues/593)
- [Add info to docs about how to get around `command not found` Jack-in problems](https://github.com/BetterThanTomorrow/calva/issues/591)

## [2.0.86] - 2020-03-19

- [Fix: REPL Window Paredit does not close strings properly](https://github.com/BetterThanTomorrow/calva/issues/587)

## [2.0.85] - 2020-03-15

- Fix: Make lein-shadow project type use lein injections

## [2.0.84] - 2020-03-15

- [Support projects using lein-shadow](https://github.com/BetterThanTomorrow/calva/issues/585)
- [Add documentation for how to use Calva with Luminus](https://calva.io/luminus/)

## [2.0.83] - 2020-03-13

- When format config fails to parse, fall back on defaults rather than crash
- [Fix: Var quoted symbols are treated as reader tags](https://github.com/BetterThanTomorrow/calva/issues/584)

## [2.0.82] - 2020-03-11

- Fix bug with bad formatting defaults when no config file

## [2.0.81] - 2020-03-11

- [Fix: Structural editing is a bit broken when reader tags are involved](https://github.com/BetterThanTomorrow/calva/issues/581)
- [Add cljfmt indent rules](https://github.com/BetterThanTomorrow/calva/issues/80)

## [2.0.80] - 2020-03-07

- Fix so that Paredit treats symbols containing the quote character correctly.
- [Fix: Parameter hints popup should be off by default](https://github.com/BetterThanTomorrow/calva/issues/574)
- [Fix: `nil` followed by comma not highlighted correctly](https://github.com/BetterThanTomorrow/calva/issues/577)
- [Fix: The syntax highlightning fails with symbols named truesomething/falsesomething](https://github.com/BetterThanTomorrow/calva/issues/578)
- Fix so that Paredit does not consider `^` to be part of a symbol name.

## [2.0.79] - 2020-03-01

- Use scope `variable.other.constant` for keywords, making them highlight nicely
- [Highlight/parsing/etc: Data reader tags are part of the tagged form](https://github.com/BetterThanTomorrow/calva/issues/570)

## [2.0.78] - 2020-02-28

- [Improve structural navigation through unbalanced brackets](https://github.com/BetterThanTomorrow/calva/issues/524)
- [Fix lexer going into some weird state after lexing certain patterns](https://github.com/BetterThanTomorrow/calva/issues/566)

## [2.0.77] - 2020-02-23

- [Make rainbow parens and highlight use the same lexer as Paredit](https://github.com/BetterThanTomorrow/calva/issues/561)
- [Fix: Some character literals throws paredit out of whack](https://github.com/BetterThanTomorrow/calva/issues/563)
- [Fix: Initial expand selection sometimes fails](https://github.com/BetterThanTomorrow/calva/issues/549)
- [Change line comment characters to ;;](https://github.com/BetterThanTomorrow/calva/issues/564)
- [Use editor namespace for custom REPL commands w/o `ns` specified](https://github.com/BetterThanTomorrow/calva/issues/558)
- [Add support for comment continuation](https://github.com/BetterThanTomorrow/calva/issues/536)

## [2.0.76] - 2020-02-12

- [Fix Calva locking up when opening files with very long lines](https://github.com/BetterThanTomorrow/calva/issues/556)

## [2.0.75] - 2020-02-01

- [Support cljs-suitable JavaScript completion](https://github.com/BetterThanTomorrow/calva/issues/552)
- [Fix Printing to Calva REPL prints <repl#7> before each print out](https://github.com/BetterThanTomorrow/calva/issues/548)

## [2.0.74] - 2020-01-12

- [Fix Windows documentation for Evaluate current form](https://github.com/BetterThanTomorrow/calva/issues/533)
- [Fix repl-window history issue](https://github.com/BetterThanTomorrow/calva/issues/491)
- [Fix documentation for Calva jack-in with REBL and Leiningen](https://github.com/BetterThanTomorrow/calva/issues/542)

## [2.0.73] - 2019-12-25

- [Add Paredit drag up/down commands](https://github.com/BetterThanTomorrow/calva/issues/500)
- [Add Paredit drag forward up/backward down commands](https://github.com/BetterThanTomorrow/calva/issues/500)

## [2.0.72] - 2019-12-13

- [Deselect text after surrounding with parens/braces/etc](https://github.com/BetterThanTomorrow/calva/issues/511)
- Fix: [Strict mode backspace/delete not deleting unbalanced brackets](https://github.com/BetterThanTomorrow/calva/issues/501)

## [2.0.71] - 2019-12-13

- Fix: [Autocompletion in REPL window broken](https://github.com/BetterThanTomorrow/calva/issues/519)

## [2.0.70] - 2019-12-12

- Fix: [REPL Window not accepting keys like cursor, return, etcetera](https://github.com/BetterThanTomorrow/calva/issues/516)

## [2.0.69] - 2019-12-12

- Fix: [Prepare for Fix of Webview editor font size bug](https://github.com/microsoft/vscode/commit/7e2d7965e5d5728c53996f0024be9b0681369b2a)
- Fix: [REPL window font broken](https://github.com/BetterThanTomorrow/calva/issues/515)

## [2.0.68] - 2019-12-11

- Fix: [(read-line) is being called twice from the REPL Window](https://github.com/BetterThanTomorrow/calva/issues/509)
- Fix: [Font size if visibly bigger in the REPL window](https://github.com/BetterThanTomorrow/calva/issues/152)

## [2.0.67] - 2019-12-10

- [Use markdown to format doc strings in hover](https://github.com/BetterThanTomorrow/calva/pull/503)
- [Add setting to enable doc strings in parameter hints](https://github.com/BetterThanTomorrow/calva/pull/503)
- Fix: [Select Backward \* commands won't grow selection in REPL window](https://github.com/BetterThanTomorrow/calva/issues/498)
- Fix: [Paredit select forward/backward add to the selection stack even when they don't select anything](https://github.com/BetterThanTomorrow/calva/issues/506)
- Fix: Calva disables cursor movement in non-clojure files when switching from REPL window to, say, a `.json` file.

## [2.0.66] - 2019-12-02

- Fix: [Cursor moves forward after undoing wraparound commands in REPL window](https://github.com/BetterThanTomorrow/calva/issues/499)
- Fix: Wrong keybinding for Toggle Paredit Mode, now is `ctrl+alt+p ctrl+alt+m`, as it should be
- Fix: [Force Delete Forward not working in REPL window in strict mode](https://github.com/BetterThanTomorrow/calva/issues/496)

## [2.0.65] - 2019-12-02

- [Make all Paredit selection commands shrinkable](https://www.reddit.com/r/Clojure/comments/e3zni2/a_paredit_visual_guide_calvas_paredit_docs/f9e7ujq/)
- Fix: [Raise Sexp/Form needs updated doc and shortcut keys](https://github.com/BetterThanTomorrow/calva/issues/495)

## [2.0.64] - 2019-12-01

- [Add Paredit commands **Push Form Left/right**](https://www.reddit.com/r/Clojure/comments/e3zni2/a_paredit_visual_guide_calvas_paredit_docs/f95v24w/)
- [Add Paredit command **Rewrap**](https://clojureverse.org/t/calva-paredit-just-got-majorly-better/5155/3)

## [2.0.63] - 2019-11-30

- Improve performance of editing Paredit commands
- Add command **Wrap Around ""**

## [2.0.62] - 2019-11-30

- Fix: [Tokenization errors with quotes, derefs, etcetera](https://github.com/BetterThanTomorrow/calva/issues/467)
- Fix: [Glitch in current form highlight in the REPL window when cursor is to the right of a form](https://github.com/BetterThanTomorrow/calva/issues/472)
- Now using the same Paredit implementation for the editor as for the REPL Window.
  - A much more complete set of Paredit commands, and [all documented](https://calva.io/paredit/), in beautiful GIF animations.
  - List based Paredit commands work on strings as well. (Limited by that strings don't have sub lists/strings).
  - Lots of fixes for Paredit commands.
- Fix: [Paredit not activated until focused moved from and back to the editor again](https://github.com/BetterThanTomorrow/calva/issues/454)
- Improving: [paredit `paredit-kill`](https://github.com/BetterThanTomorrow/calva/issues/380)
- Fix: [paredit `backspace` in strict mode](https://github.com/BetterThanTomorrow/calva/issues/379)
- Fix: [REPL window use it own set of paredit hotkeys and these are not configurable](https://github.com/BetterThanTomorrow/calva/issues/260)
- Add default keyboard shortcut maps for the REPL prompt: multi-line or single-line.
- Improvements for Commands using the **Current form** and **Current top level form**:
  - Fix: [Form selection fails on things like '(1)](https://github.com/BetterThanTomorrow/calva/issues/418)
  - Less precision needed for the right form to be selected.
  - All commands for this use the same implementation (so, you can use e.g. **Select Current Form** to know what **Evaluate Current Form** will evaluate).
- Fix: ["Load current Namespace in REPL Window" command not working](https://github.com/BetterThanTomorrow/calva/issues/477)
- Theme compatible status bar indicators for pprint and paredit

## [2.0.61] - 2019-11-15

- Fix: [paredit.deleteBackward sets cursor position wrong when deleting a line. ](https://github.com/BetterThanTomorrow/calva/issues/458)
- Fix: [Calva Highlight sometimes incorrectly recognizes form as a `comment` form](https://github.com/BetterThanTomorrow/calva/issues/403)
- Fix: [Expand selection fails at the start and end of the input of the REPL window](https://github.com/BetterThanTomorrow/calva/issues/417)
- [Add test message to test runner](https://github.com/BetterThanTomorrow/calva/issues/425)
- [Remove some paredit inconsistencies](https://github.com/BetterThanTomorrow/calva/issues/170)
- Fix: [Lexing regex literal tokenization](https://github.com/BetterThanTomorrow/calva/issues/463)

## [2.0.60] - 2019-11-11

- Re-enable default stylings for nREPL status bar items.
- Make `pprint` the default Pretty Printer.

## [2.0.59] - 2019-11-10

- [Enable information providers in jar files e.g. opened with the "Go to Definition" command](https://github.com/BetterThanTomorrow/calva/pull/455)
- [Make Pretty Printing more Configurable](https://github.com/BetterThanTomorrow/calva/pull/436)

## [2.0.58] - 2019-11-07

- [Incorrect red highlights around brackets/paren in specific case](https://github.com/BetterThanTomorrow/calva/issues/410)
- ["Require REPL Utilities" command is broken](https://github.com/BetterThanTomorrow/calva/issues/451)
- [Fix hover definition for symbols derefed with `@` and quoted symbols](https://github.com/BetterThanTomorrow/calva/issues/106)
- [Improve signature help-while-typing hover, with active arg markup](https://github.com/BetterThanTomorrow/calva/pull/450)

## [2.0.57] - 2019-11-03

- [Provide argument list help as you type the function's arguments](https://github.com/BetterThanTomorrow/calva/issues/361)
- [Support special forms in editor hover/completion](https://github.com/BetterThanTomorrow/calva/issues/441)

## [2.0.56] - 2019-11-02

- Add setting for wether to open REPL Window on connect or not
- [Re-open REPL windows where they were last closed](https://github.com/BetterThanTomorrow/calva/issues/300)
- Lexer performance considerably improved. Fixes [this](https://github.com/BetterThanTomorrow/calva/issues/228) and [this](https://github.com/BetterThanTomorrow/calva/issues/128))
- [REPL colours and logo a bit toned down](https://github.com/BetterThanTomorrow/calva/issues/303)
- Removed `useWSL`configuration option because the the use of Calva is fully supported through the [Remote - WSL](https://marketplace.visualstudio.com/items?itemName=ms-vscode-remote.remote-wsl) extension.

## [2.0.55] - 2019-10-27

- [Add commands for interrupting the current evaluation as well as all running evaluations](https://github.com/BetterThanTomorrow/calva/issues/237)
- [Calva asks for user input when `stdin` needs it (e.g. `read-line`)](https://github.com/BetterThanTomorrow/calva/issues/377)
- Command for clearing the REPL history reworked and now also ”restarts” the REPL window.
- Commands are now added to REPL window history only if they are not identical to the previous command on the history stack.
- [Fix floating promises in evaluation module](https://github.com/BetterThanTomorrow/calva/issues/411)
- REPL Window Evaluation errors now initially hide the stack trace. The user can show it with a click.

## [2.0.54] - 2019-10-25

- [Stop linting, start bundling clj-kondo](https://github.com/BetterThanTomorrow/calva/issues/423)

## [2.0.53] - 2019-10-24

- [Fix hang when user input is requested](https://github.com/BetterThanTomorrow/calva/issues/377)
- Upgrade to `cider-nrepl 0.22.4`

## [2.0.52] - 2019-10-19

- [Add info box for VIM Extension users](https://github.com/BetterThanTomorrow/calva/issues/396)
- [Fix undefined namespace when starting a shadow-cljs cljs REPL Window ](https://github.com/BetterThanTomorrow/calva/issues/115)
- [Make opening the REPL window on connect async](https://github.com/BetterThanTomorrow/calva/issues/399)
- [Fix shadow-cljs menuSelections for Custom Connect Sequences](https://github.com/BetterThanTomorrow/calva/issues/404)

## [2.0.51] - 2019-10-15

- [Toggle the "Use WSL" setting requires extension restart to effect definition provider](https://github.com/BetterThanTomorrow/calva/issues/397)
- [Go to Definition and Peek Definition not working on Windows 10 when using WSL](https://github.com/BetterThanTomorrow/calva/issues/132)
- [Highlight extension settings are uninitialized if no closure editor active on activation ](https://github.com/BetterThanTomorrow/calva/issues/401)
- [Overly aggressive paredit in REPL window](https://github.com/BetterThanTomorrow/calva/issues/255)
- [REPL window use it own set of paredit hotkeys and these are not configurable](https://github.com/BetterThanTomorrow/calva/issues/260)
- [Completion in REPL window should work like in the editor](https://github.com/BetterThanTomorrow/calva/issues/394)

## [2.0.50] - 2019-10-15

- Move user documentation from the wiki to: https://calva.readthedocs.io/

## [2.0.49] - 2019-10-11

- [Fix bugs in comment form selection](https://github.com/BetterThanTomorrow/calva/issues/374)
- [Use of undeclared var in REPL window resets the namespace](https://github.com/BetterThanTomorrow/calva/issues/257)
- [Remove warning that extensions use the `vscode-resource:` scheme directly](https://github.com/BetterThanTomorrow/calva/issues/391)

## [2.0.48] - 2019-10-11

- [Support Jack-in without file open for single-rooted workspace](https://github.com/BetterThanTomorrow/calva/issues/366)
- [Show argument list of fn](https://github.com/BetterThanTomorrow/calva/issues/238)
- [Make code more robust in case Jack-in task fails](https://github.com/BetterThanTomorrow/calva/issues/367)
- [Fix dimming out of stacked ignored forms](https://github.com/BetterThanTomorrow/calva/issues/385)
- [The extension should specify the default schemes for document selectors](https://github.com/BetterThanTomorrow/calva/issues/368)

## [2.0.46] - 2019-10-08

- [Connect warnings and errors as popups](https://github.com/BetterThanTomorrow/calva/issues/356)
- [Don't remove default indents when Calva is not the auto-formatter](https://github.com/BetterThanTomorrow/calva/pull/383)

## [2.0.44] - 2019-10-05

- [Support for custom project/workflow commands](https://github.com/BetterThanTomorrow/calva/issues/281)

## [2.0.43] - 2019-10-03

- [Insourcing @tonsky's Clojure Warrior, now named Calva Highlight](https://github.com/BetterThanTomorrow/calva/pull/362)
- [Update status bar when configuration changed](https://github.com/BetterThanTomorrow/calva/issues/358)

## [2.0.42] - 2019-09-29

- [Adding selected calva commands to the editors context menu](https://github.com/BetterThanTomorrow/calva/issues/338)
- [Fix bug with painting all existing result decoration with the same status](https://github.com/BetterThanTomorrow/calva/issues/353)
- [Fix bug with reporting errors using off-by-one line and column numbers](https://github.com/BetterThanTomorrow/calva/issues/354)

## [2.0.41] - 2019-09-28

- [Add pretty print mode](https://github.com/BetterThanTomorrow/calva/issues/327)
- [Add command for evaluating top level form as comment](https://github.com/BetterThanTomorrow/calva/issues/349)
- [Stop writing results from **Evaluate to Comment** to output pane](https://github.com/BetterThanTomorrow/calva/issues/347)

## [2.0.40] - 2019-09-25

- [Add command for connecting to a non-project REPL](https://github.com/BetterThanTomorrow/calva/issues/328)
- [Add hover to inline result display, containing the full results](https://github.com/BetterThanTomorrow/calva/pull/336)
- [Better inline evaluation error reports with file context](https://github.com/BetterThanTomorrow/calva/issues/329)
- [Enhancement REPL window handling / nREPL menu button](https://github.com/BetterThanTomorrow/calva/issues/337)
- [Print async output, and a setting for where it should go](https://github.com/BetterThanTomorrow/calva/issues/218)
- [Fix REPL window prompt does not always reflect current ns](https://github.com/BetterThanTomorrow/calva/issues/280)
- [Escape HTML in stdout and stderr in REPL window](https://github.com/BetterThanTomorrow/calva/issues/321)
- [Add content security policy to webview and remove image load error](https://github.com/BetterThanTomorrow/calva/issues/341)

## [2.0.39] - 2019-09-20

- [Revert disconnecting and jacking out on closing of REPL window](https://github.com/BetterThanTomorrow/calva/issues/326)

## [2.0.38] - 2019-09-14

- [Close java processes when closing or reloading VS Code. (Windows)](https://github.com/BetterThanTomorrow/calva/issues/305)

## [2.0.37] - 2019-09-14

- [Support connecting to Leiningen and CLI project using shadow-cljs watcher](https://github.com/BetterThanTomorrow/calva/issues/314)
- Fix [Figwheel Main deps added to non-cljs projects](https://github.com/BetterThanTomorrow/calva/issues/317)

## [2.0.36] - 2019-09-12

- Fix [REPL Window namespace being reset to user](https://github.com/BetterThanTomorrow/calva/issues/302)
- Update nrepl-version to 0.22.1

## [2.0.35] - 2019-09-10

- [Customizing the REPL connect sequence](https://github.com/BetterThanTomorrow/calva/issues/282)
- [Support for launching with user aliases/profiles](https://github.com/BetterThanTomorrow/calva/issues/288)

## [2.0.34] - 2019-09-04

- More accurate code completion lookups.
- [Keep focus in editor when evaluating to the REPL Window](https://github.com/BetterThanTomorrow/calva/issues/229).

## [2.0.33] - 2019-08-17

- Support for starting leiningen and clj projects with aliases.

## [2.0.31] - 2019-08-13

- Support Jack-in and Connect in multi-project workspaces.
- Fix bug with snippet field navigation not working.

## [2.0.30] - 2019-08-04

- nREPL status bar indicator can now be styled

## [2.0.29] - 2019-08-04

- Fix jack-in command quoting for `zsh`.

## [2.0.28] - 2019-08-01

- Jack in quoting fixes, mainly for Windows with `clojure/clj`.
- Fix formatting bug when forms not separated by whitespace.

## [2.0.25] - 2019-07-12

- Add command for running test under cursor (at point in CIDER lingo).

## [2.0.24] - 2019-07-12

- Add ParEdit `forwardUpSexp`.

## [2.0.20] - 2019-06-20

- Improve custom CLJS REPL.

## [1.3.x -> 2.0.20] - -> 06.2019

... huge gap in the Changelog. Sorry about that, but now we have decided to pick up maintaining this log again.

## [1.3.0] - 2018-04-16

- Add support for [shadow-cljs](http://shadow-cljs.org). Please contact me with any information on how this is working for you out there.

## [1.2.14] - 2018-04-06

- Change all keyboard shortcuts to use prefix `ctrl+alt+v`, due to old prefix not working on some alternate keyboard layouts. See [Issue #9](https://github.com/PEZ/clojure4vscode/issues/9).

## [1.2.12] - 2018-04-06

- Add command for re-running previously failing tests (`ctrl+alt+v ctrl+t`).

## [1.2.10] - 2018-04-03

- Add command for toggling automatic adjustment of indentation for new lines (`ctrl+alt+v tab`)

## [1.2.8] - 2018-04-02

- Auto adjust indent more close to this Clojure Style Guide: https://github.com/bbatsov/clojure-style-guide

## [1.2.1] - 2018-03-28

- Select current (auto-detected) form

## [1.2.0] - 2018-03-28

- Terminal REPLs
  - Integrates REPL sessions from the Terminal tab and lets you do stuff like load current namespace ad evaluate code from the editor in the REPL.
- Connection and reconnection stabilization
  - Connecting the editor REPLs was a bit unstable. Now more stable (but there are still some quirks).

## [1.1.20] - 2018-03-25

- Auto detection of forms to evaluate now considers reader macro characters prepending the forms. E.g. before if you tried to evaluate say `#{:a :b :c}` with the cursor placed directly adjacent to the starting or ending curly braces only `{:a :b :c}` would be auto detected and evaluated.
- Highlighting of auto detected forms being evaluated.
- Rendering evaluation errors in the editor the same way as successful (but in red to quickly indicate that the evaluation errored).

![Evaluation demo](/assets/howto/evaluate.gif)

## [1.1.15] - 2018-03-20

- Evaluates vectors and maps with the same ”smart” selection as for lists.

## [1.1.11] - 2018-03-20

- Add inline annotations for interactive code evaluation results.

## [1.1.9] - 2018-03-18

- Add toggle for switching which repl connection is used for `cljc` files, `clj` or `cljs`.

![CLJC repl switching](/assets/howto/cljc-clj-cljs.gif)

- `clj` repl connected to all file types, meaning you can evaluate clojure code in, say, Markdown files.

## [1,1.3] - 2018-03-17

- User setting to evaluate namespace on save/open file (defaults to **on**)

## [1.1.1] - 2018-03-16

- Release of v1, based on **visual:clojure** v2.0, adding:
  - Running tests through the REPL connection, and mark them in the Problems tab
    - Run namespace tests: `ctrl+alt+v t`
    - Run all tests: `ctrl+alt+v a`
  - Evaluate code and replace it in the editor, inline: `ctrl+alt+v e`
  - Error message when evaluation fails
  - Pretty printing evaluation results: `ctrl+alt+v p`
  - Support for `cljc` files (this was supposed to be supported by the original extension, but bug)<|MERGE_RESOLUTION|>--- conflicted
+++ resolved
@@ -3,9 +3,7 @@
 Changes to Calva.
 
 ## [Unreleased]
-<<<<<<< HEAD
 - Fix: [Added 'replace-refer-all-with-alias' & 'replace-refer-all-with-refer' actions to calva.](https://github.com/BetterThanTomorrow/calva/issues/2667) 
-=======
 
 ## [2.0.481] - 2024-10-29
 
@@ -386,7 +384,6 @@
 
 ## [2.0.400] - 2023-11-23
 
->>>>>>> dd0f5dbe
 - Fix: [Error responses wait for stacktrace before printing to repl output](https://github.com/BetterThanTomorrow/calva/issues/2355)
 
 ## [2.0.399] - 2023-11-20
