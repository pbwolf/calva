# Change Log

Changes to Calva.

## [Unreleased]
<<<<<<< HEAD
- Fix: [Slurp forward sometimes joins forms to one](https://github.com/BetterThanTomorrow/calva/issues/883)
=======
- Fix: [clojure-lsp processes left running/orphaned if VS Code is closed while the lsp server is starting](https://github.com/BetterThanTomorrow/calva/issues/906)
- Fix: [go to definition jumps to inc instead of inc'](https://github.com/BetterThanTomorrow/calva/issues/884)
- Fix: [Error when start a REPL with jdk15](https://github.com/BetterThanTomorrow/calva/issues/888)
>>>>>>> 72d47e23

## [2.0.145 - 2021-01-03]
- [Add command for opening the file for the output/repl window namespace](https://github.com/BetterThanTomorrow/calva/issues/920)
- [Add setting for auto opening the repl window on Jack-in/Connect](https://github.com/BetterThanTomorrow/calva/issues/922)
- [Add setting for auto opening the Jack-in Terminal](https://github.com/BetterThanTomorrow/calva/issues/923)
- [Replace opening Calva says on start w/ info message box](https://github.com/BetterThanTomorrow/calva/issues/923)
- [Add command for opening Calva documentation](https://github.com/BetterThanTomorrow/calva/issues/923)
- [Change default keyboard shortcut for syncing the repl window ns to `ctrl+alt+c n`](https://github.com/BetterThanTomorrow/calva/issues/923)

## [2.0.144 - 2021-01-01]
- [Reactivate definitions/navigation in core and library files](https://github.com/BetterThanTomorrow/calva/issues/915)
- [Make load-file available in the output window](https://github.com/BetterThanTomorrow/calva/issues/910)
- [Make the ns in the repl prompt a peekable symbol](https://github.com/BetterThanTomorrow/calva/issues/904)

## [2.0.142 and 2.0.143 - 2020-12-30]
- No changes besides version number. Released due to vsix publishing issues.

## [2.0.141 - 2020-12-30]
- Update clojure-lsp to include [jar dependency navigation fix for Windows](https://github.com/clojure-lsp/clojure-lsp/issues/223)
- Fix: [clojure-lsp refactorings not working on Windows](https://github.com/BetterThanTomorrow/calva/issues/911)
- [Remove default key binding for toggling Calva key bindings](https://github.com/BetterThanTomorrow/calva/issues/815)

## [2.0.140 - 2020-12-28]
- [Make Jack-in dependency versions configurable (and bump 'em all with default settings)](https://github.com/BetterThanTomorrow/calva/pull/899)

## [2.0.139 - 2020-12-28]
- [Use Pseudo Terminal instead of Task for Jack-in](https://github.com/BetterThanTomorrow/calva/pull/654)
- [Prefer cider-nrepl symbol definitions over clojure-lsp](https://github.com/BetterThanTomorrow/calva/issues/897)
- [Enable clojure-lsp completion items when no nrepl connection](https://github.com/BetterThanTomorrow/calva/pull/898)

## [2.0.138 - 2020-12-27]
- [Bring in refactorings we get access to via clojure-lsp](https://github.com/BetterThanTomorrow/calva/issues/890)
- [Add ”clojure-lsp starting” progress indicator](https://github.com/BetterThanTomorrow/calva/issues/892)
- [Fix step into local dep with debugger](https://github.com/BetterThanTomorrow/calva/issues/893)

## [2.0.137 - 2020-12-24]
- [Bring in clojure-lsp](https://github.com/BetterThanTomorrow/calva/pull/572)

## [2.0.136 - 2020-12-23]
- Fix: [Jack-in/Connect prompts sometimes not showing on Windows](https://github.com/BetterThanTomorrow/calva/issues/885)

## [2.0.135 - 2020-12-20]
- [Binding keys to REPL functions, passing the namespace and cursor line (Notespace integration)](https://github.com/BetterThanTomorrow/calva/issues/863)
- [Make REPL prompt submit if the cursor is after the top level form](https://github.com/BetterThanTomorrow/calva/issues/875)
- [Only print stacktrace on demand](https://github.com/BetterThanTomorrow/calva/issues/878)

## [2.0.134 - 2020-12-05]
- Fix: [Live share jackout error](https://github.com/BetterThanTomorrow/calva/issues/856)
- Fix: [Cannot read property 'document' of undefined](https://github.com/BetterThanTomorrow/calva/issues/846)

## [2.0.133] - 2020-11-25
- Add [ns name deriving](https://github.com/BetterThanTomorrow/calva/issues/844)

## [2.0.132] - 2020-11-16
- Fix: [[Live Share] connecting to REPL as guest doesn't work in multi-project workspace](https://github.com/BetterThanTomorrow/calva/issues/831)

## [2.0.131] - 2020-11-05
- Fix: [Syntax highlighting error when repl prompt shows ns containing digits](https://github.com/BetterThanTomorrow/calva/issues/834)
- Fix: [Syntax highlighting errors with tokens at the start of a line](https://github.com/BetterThanTomorrow/calva/issues/835)
- Fix: [Various parsing issues](https://github.com/BetterThanTomorrow/calva/issues/802)

## [2.0.130] - 2020-10-25
- Fix: [Jack-in broken on Windows](https://github.com/BetterThanTomorrow/calva/issues/827)

## [2.0.129] - 2020-10-17
- [Improve stack trace output](https://github.com/BetterThanTomorrow/calva/pull/806)
- Fix: [Jack-in is broken for multi-project workspaces](https://github.com/BetterThanTomorrow/calva/issues/821)

## [2.0.128] - 2020-10-17
- Fix: [Jack-in is broken if live share extension is not installed](https://github.com/BetterThanTomorrow/calva/issues/821)

## [2.0.127] - 2020-10-17
- [Live Share Support](https://github.com/BetterThanTomorrow/calva/issues/803)

## [2.0.126] - 2020-10-11
- Fix: [Can't Jack-In to new Luminus template (+re-frame +shadow-cljs)](https://github.com/BetterThanTomorrow/calva/issues/777)
- Fix: [Wrong `(in-ns ...)` sent for files with `.bb` extension](https://github.com/BetterThanTomorrow/calva/issues/812)

## [no new version] - 2020-09-21
- [Move docs into repo](https://github.com/BetterThanTomorrow/calva/issues/788)

## [2.0.125] - 2020-09-20
- [Fix: evals should be ignored during parsing](https://github.com/BetterThanTomorrow/calva/issues/763)
- Fix: [Test runner can't find tests under cursor when using a custom test macro](https://github.com/BetterThanTomorrow/calva/issues/786)
- Fix: [Test runner output only partially commented](https://github.com/BetterThanTomorrow/calva/issues/787)
- [Allow toggling keyboard shortcuts](https://github.com/BetterThanTomorrow/calva/issues/784)

## [2.0.124] - 2020-08-31
- Re-fix: [Can't jack-in when no project file is open](https://github.com/BetterThanTomorrow/calva/issues/734)
- [Fix getDocument function to not return a Log document](https://github.com/BetterThanTomorrow/calva/issues/771)
- Fix: [Inline evaluation result disappears after a second](https://github.com/BetterThanTomorrow/calva/issues/774)

## [2.0.123] - 2020-08-26
- [Change output/repl window extension to .calva-repl](https://github.com/BetterThanTomorrow/calva/issues/754)
- Re-fix: [Interrupting evaluations produces extra output and no prompt](https://github.com/BetterThanTomorrow/calva/issues/738)
- [Fix/enhance test runner](https://github.com/BetterThanTomorrow/calva/issues/764)

## [2.0.122] - 2020-08-20
- Fix: [Can't jack-in when no project file is open](https://github.com/BetterThanTomorrow/calva/issues/734)
- Fix: [Fix stacktraces not showing in output](https://github.com/BetterThanTomorrow/calva/pull/759)

## [2.0.121] - 2020-08-19
- Fix: ["Go to definition" command fails](https://github.com/BetterThanTomorrow/calva/issues/636)
- Fix: [Weird expand selection behavior near an anonymous function](https://github.com/BetterThanTomorrow/calva/issues/600)
- Fix: [Backspace is not working properly in the output window](https://github.com/BetterThanTomorrow/calva/issues/700)
- Fix: [Cannot read property 'includes' of undefined](https://github.com/BetterThanTomorrow/calva/issues/753)

## [2.0.120] - 2020-08-17
- Fix: [Interrupting evaluations produces extra output and no prompt](https://github.com/BetterThanTomorrow/calva/issues/738)
- Add REPL history to new output/REPL window
- Fix: [Calva's ESC keybinding overrides VS Code's (useful) default](https://github.com/BetterThanTomorrow/calva/issues/740)

## [2.0.119] - 2020-08-07
- Really fix: [Accessing recent results (*1, *2, *3) does not work](https://github.com/BetterThanTomorrow/calva/issues/724)

## [2.0.118] - 2020-08-06
- [Remove old REPL Window](https://github.com/BetterThanTomorrow/calva/issues/711)

## [2.0.117] - 2020-08-05
- Fix: [Paste is broken in 2.0.116](https://github.com/BetterThanTomorrow/calva/issues/730)

## [2.0.116] - 2020-08-05
- Fix: [Format-on-paste should not operate inside string literals](https://github.com/BetterThanTomorrow/calva/issues/720)
- Fix: [Accessing recent results (*1, *2, *3) does not work](https://github.com/BetterThanTomorrow/calva/issues/724)

## [2.0.115] - 2020-08-02
- [Add hover to display results for eval as window into output file](https://github.com/BetterThanTomorrow/calva/issues/693)

## [2.0.114] - 2020-08-02
- Fix: [Stop popping up output window when load file has errors](https://github.com/BetterThanTomorrow/calva/issues/717)

## [2.0.113] - 2020-08-1
- [Add vscode command for to eval code given as args](https://github.com/BetterThanTomorrow/calva/issues/690)
- [Move custom REPL snippets to new output/repl window](https://github.com/BetterThanTomorrow/calva/issues/713)
- Fix: [Continuously evaluating in infinite loop](https://github.com/BetterThanTomorrow/calva/issues/712)

## [2.0.112] - 2020-07-30
- Fix: [Don't open output window until connect starts](https://github.com/BetterThanTomorrow/calva/issues/707)

## [2.0.111] - 2020-07-29
- [Handling ansi code by stripping it](https://github.com/BetterThanTomorrow/calva/issues/696)
- Fix: [Output window sometimes getting out of synch, needing overwrite](https://github.com/BetterThanTomorrow/calva/issues/699)
- Fix: [The *Calva says* panel + output window opening at startup gets a bit too much](https://github.com/BetterThanTomorrow/calva/issues/702)
- Fix: [Repl connection fails if afterCLJJackInCode errors](https://github.com/BetterThanTomorrow/calva/issues/703)

## [2.0.110] - 2020-07-28
- [Fix Connect Fails on Windows](https://github.com/BetterThanTomorrow/calva/issues/694)

## [2.0.109] - 2020-07-27
- [New output/REPL window introduced](https://github.com/BetterThanTomorrow/calva/issues/681)

## [2.0.108] - 2020-07-24
- Fix [Jack-in error when choosing Clojure CLI + shadow-cljs project type](https://github.com/BetterThanTomorrow/calva/issues/675)
- Fix [Cannot use default connect sequences when custom connect sequences added](https://github.com/BetterThanTomorrow/calva/issues/685)
- Add analytics to debugger

## [2.0.107] - 2020-06-16
- Fix [Flicker matching brackets as code is typed](https://github.com/BetterThanTomorrow/calva/issues/673)

## [2.0.106] - 2020-06-16
- Fix [Crash - Lexing fails on comment w/ a 20+ hashes](https://github.com/BetterThanTomorrow/calva/issues/667)

## [2.0.105] - 2020-06-15
- Fix [Debug decorations are breaking after stepping through code during debug session](https://github.com/BetterThanTomorrow/calva/issues/669)

## [2.0.104] - 2020-06-14
- Fix [File lexing fails on junk characters inside strings](https://github.com/BetterThanTomorrow/calva/issues/659)
- [Use Pseudo-terminal instead of Task for Jack-in](https://github.com/BetterThanTomorrow/calva/pull/654)

## [2.0.103] - 2020-06-05
- Fix [Stream output messages to Calva Says as they're received](https://github.com/BetterThanTomorrow/calva/issues/638)
- Fix [highlighting of var quote before open token](https://github.com/BetterThanTomorrow/calva/issues/663)

## [2.0.102] - 2020-06-04
- Fix [Format Document sometimes causes Calva to stop working](https://github.com/BetterThanTomorrow/calva/issues/651)
- Fix [repl hanging after disconnecting debugger while repl window focused](https://github.com/BetterThanTomorrow/calva/issues/647)
- [Use a pseudo terminal for Jack-in - and stop (ab)using the Tasks system for this](https://github.com/BetterThanTomorrow/calva/pull/654)

## [2.0.101] - 2020-05-11
- [Paredit slurp outer form if current form is nested](https://github.com/BetterThanTomorrow/calva/issues/554)

## [2.0.100] - 2020-05-11
- Fix [clj-kondo exceptions thrown by debugger decorations code](https://github.com/BetterThanTomorrow/calva/issues/642)
- Move [warning for clj-kondo not found on classpath](https://github.com/BetterThanTomorrow/calva/issues/639) to Calva says output channel instead of window warning

## [2.0.99] - 2020-05-10
- Fix [Formatting top-level form stopped working](https://github.com/BetterThanTomorrow/calva/issues/640)

## [2.0.98] - 2020-05-04
- Fix [Problems Editing a Bare file (instead of directory)](https://github.com/BetterThanTomorrow/calva/issues/622)

## [2.0.97] - 2020-05-02
- Fix: [The New Indent engine doesn't follow block rules in ns :require #633](https://github.com/BetterThanTomorrow/calva/issues/633)
- Make the new indent engine the default
- Remove dependency on `paredit.js` from `calva-lib`

## [2.0.96] - 2020-04-29
- [Fix colors in suggestion popup (REPL window)](https://github.com/BetterThanTomorrow/calva/issues/623)
- Add "Instrument Top Level Form for Debugging" command and decorations for instrumented functions
- [Remove duplicate paredit.selectOpenList command in package.json](https://github.com/BetterThanTomorrow/calva/issues/629)

## [2.0.95] - 2020-04-25
- [Separate setting for highlighting current indent guide](https://github.com/BetterThanTomorrow/calva/issues/625)
- [Fix: Problems with v2.0.94 rendering performance ](https://github.com/BetterThanTomorrow/calva/issues/626)

## [2.0.94] - 2020-04-24
- [Rainbow indent guides](https://github.com/BetterThanTomorrow/calva/issues/620)

## [2.0.93] - 2020-04-21
- [Unclutter editor context menu when not in clojure files](https://github.com/BetterThanTomorrow/calva/issues/615)

## [2.0.92] - 2020-04-15
- [Changed all documentation links from https://calva.readthedocs.io/ to https://calva.io/](https://github.com/BetterThanTomorrow/calva/issues/604)
- Add step over, step into, and step out debugger features
- Add annotations for debugging to show debug values as the cursor moves to each breakpoint
- Fix debugger disconnect to show quit value instead of cider-nrepl exception
- Use visible editor if one exists with code being debugged, instead of opening a new one

## [2.0.91] - 2020-04-07
- [Add debugger](https://github.com/BetterThanTomorrow/calva/issues/469)

## [2.0.90] - 2020-04-06
- nREPL `eval` should always send along the `ns` parameter

## [2.0.89] - 2020-03-29
- [Add support for connecting to generic project types](https://github.com/BetterThanTomorrow/calva/issues/595)

## [2.0.88] - 2020-03-22
- [Change all references to `#calva-dev` so that they now point to the `#calva` Slack channel](https://clojurians.slack.com/messages/calva/)

## [2.0.87] - 2020-03-21
- [Fix: Two CLJ REPL Windows open on connect when `afterCLJReplJackInCode`is used](https://github.com/BetterThanTomorrow/calva/issues/593)
- [Add info to docs about how to get around `command not found` Jack-in problems](https://github.com/BetterThanTomorrow/calva/issues/591)

## [2.0.86] - 2020-03-19
- [Fix: REPL Window Paredit does not close strings properly](https://github.com/BetterThanTomorrow/calva/issues/587)

## [2.0.85] - 2020-03-15
- Fix: Make lein-shadow project type use lein injections

## [2.0.84] - 2020-03-15
- [Support projects using lein-shadow](https://github.com/BetterThanTomorrow/calva/issues/585)
- [Add documentation for how to use Calva with Luminus](https://calva.io/luminus/)

## [2.0.83] - 2020-03-13
- When format config fails to parse, fall back on defaults rather than crash
- [Fix: Var quoted symbols are treated as reader tags](https://github.com/BetterThanTomorrow/calva/issues/584)

## [2.0.82] - 2020-03-11
- Fix bug with bad formatting defaults when no config file

## [2.0.81] - 2020-03-11
- [Fix: Structural editing is a bit broken when reader tags are involved](https://github.com/BetterThanTomorrow/calva/issues/581)
- [Add cljfmt indent rules](https://github.com/BetterThanTomorrow/calva/issues/80)

## [2.0.80] - 2020-03-07
- Fix so that Paredit treats symbols containing the quote character correctly.
- [Fix: Parameter hints popup should be off by default](https://github.com/BetterThanTomorrow/calva/issues/574)
- [Fix: `nil` followed by comma not highlighted correctly](https://github.com/BetterThanTomorrow/calva/issues/577)
- [Fix: The syntax highlightning fails with symbols named truesomething/falsesomething](https://github.com/BetterThanTomorrow/calva/issues/578)
- Fix so that Paredit does not consider `^` to be part of a symbol name.

## [2.0.79] - 2020-03-01
- Use scope `variable.other.constant` for keywords, making them highlight nicely
- [Highlight/parsing/etc: Data reader tags are part of the tagged form](https://github.com/BetterThanTomorrow/calva/issues/570)

## [2.0.78] - 2020-02-28
- [Improve structural navigation through unbalanced brackets](https://github.com/BetterThanTomorrow/calva/issues/524)
- [Fix lexer going into some weird state after lexing certain patterns](https://github.com/BetterThanTomorrow/calva/issues/566)

## [2.0.77] - 2020-02-23
- [Make rainbow parens and highlight use the same lexer as Paredit](https://github.com/BetterThanTomorrow/calva/issues/561)
- [Fix: Some character literals throws paredit out of whack](https://github.com/BetterThanTomorrow/calva/issues/563)
- [Fix: Initial expand selection sometimes fails](https://github.com/BetterThanTomorrow/calva/issues/549)
- [Change line comment characters to ;;](https://github.com/BetterThanTomorrow/calva/issues/564)
- [Use editor namespace for custom REPL commands w/o `ns` specified](https://github.com/BetterThanTomorrow/calva/issues/558)
- [Add support for comment continuation](https://github.com/BetterThanTomorrow/calva/issues/536)

## [2.0.76] - 2020-02-12
- [Fix Calva locking up when opening files with very long lines](https://github.com/BetterThanTomorrow/calva/issues/556)

## [2.0.75] - 2020-02-01
- [Support cljs-suitable JavaScript completion](https://github.com/BetterThanTomorrow/calva/issues/552)
- [Fix Printing to Calva REPL prints <repl#7> before each print out](https://github.com/BetterThanTomorrow/calva/issues/548)

## [2.0.74] - 2020-01-12
- [Fix Windows documentation for Evaluate current form](https://github.com/BetterThanTomorrow/calva/issues/533)
- [Fix repl-window history issue](https://github.com/BetterThanTomorrow/calva/issues/491)
- [Fix documentation for Calva jack-in with REBL and Leiningen](https://github.com/BetterThanTomorrow/calva/issues/542)

## [2.0.73] - 2019-12-25
- [Add Paredit drag up/down commands](https://github.com/BetterThanTomorrow/calva/issues/500)
- [Add Paredit drag forward up/backward down commands](https://github.com/BetterThanTomorrow/calva/issues/500)

## [2.0.72] - 2019-12-13
- [Deselect text after surrounding with parens/braces/etc](https://github.com/BetterThanTomorrow/calva/issues/511)
- Fix: [Strict mode backspace/delete not deleting unbalanced brackets](https://github.com/BetterThanTomorrow/calva/issues/501)

## [2.0.71] - 2019-12-13
- Fix: [Autocompletion in REPL window broken](https://github.com/BetterThanTomorrow/calva/issues/519)

## [2.0.70] - 2019-12-12
- Fix: [REPL Window not accepting keys like cursor, return, etcetera](https://github.com/BetterThanTomorrow/calva/issues/516)

## [2.0.69] - 2019-12-12
- Fix: [Prepare for Fix of Webview editor font size bug](https://github.com/microsoft/vscode/commit/7e2d7965e5d5728c53996f0024be9b0681369b2a)
- Fix: [REPL window font broken](https://github.com/BetterThanTomorrow/calva/issues/515)

## [2.0.68] - 2019-12-11
- Fix: [(read-line) is being called twice from the REPL Window](https://github.com/BetterThanTomorrow/calva/issues/509)
- Fix: [Font size if visibly bigger in the REPL window](https://github.com/BetterThanTomorrow/calva/issues/152)

## [2.0.67] - 2019-12-10
- [Use markdown to format doc strings in hover](https://github.com/BetterThanTomorrow/calva/pull/503)
- [Add setting to enable doc strings in parameter hints](https://github.com/BetterThanTomorrow/calva/pull/503)
- Fix: [Select Backward * commands won't grow selection in REPL window](https://github.com/BetterThanTomorrow/calva/issues/498)
- Fix: [Paredit select forward/backward add to the selection stack even when they don't select anything](https://github.com/BetterThanTomorrow/calva/issues/506)
- Fix: Calva disables cursor movement in non-clojure files when switching from REPL window to, say, a `.json` file.

## [2.0.66] - 2019-12-02
- Fix: [Cursor moves forward after undoing wraparound commands in REPL window](https://github.com/BetterThanTomorrow/calva/issues/499)
- Fix: Wrong keybinding for Toggle Paredit Mode, now is `ctrl+alt+p ctrl+alt+m`, as it should be
- Fix: [Force Delete Forward not working in REPL window in strict mode](https://github.com/BetterThanTomorrow/calva/issues/496)

## [2.0.65] - 2019-12-02
- [Make all Paredit selection commands shrinkable](https://www.reddit.com/r/Clojure/comments/e3zni2/a_paredit_visual_guide_calvas_paredit_docs/f9e7ujq/)
- Fix: [Raise Sexp/Form needs updated doc and shortcut keys](https://github.com/BetterThanTomorrow/calva/issues/495)

## [2.0.64] - 2019-12-01
- [Add Paredit commands **Push Form Left/right**](https://www.reddit.com/r/Clojure/comments/e3zni2/a_paredit_visual_guide_calvas_paredit_docs/f95v24w/)
- [Add Paredit command **Rewrap**](https://clojureverse.org/t/calva-paredit-just-got-majorly-better/5155/3)

## [2.0.63] - 2019-11-30
- Improve performance of editing Paredit commands
- Add command **Wrap Around ""**

## [2.0.62] - 2019-11-30
- Fix: [Tokenization errors with quotes, derefs, etcetera](https://github.com/BetterThanTomorrow/calva/issues/467)
- Fix: [Glitch in current form highlight in the REPL window when cursor is to the right of a form](https://github.com/BetterThanTomorrow/calva/issues/472)
- Now using the same Paredit implementation for the editor as for the REPL Window.
  - A much more complete set of Paredit commands, and [all documented](https://calva.io/paredit/), in beautiful GIF animations.
  - List based Paredit commands work on strings as well. (Limited by that strings don't have sub lists/strings).
  - Lots of fixes for Paredit commands.
- Fix: [Paredit not activated until focused moved from and back to the editor again](https://github.com/BetterThanTomorrow/calva/issues/454)
- Improving: [paredit `paredit-kill`](https://github.com/BetterThanTomorrow/calva/issues/380)
- Fix: [paredit `backspace` in strict mode](https://github.com/BetterThanTomorrow/calva/issues/379)
- Fix: [REPL window use it own set of paredit hotkeys and these are not configurable](https://github.com/BetterThanTomorrow/calva/issues/260)
- Add default keyboard shortcut maps for the REPL prompt: multi-line or single-line.
- Improvements for Commands using the **Current form** and **Current top level form**:
  - Fix: [Form selection fails on things like '(1)](https://github.com/BetterThanTomorrow/calva/issues/418)
  - Less precision needed for the right form to be selected.
  - All commands for this use the same implementation (so, you can use e.g. **Select Current Form** to know what **Evaluate Current Form** will evaluate).
- Fix: ["Load current Namespace in REPL Window" command not working](https://github.com/BetterThanTomorrow/calva/issues/477)
- Theme compatible status bar indicators for pprint and paredit

## [2.0.61] - 2019-11-15
- Fix: [paredit.deleteBackward sets cursor position wrong when deleting a line. ](https://github.com/BetterThanTomorrow/calva/issues/458)
- Fix: [Calva Highlight sometimes incorrectly recognizes form as a `comment` form](https://github.com/BetterThanTomorrow/calva/issues/403)
- Fix: [Expand selection fails at the start and end of the input of the REPL window](https://github.com/BetterThanTomorrow/calva/issues/417)
- [Add test message to test runner](https://github.com/BetterThanTomorrow/calva/issues/425)
- [Remove some paredit inconsistencies](https://github.com/BetterThanTomorrow/calva/issues/170)
- Fix: [Lexing regex literal tokenization](https://github.com/BetterThanTomorrow/calva/issues/463)

## [2.0.60] - 2019-11-11
- Re-enable default stylings for nREPL status bar items.
- Make `pprint` the default Pretty Printer.

## [2.0.59] - 2019-11-10
- [Enable information providers in jar files e.g. opened with the "Go to Definition" command](https://github.com/BetterThanTomorrow/calva/pull/455)
- [Make Pretty Printing more Configurable](https://github.com/BetterThanTomorrow/calva/pull/436)

## [2.0.58] - 2019-11-07
- [Incorrect red highlights around brackets/paren in specific case](https://github.com/BetterThanTomorrow/calva/issues/410)
- ["Require REPL Utilities" command is broken](https://github.com/BetterThanTomorrow/calva/issues/451)
- [Fix hover definition for symbols derefed with `@` and quoted symbols](https://github.com/BetterThanTomorrow/calva/issues/106)
- [Improve signature help-while-typing hover, with active arg markup](https://github.com/BetterThanTomorrow/calva/pull/450)

## [2.0.57] - 2019-11-03
- [Provide argument list help as you type the function's arguments](https://github.com/BetterThanTomorrow/calva/issues/361)
- [Support special forms in editor hover/completion](https://github.com/BetterThanTomorrow/calva/issues/441)

## [2.0.56] - 2019-11-02
- Add setting for wether to open REPL Window on connect or not
- [Re-open REPL windows where they were last closed](https://github.com/BetterThanTomorrow/calva/issues/300)
- Lexer performance considerably improved. Fixes [this](https://github.com/BetterThanTomorrow/calva/issues/228) and [this](https://github.com/BetterThanTomorrow/calva/issues/128))
- [REPL colours and logo a bit toned down](https://github.com/BetterThanTomorrow/calva/issues/303)
- Removed `useWSL`configuration option because the the use of Calva is fully supported through the [Remote - WSL](https://marketplace.visualstudio.com/items?itemName=ms-vscode-remote.remote-wsl) extension.

## [2.0.55] - 2019-10-27
- [Add commands for interrupting the current evaluation as well as all running evaluations](https://github.com/BetterThanTomorrow/calva/issues/237)
- [Calva asks for user input when `stdin` needs it (e.g. `read-line`)](https://github.com/BetterThanTomorrow/calva/issues/377)
- Command for clearing the REPL history reworked and now also ”restarts” the REPL window.
- Commands are now added to REPL window history only if they are not identical to the previous command on the history stack.
- [Fix floating promises in evaluation module](https://github.com/BetterThanTomorrow/calva/issues/411)
- REPL Window Evaluation errors now initially hide the stack trace. The user can show it with a click.

## [2.0.54] - 2019-10-25
- [Stop linting, start bundling clj-kondo](https://github.com/BetterThanTomorrow/calva/issues/423)

## [2.0.53] - 2019-10-24
- [Fix hang when user input is requested](https://github.com/BetterThanTomorrow/calva/issues/377)
- Upgrade to `cider-nrepl 0.22.4`

## [2.0.52] - 2019-10-19
- [Add info box for VIM Extension users](https://github.com/BetterThanTomorrow/calva/issues/396)
- [Fix undefined namespace when starting a shadow-cljs cljs REPL Window ](https://github.com/BetterThanTomorrow/calva/issues/115)
- [Make opening the REPL window on connect async](https://github.com/BetterThanTomorrow/calva/issues/399)
- [Fix shadow-cljs menuSelections for Custom Connect Sequences](https://github.com/BetterThanTomorrow/calva/issues/404)

## [2.0.51] - 2019-10-15
- [Toggle the "Use WSL" setting requires extension restart to effect definition provider](https://github.com/BetterThanTomorrow/calva/issues/397)
- [Go to Definition and Peek Definition not working on Windows 10 when using WSL](https://github.com/BetterThanTomorrow/calva/issues/132)
- [Highlight extension settings are uninitialized if no closure editor active on activation ](https://github.com/BetterThanTomorrow/calva/issues/401)
- [Overly aggressive paredit in REPL window](https://github.com/BetterThanTomorrow/calva/issues/255)
- [REPL window use it own set of paredit hotkeys and these are not configurable](https://github.com/BetterThanTomorrow/calva/issues/260)
- [Completion in REPL window should work like in the editor](https://github.com/BetterThanTomorrow/calva/issues/394)

## [2.0.50] - 2019-10-15
- Move user documentation from the wiki to: https://calva.readthedocs.io/

## [2.0.49] - 2019-10-11
- [Fix bugs in comment form selection](https://github.com/BetterThanTomorrow/calva/issues/374)
- [Use of undeclared var in REPL window resets the namespace](https://github.com/BetterThanTomorrow/calva/issues/257)
- [Remove warning that extensions use the `vscode-resource:` scheme directly](https://github.com/BetterThanTomorrow/calva/issues/391)

## [2.0.48] - 2019-10-11
- [Support Jack-in without file open for single-rooted workspace](https://github.com/BetterThanTomorrow/calva/issues/366)
- [Show argument list of fn](https://github.com/BetterThanTomorrow/calva/issues/238)
- [Make code more robust in case Jack-in task fails](https://github.com/BetterThanTomorrow/calva/issues/367)
- [Fix dimming out of stacked ignored forms](https://github.com/BetterThanTomorrow/calva/issues/385)
- [The extension should specify the default schemes for document selectors](https://github.com/BetterThanTomorrow/calva/issues/368)

## [2.0.46] - 2019-10-08
- [Connect warnings and errors as popups](https://github.com/BetterThanTomorrow/calva/issues/356)
- [Don't remove default indents when Calva is not the auto-formatter](https://github.com/BetterThanTomorrow/calva/pull/383)

## [2.0.44] - 2019-10-05
- [Support for custom project/workflow commands](https://github.com/BetterThanTomorrow/calva/issues/281)

## [2.0.43] - 2019-10-03
- [Insourcing @tonsky's Clojure Warrior, now named Calva Highlight](https://github.com/BetterThanTomorrow/calva/pull/362)
- [Update status bar when configuration changed](https://github.com/BetterThanTomorrow/calva/issues/358)

## [2.0.42] - 2019-09-29
- [Adding selected calva commands to the editors context menu](https://github.com/BetterThanTomorrow/calva/issues/338)
- [Fix bug with painting all existing result decoration with the same status](https://github.com/BetterThanTomorrow/calva/issues/353)
- [Fix bug with reporting errors using off-by-one line and column numbers](https://github.com/BetterThanTomorrow/calva/issues/354)

## [2.0.41] - 2019-09-28
- [Add pretty print mode](https://github.com/BetterThanTomorrow/calva/issues/327)
- [Add command for evaluating top level form as comment](https://github.com/BetterThanTomorrow/calva/issues/349)
- [Stop writing results from **Evaluate to Comment** to output pane](https://github.com/BetterThanTomorrow/calva/issues/347)

## [2.0.40] - 2019-09-25
- [Add command for connecting to a non-project REPL](https://github.com/BetterThanTomorrow/calva/issues/328)
- [Add hover to inline result display, containing the full results](https://github.com/BetterThanTomorrow/calva/pull/336)
- [Better inline evaluation error reports with file context](https://github.com/BetterThanTomorrow/calva/issues/329)
- [Enhancement REPL window handling / nREPL menu button](https://github.com/BetterThanTomorrow/calva/issues/337)
- [Print async output, and a setting for where it should go](https://github.com/BetterThanTomorrow/calva/issues/218)
- [Fix REPL window prompt does not always reflect current ns](https://github.com/BetterThanTomorrow/calva/issues/280)
- [Escape HTML in stdout and stderr in REPL window](https://github.com/BetterThanTomorrow/calva/issues/321)
- [Add content security policy to webview and remove image load error](https://github.com/BetterThanTomorrow/calva/issues/341)

## [2.0.39] - 2019-09-20
- [Revert disconnecting and jacking out on closing of REPL window](https://github.com/BetterThanTomorrow/calva/issues/326)

## [2.0.38] - 2019-09-14
- [Close java processes when closing or reloading VS Code. (Windows)](https://github.com/BetterThanTomorrow/calva/issues/305)

## [2.0.37] - 2019-09-14
- [Support connecting to Leiningen and CLI project using shadow-cljs watcher](https://github.com/BetterThanTomorrow/calva/issues/314)
- Fix [Figwheel Main deps added to non-cljs projects](https://github.com/BetterThanTomorrow/calva/issues/317)

## [2.0.36] - 2019-09-12
- Fix [REPL Window namespace being reset to user](https://github.com/BetterThanTomorrow/calva/issues/302)
- Update nrepl-version to 0.22.1

## [2.0.35] - 2019-09-10
- [Customizing the REPL connect sequence](https://github.com/BetterThanTomorrow/calva/issues/282)
- [Support for launching with user aliases/profiles](https://github.com/BetterThanTomorrow/calva/issues/288)

## [2.0.34] - 2019-09-04
- More accurate code completion lookups.
- [Keep focus in editor when evaluating to the REPL Window](https://github.com/BetterThanTomorrow/calva/issues/229).

## [2.0.33] - 2019-08-17
- Support for starting leiningen and clj projects with aliases.

## [2.0.31] - 2019-08-13
- Support Jack-in and Connect in multi-project workspaces.
- Fix bug with snippet field navigation not working.

## [2.0.30] - 2019-08-04
- nREPL status bar indicator can now be styled

## [2.0.29] - 2019-08-04
- Fix jack-in command quoting for `zsh`.

## [2.0.28] - 2019-08-01
- Jack in quoting fixes, mainly for Windows with `clojure/clj`.
- Fix formatting bug when forms not separated by whitespace.

## [2.0.25] - 2019-07-12
- Add command for running test under cursor (at point in CIDER lingo).

## [2.0.24] - 2019-07-12
- Add ParEdit `forwardUpSexp`.

## [2.0.20] - 2019-06-20
- Improve custom CLJS REPL.

## [1.3.x -> 2.0.20] - -> 06.2019
... huge gap in the Changelog. Sorry about that, but now we have decided to pick up maintaining this log again.

## [1.3.0] - 2018-04-16
- Add support for [shadow-cljs](http://shadow-cljs.org). Please contact me with any information on how this is working for you out there.

## [1.2.14] - 2018-04-06
- Change all keyboard shortcuts to use prefix `ctrl+alt+v`, due to old prefix not working on some alternate keyboard layouts. See [Issue #9](https://github.com/PEZ/clojure4vscode/issues/9).

## [1.2.12] - 2018-04-06
- Add command for re-running previously failing tests (`ctrl+alt+v ctrl+t`).

## [1.2.10] - 2018-04-03
- Add command for toggling automatic adjustment of indentation for new lines (`ctrl+alt+v tab`)

## [1.2.8] - 2018-04-02
- Auto adjust indent more close to this Clojure Style Guide: https://github.com/bbatsov/clojure-style-guide

## [1.2.1] - 2018-03-28
- Select current (auto-detected) form

## [1.2.0] - 2018-03-28
- Terminal REPLs
  - Integrates REPL sessions from the Terminal tab and lets you do stuff like load current namespace ad evaluate code from the editor in the REPL.
- Connection and reconnection stabilization
  - Connecting the editor REPLs was a bit unstable. Now more stable (but there are still some quirks).

## [1.1.20] - 2018-03-25
- Auto detection of forms to evaluate now considers reader macro characters prepending the forms. E.g. before if you tried to evaluate say `#{:a :b :c}` with the cursor placed directly adjacent to the starting or ending curly braces only `{:a :b :c}` would be auto detected and evaluated.
- Highlighting of auto detected forms being evaluated.
- Rendering evaluation errors in the editor the same way as successful (but in red to quickly indicate that the evaluation errored).

![Evaluation demo](/assets/howto/evaluate.gif)

## [1.1.15] - 2018-03-20
- Evaluates vectors and maps with the same ”smart” selection as for lists.

## [1.1.11] - 2018-03-20
- Add inline annotations for interactive code evaluation results.

## [1.1.9] - 2018-03-18
- Add toggle for switching which repl connection is used for `cljc` files, `clj` or `cljs`.

![CLJC repl switching](/assets/howto/cljc-clj-cljs.gif)

- `clj` repl connected to all file types, meaning you can evaluate clojure code in, say, Markdown files.


## [1,1.3] - 2018-03-17
- User setting to evaluate namespace on save/open file (defaults to **on**)

## [1.1.1] - 2018-03-16
- Release of v1, based on **visual:clojure** v2.0, adding:
    - Running tests through the REPL connection, and mark them in the Problems tab
        - Run namespace tests: `ctrl+alt+v t`
        - Run all tests: `ctrl+alt+v a`
    - Evaluate code and replace it in the editor, inline: `ctrl+alt+v e`
    - Error message when evaluation fails
    - Pretty printing evaluation results: `ctrl+alt+v p`
    - Support for `cljc` files (this was supposed to be supported by the original extension, but bug)<|MERGE_RESOLUTION|>--- conflicted
+++ resolved
@@ -3,13 +3,10 @@
 Changes to Calva.
 
 ## [Unreleased]
-<<<<<<< HEAD
 - Fix: [Slurp forward sometimes joins forms to one](https://github.com/BetterThanTomorrow/calva/issues/883)
-=======
 - Fix: [clojure-lsp processes left running/orphaned if VS Code is closed while the lsp server is starting](https://github.com/BetterThanTomorrow/calva/issues/906)
 - Fix: [go to definition jumps to inc instead of inc'](https://github.com/BetterThanTomorrow/calva/issues/884)
 - Fix: [Error when start a REPL with jdk15](https://github.com/BetterThanTomorrow/calva/issues/888)
->>>>>>> 72d47e23
 
 ## [2.0.145 - 2021-01-03]
 - [Add command for opening the file for the output/repl window namespace](https://github.com/BetterThanTomorrow/calva/issues/920)
