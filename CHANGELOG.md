--- conflicted
+++ resolved
@@ -4,10 +4,9 @@
 
 ## [Unreleased]
 
-<<<<<<< HEAD
 - [Add Paredit Kill Left equivalent to Kill Right](https://github.com/BetterThanTomorrow/calva/issues/2426)
 - Fix: Certain `paredit.killRight` edges cases on Windows.
-=======
+
 ## [2.0.424] - 2024-03-17
 
 - [Add command for revealing the **Calva says** output channel](https://github.com/BetterThanTomorrow/calva/issues/2436)
@@ -34,7 +33,6 @@
 ## [2.0.419] - 2024-03-08
 
 - [Automatically do Rename Symbol after refactors that add new names](https://github.com/BetterThanTomorrow/calva/issues/2388)
->>>>>>> 16c867d8
 
 ## [2.0.418] - 2024-03-08
 
