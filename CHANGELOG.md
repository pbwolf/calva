# Change Log 
Changes to Calva.

## [Unreleased]

## [2.0.67] - 2019-12-10
- [Use markdown to format doc strings in hover](https://github.com/BetterThanTomorrow/calva/pull/503)
- [Add setting to enable doc strings in parameter hints](https://github.com/BetterThanTomorrow/calva/pull/503)
- Fix: [Select Backward * commands won't grow selection in REPL window](https://github.com/BetterThanTomorrow/calva/issues/498)
- Fix: [Paredit select forward/backward add to the selection stack even when they don't select anything](https://github.com/BetterThanTomorrow/calva/issues/506)
<<<<<<< HEAD
- Fix: [(read-line) is being called twice from the REPL Window](https://github.com/BetterThanTomorrow/calva/issues/509)
=======
- Fix: Calva disables cursor movement in non-clojure files when switching from REPL window to, say, a `.json` file.
>>>>>>> ee80f1f1

## [2.0.66] - 2019-12-02
- Fix: [Cursor moves forward after undoing wraparound commands in REPL window](https://github.com/BetterThanTomorrow/calva/issues/499)
- Fix: Wrong keybinding for Toggle Paredit Mode, now is `ctrl+alt+p ctrl+alt+m`, as it should be
- Fix: [Force Delete Forward not working in REPL window in strict mode](https://github.com/BetterThanTomorrow/calva/issues/496)

## [2.0.65] - 2019-12-02
- [Make all Paredit selection commands shrinkable](https://www.reddit.com/r/Clojure/comments/e3zni2/a_paredit_visual_guide_calvas_paredit_docs/f9e7ujq/)
- Fix: [Raise Sexp/Form needs updated doc and shortcut keys](https://github.com/BetterThanTomorrow/calva/issues/495)

## [2.0.64] - 2019-12-01
- [Add Paredit commands **Push Form Left/right**](https://www.reddit.com/r/Clojure/comments/e3zni2/a_paredit_visual_guide_calvas_paredit_docs/f95v24w/)
- [Add Paredit command **Rewrap**](https://clojureverse.org/t/calva-paredit-just-got-majorly-better/5155/3)

## [2.0.63] - 2019-11-30
- Improve performance of editing Paredit commands
- Add command **Wrap Around ""**

## [2.0.62] - 2019-11-30
- Fix: [Tokenization errors with quotes, derefs, etcetera](https://github.com/BetterThanTomorrow/calva/issues/467)
- Fix: [Glitch in current form highlight in the REPL window when cursor is to the right of a form](https://github.com/BetterThanTomorrow/calva/issues/472)
- Now using the same Paredit implementation for the editor as for the REPL Window.
  - A much more complete set of Paredit commands, and [all documented](https://calva.readthedocs.io/en/latest/paredit.html), in beautiful GIF animations.
  - List based Paredit commands work on strings as well. (Limited by that strings don't have sub lists/strings).
  - Lots of fixes for Paredit commands.
- Fix: [Paredit not activated until focused moved from and back to the editor again](https://github.com/BetterThanTomorrow/calva/issues/454)
- Improving: [paredit `paredit-kill`](https://github.com/BetterThanTomorrow/calva/issues/380)
- Fix: [paredit `backspace` in strict mode](https://github.com/BetterThanTomorrow/calva/issues/379)
- Fix: [REPL window use it own set of paredit hotkeys and these are not configurable](https://github.com/BetterThanTomorrow/calva/issues/260)
- Add default keyboard shortcut maps for the REPL prompt: multi-line or single-line.
- Improvements for Commands using the **Current form** and **Current top level form**:
  - Fix: [Form selection fails on things like '(1)](https://github.com/BetterThanTomorrow/calva/issues/418)
  - Less precision needed for the right form to be selected.
  - All commands for this use the same implemengtion (so, you can use e.g. **Select Current Form** to know what **Evaluate Current Form** will evaluate).
- Fix: ["Load current Namespace in REPL Window" command not working](https://github.com/BetterThanTomorrow/calva/issues/477)
- Theme compatible status bar indicators for pprint and paredit

## [2.0.61] - 2019-11-15
- Fix: [paredit.deleteBackward sets cursor position wrong when deleting a line. ](https://github.com/BetterThanTomorrow/calva/issues/458)
- Fix: [Calva Highlight sometimes incorrectly recognizes form as a `comment` form](https://github.com/BetterThanTomorrow/calva/issues/403)
- Fix: [Expand selection fails at the start and end of the input of the REPL window](https://github.com/BetterThanTomorrow/calva/issues/417)
- [Add test message to test runner](https://github.com/BetterThanTomorrow/calva/issues/425)
- [Remove some paredit inconsistencies](https://github.com/BetterThanTomorrow/calva/issues/170)
- Fix: [Lexing regex literal tokenization](https://github.com/BetterThanTomorrow/calva/issues/463)

## [2.0.60] - 2019-11-11
- Re-enable default stylings for nREPL status bar items.
- Make `pprint` the default Pretty Printer.

## [2.0.59] - 2019-11-10
- [Enable information providers in jar files e.g. opened with the "Go to Definition" command](https://github.com/BetterThanTomorrow/calva/pull/455)
- [Make Pretty Printing more Configurable](https://github.com/BetterThanTomorrow/calva/pull/436)

## [2.0.58] - 2019-11-07
- [Incorrect red highlights around brackets/paren in specific case](https://github.com/BetterThanTomorrow/calva/issues/410)
- ["Require REPL Utilities" command is broken](https://github.com/BetterThanTomorrow/calva/issues/451)
- [Fix hover definition for symbols derefed with `@` and quoted symbols](https://github.com/BetterThanTomorrow/calva/issues/106)
- [Improve signature help-while-typing hover, with active arg markup](https://github.com/BetterThanTomorrow/calva/pull/450)

## [2.0.57] - 2019-11-03
- [Provide argument list help as you type the function's arguments](https://github.com/BetterThanTomorrow/calva/issues/361)
- [Support special forms in editor hover/completion](https://github.com/BetterThanTomorrow/calva/issues/441)

## [2.0.56] - 2019-11-02
- Add setting for wether to open REPL Window on connect or not
- [Re-open REPL windows where they were last closed](https://github.com/BetterThanTomorrow/calva/issues/300)
- Lexer performance considerably improved. Fixes [this](https://github.com/BetterThanTomorrow/calva/issues/228) and [this](https://github.com/BetterThanTomorrow/calva/issues/128))
- [REPL colours and logo a bit toned down](https://github.com/BetterThanTomorrow/calva/issues/303)
- Removed `useWSL`configuration option because the the use of Calva is fully supported through the [Remote - WSL](https://marketplace.visualstudio.com/items?itemName=ms-vscode-remote.remote-wsl) extension.

## [2.0.55] - 2019-10-27
- [Add commands for interrupting the current evaluation as well as all running evaluations](https://github.com/BetterThanTomorrow/calva/issues/237)
- [Calva asks for user input when `stdin` needs it (e.g. `read-line`)](https://github.com/BetterThanTomorrow/calva/issues/377)
- Command for clearing the REPL history reworked and now also ”restarts” the REPL window.
- Commands are now added to REPL window history only if they are not identical to the previous command on the history stack.
- [Fix floating promises in evaluation module](https://github.com/BetterThanTomorrow/calva/issues/411)
- REPL Window Evaluation errors now initially hide the stack trace. The user can show it with a click.

## [2.0.54] - 2019-10-25
- [Stop linting, start bundling clj-kondo](https://github.com/BetterThanTomorrow/calva/issues/423)

## [2.0.53] - 2019-10-24
- [Fix hang when user input is requested](https://github.com/BetterThanTomorrow/calva/issues/377)
- Upgrade to `cider-nrepl 0.22.4`

## [2.0.52] - 2019-10-19
- [Add info box for VIM Extension users](https://github.com/BetterThanTomorrow/calva/issues/396)
- [Fix undefined namespace when starting a shadow-cljs cljs REPL Window ](https://github.com/BetterThanTomorrow/calva/issues/115)
- [Make opening the REPL window on connect async](https://github.com/BetterThanTomorrow/calva/issues/399)
- [Fix shadow-cljs menuSelections for Custom Connect Sequences](https://github.com/BetterThanTomorrow/calva/issues/404)

## [2.0.51] - 2019-10-15
- [Toggle the "Use WSL" setting requires extension restart to effect definition provider](https://github.com/BetterThanTomorrow/calva/issues/397)
- [Go to Definition and Peek Definition not working on Windows 10 when using WSL](https://github.com/BetterThanTomorrow/calva/issues/132)
- [Highlight extension settings are uninitialized if no closure editor active on activation ](https://github.com/BetterThanTomorrow/calva/issues/401)
- [Overly aggressive paredit in REPL window](https://github.com/BetterThanTomorrow/calva/issues/255)
- [REPL window use it own set of paredit hotkeys and these are not configurable](https://github.com/BetterThanTomorrow/calva/issues/260)
- [Completion in REPL window should work like in the editor](https://github.com/BetterThanTomorrow/calva/issues/394)

## [2.0.50] - 2019-10-15
- Move user documentation from the wiki to: https://calva.readthedocs.io/

## [2.0.49] - 2019-10-11
- [Fix bugs in comment form selection](https://github.com/BetterThanTomorrow/calva/issues/374)
- [Use of undeclared var in REPL window resets the namespace](https://github.com/BetterThanTomorrow/calva/issues/257)
- [Remove warning that extensions use the `vscode-resource:` scheme directly](https://github.com/BetterThanTomorrow/calva/issues/391)

## [2.0.48] - 2019-10-11
- [Support Jack-in without file open for single-rooted workspace](https://github.com/BetterThanTomorrow/calva/issues/366)
- [Show argument list of fn](https://github.com/BetterThanTomorrow/calva/issues/238)
- [Make code more robust in case Jack-in task fails](https://github.com/BetterThanTomorrow/calva/issues/367)
- [Fix dimming out of stacked ignored forms](https://github.com/BetterThanTomorrow/calva/issues/385)
- [The extension should specify the default schemes for document selectors](https://github.com/BetterThanTomorrow/calva/issues/368)

## [2.0.46] - 2019-10-08
- [Connect warnings and errors as popups](https://github.com/BetterThanTomorrow/calva/issues/356)
- [Don't remove default indents when Calva is not the auto-formatter](https://github.com/BetterThanTomorrow/calva/pull/383)

## [2.0.44] - 2019-10-05
- [Support for custom project/workflow commands](https://github.com/BetterThanTomorrow/calva/issues/281)

## [2.0.43] - 2019-10-03
- [Insourcing @tonsky's Clojure Warrior, now named Calva Highlight](https://github.com/BetterThanTomorrow/calva/pull/362)
- [Update status bar when configuration changed](https://github.com/BetterThanTomorrow/calva/issues/358)

## [2.0.42] - 2019-09-29
- [Adding selected calva commands to the editors context menu](https://github.com/BetterThanTomorrow/calva/issues/338)
- [Fix bug with painting all existing result decoration with the same status](https://github.com/BetterThanTomorrow/calva/issues/353)
- [Fix bug with reporting errors using off-by-one line and column numbers](https://github.com/BetterThanTomorrow/calva/issues/354)

## [2.0.41] - 2019-09-28
- [Add pretty print mode](https://github.com/BetterThanTomorrow/calva/issues/327)
- [Add command for evaluating top level form as comment](https://github.com/BetterThanTomorrow/calva/issues/349)
- [Stop writing results from **Evaluate to Comment** to output pane](https://github.com/BetterThanTomorrow/calva/issues/347)

## [2.0.40] - 2019-09-25
- [Add command for connecting to a non-project REPL](https://github.com/BetterThanTomorrow/calva/issues/328)
- [Add hover to inline result display, containing the full results](https://github.com/BetterThanTomorrow/calva/pull/336)
- [Better inline evaluation error reports with file context](https://github.com/BetterThanTomorrow/calva/issues/329)
- [Enhancement REPL window handling / nREPL menu button](https://github.com/BetterThanTomorrow/calva/issues/337)
- [Print async output, and a setting for where it should go](https://github.com/BetterThanTomorrow/calva/issues/218)
- [Fix REPL window prompt does not always reflect current ns](https://github.com/BetterThanTomorrow/calva/issues/280)
- [Escape HTML in stdout and stderr in REPL window](https://github.com/BetterThanTomorrow/calva/issues/321)
- [Add content security policy to webview and remove image load error](https://github.com/BetterThanTomorrow/calva/issues/341)

## [2.0.39] - 2019-09-20
- [Revert disconnecting and jacking out on closing of REPL window](https://github.com/BetterThanTomorrow/calva/issues/326)

## [2.0.38] - 2019-09-14
- [Close java processes when closing or reloading VS Code. (Windows)](https://github.com/BetterThanTomorrow/calva/issues/305)

## [2.0.37] - 2019-09-14
- [Support connecting to Leiningen and CLI project using shadow-cljs watcher](https://github.com/BetterThanTomorrow/calva/issues/314)
- Fix [Figwheel Main deps added to non-cljs projects](https://github.com/BetterThanTomorrow/calva/issues/317)

## [2.0.36] - 2019-09-12
- Fix [REPL Window namespace being reset to user](https://github.com/BetterThanTomorrow/calva/issues/302)
- Update nrepl-version to 0.22.1

## [2.0.35] - 2019-09-10
- [Customizing the REPL connect sequence](https://github.com/BetterThanTomorrow/calva/issues/282)
- [Support for launching with user aliases/profiles](https://github.com/BetterThanTomorrow/calva/issues/288)

## [2.0.34] - 2019-09-04
- More accurate code completion lookups.
- [Keep focus in editor when evaluating to the REPL Window](https://github.com/BetterThanTomorrow/calva/issues/229).

## [2.0.33] - 2019-08-17
- Support for starting leiningen and clj projects with aliases.

## [2.0.31] - 2019-08-13
- Support Jack-in and Connect in multi-project workspaces.
- Fix bug with snippet field navigation not working.

## [2.0.30] - 2019-08-04
- nREPL status bar indicator can now be styled

## [2.0.29] - 2019-08-04
- Fix jack-in command quoting for `zsh`.

## [2.0.28] - 2019-08-01
- Jack in quoting fixes, mainly for Windows with `clojure/clj`.
- Fix formatting bug when forms not separated by whitespace.

## [2.0.25] - 2019-07-12
- Add command for running test under cursor (at point in CIDER lingo).

## [2.0.24] - 2019-07-12
- Add ParEdit `forwardUpSexp`.

## [2.0.20] - 2019-06-20
- Improve custom CLJS REPL.

## [1.3.x -> 2.0.20] - -> 06.2019
... huge gap in the Changelog. Sorry about that, but now we have decided to pick up maintaining this log again.

## [1.3.0] - 2018-04-16
- Add support for [shadow-cljs](http://shadow-cljs.org). Please contact me with any information on how this is working for you out there.

## [1.2.14] - 2018-04-06
- Change all keyboard shortcuts to use prefix `ctrl+alt+v`, due to old prefix not working on some alternate keyboard layouts. See [Issue #9](https://github.com/PEZ/clojure4vscode/issues/9).

## [1.2.12] - 2018-04-06
- Add command for re-running previously failing tests (`ctrl+alt+v ctrl+t`). 

## [1.2.10] - 2018-04-03
- Add command for toggling automatic adjustment of indentation for new lines (`ctrl+alt+v tab`)

## [1.2.8] - 2018-04-02
- Auto adjust indent more close to this Clojure Style Guide: https://github.com/bbatsov/clojure-style-guide

## [1.2.1] - 2018-03-28
- Select current (auto-detected) form

## [1.2.0] - 2018-03-28
- Terminal REPLs
  - Integrates REPL sessions from the Terminal tab and lets you do stuff like load current namespace ad evaluate code from the editor in the REPL.
- Connection and reconnection stabilization
  - Connecting the editor REPLs was a bit unstable. Now more stable (but there are still some quirks).

## [1.1.20] - 2018-03-25
- Auto detection of forms to evaluate now considers reader macro characters prepending the forms. E.g. before if you tried to evaluate say `#{:a :b :c}` with the cursor placed directly adjacent to the starting or ending curly braces only `{:a :b :c}` would be auto detected and evaluated.
- Highlighting of auto detected forms being evaluated.
- Rendering evaluation errors in the editor the same way as successful (but in red to quickly indicate that the evaluation errored).

![Evaluation demo](/assets/howto/evaluate.gif)

## [1.1.15] - 2018-03-20
- Evaluates vectors and maps with the same ”smart” selection as for lists.

## [1.1.11] - 2018-03-20
- Add inline annotations for interactive code evaluation results.

## [1.1.9] - 2018-03-18
- Add toggle for switching which repl connection is used for `cljc` files, `clj` or `cljs`.

![CLJC repl switching](/assets/howto/cljc-clj-cljs.gif)

- `clj` repl connected to all file types, meaning you can evaluate clojure code in, say, Markdown files.


## [1,1.3] - 2018-03-17
- User setting to evaluate namespace on save/open file (defaults to **on**)

## [1.1.1] - 2018-03-16
- Release of v1, based on **visual:clojure** v2.0, adding:
    - Running tests through the REPL connection, and mark them in the Problems tab
        - Run namespace tests: `ctrl+alt+v t`
        - Run all tests: `ctrl+alt+v a`
    - Evaluate code and replace it in the editor, inline: `ctrl+alt+v e`
    - Error message when evaluation fails
    - Pretty printing evaluation results: `ctrl+alt+v p`
    - Support for `cljc` files (this was supposed to be supported by the original extension, but bug)
<|MERGE_RESOLUTION|>--- conflicted
+++ resolved
@@ -2,17 +2,14 @@
 Changes to Calva.
 
 ## [Unreleased]
+- Fix: [(read-line) is being called twice from the REPL Window](https://github.com/BetterThanTomorrow/calva/issues/509)
 
 ## [2.0.67] - 2019-12-10
 - [Use markdown to format doc strings in hover](https://github.com/BetterThanTomorrow/calva/pull/503)
 - [Add setting to enable doc strings in parameter hints](https://github.com/BetterThanTomorrow/calva/pull/503)
 - Fix: [Select Backward * commands won't grow selection in REPL window](https://github.com/BetterThanTomorrow/calva/issues/498)
 - Fix: [Paredit select forward/backward add to the selection stack even when they don't select anything](https://github.com/BetterThanTomorrow/calva/issues/506)
-<<<<<<< HEAD
-- Fix: [(read-line) is being called twice from the REPL Window](https://github.com/BetterThanTomorrow/calva/issues/509)
-=======
 - Fix: Calva disables cursor movement in non-clojure files when switching from REPL window to, say, a `.json` file.
->>>>>>> ee80f1f1
 
 ## [2.0.66] - 2019-12-02
 - Fix: [Cursor moves forward after undoing wraparound commands in REPL window](https://github.com/BetterThanTomorrow/calva/issues/499)
