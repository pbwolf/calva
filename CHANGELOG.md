--- conflicted
+++ resolved
@@ -3,13 +3,10 @@
 Changes to Calva.
 
 ## [Unreleased]
-<<<<<<< HEAD
 - [Allow keybindings to target when the cursor is inside a comment or a string](https://github.com/BetterThanTomorrow/calva/issues/1023)
 - Fix: [The unbalanced closing-bracket feature is active in line comments](https://github.com/BetterThanTomorrow/calva/issues/1105)
-=======
 - [Remove the display diagnostics setting in favor of managing diagnostics entirely via clojure-lsp config](https://github.com/BetterThanTomorrow/calva/issues/1067)
 
->>>>>>> c698fc63
 
 ## [2.0.185] - 2021-04-05
 - Fix: [Paredit slurp sometimes leaves an extra space](https://github.com/BetterThanTomorrow/calva/issues/1098)
