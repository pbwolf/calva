# Change Log

Changes to Calva.

## [Unreleased]

<<<<<<< HEAD
- Fix: [Calva does not fall back on lsp definitions when nrepl definitions fail](https://github.com/BetterThanTomorrow/calva/issues/1933)
- [Inform if Calva nREPL dependencies are not fulfilled](https://github.com/BetterThanTomorrow/calva/issues/1935)
=======
- Fix: [Warnings printed with an added `;` on a line of its own](https://github.com/BetterThanTomorrow/calva/issues/1930)
>>>>>>> 89831438

## [2.0.314] - 2022-11-01

- [Squash spaces when Paredit Kill/Delete Right](https://github.com/BetterThanTomorrow/calva/issues/1923)
- Fix: [Newline lacking before results when evaluating at the REPL prompt](https://github.com/BetterThanTomorrow/calva/issues/1931)

## [2.0.313] - 2022-10-31

- [Use format-as-you-type for Paredit](https://github.com/BetterThanTomorrow/calva/issues/1924)
- Fix: [Newline missing in some prints to Output/REPL window](https://github.com/BetterThanTomorrow/calva/issues/1927)

## [2.0.312] - 2022-10-30

- Fix: [Unwanted newlines are added to REPL output of Kaocha test run](https://github.com/BetterThanTomorrow/calva/issues/1826)
- Fix: [Unexpected newline character in the output](https://github.com/BetterThanTomorrow/calva/issues/998)

## [2.0.311] - 2022-10-27

- Fix: [Drag sexps in value part of doseq sometimes jumps 2 sexps instead of 1](https://github.com/BetterThanTomorrow/calva/issues/1914)
- Fix: [Can't do formatting code from Calva: Fire up the Getting Started REPL on hello_repl.clj](https://github.com/BetterThanTomorrow/calva/issues/1918)
- Fix: [Calva: Open REPL snippets User config.edn couldn't create the file if parent folders doesn't exist](https://github.com/BetterThanTomorrow/calva/issues/1916)
- Calva development: [Use requirements.txt in CI for publishing docs](https://github.com/BetterThanTomorrow/calva/issues/1913)
- Bump deps.clj to v1.11.1.1182

## [2.0.310] - 2022-10-24

- Calva development: [Refactor `extension.ts` for less boilerplate and improved readability](https://github.com/BetterThanTomorrow/calva/issues/1906)
- Calva development, Fix: [Docs publishing in CI is failing](https://github.com/BetterThanTomorrow/calva/issues/1909)
- Calva development, Fix: [Grammar tests fail too often](https://github.com/BetterThanTomorrow/calva/issues/1910)

## [2.0.309] - 2022-10-22

- Fix: [Jack-in as live share guest not working](https://github.com/BetterThanTomorrow/calva/issues/1625)
- [Filter out code action errors](https://github.com/BetterThanTomorrow/calva/pull/1904), addressing [this issue](https://github.com/BetterThanTomorrow/calva/issues/1889)

## [2.0.308] - 2022-10-19

- [A more flexible evaluate-to-cursor command](https://github.com/BetterThanTomorrow/calva/issues/1901)
- [Test runner does not show stacktrace on error](https://github.com/BetterThanTomorrow/calva/issues/424)

## [2.0.307] - 2022-10-11

- [Support user level `~/.config/calva/config.edn`](https://github.com/BetterThanTomorrow/calva/issues/1887)

## [2.0.306] - 2022-10-09

- [Allow Clojure code in `.calva/config.edn` repl and hover snippets](https://github.com/BetterThanTomorrow/calva/issues/1885)

## [2.0.305] - 2022-09-30

- [Make it easier to find the clojure-lsp server trace log level](https://github.com/BetterThanTomorrow/calva/issues/1876)
- [Bump cljfmt dependency to `v0.9.0`](https://github.com/BetterThanTomorrow/calva/issues/1878)
- Fix: [Not honoring `calva.evalOnSave` when `calva.testOnSave` is enabled](https://github.com/BetterThanTomorrow/calva/issues/1880)
- Bump pre-bundled deps.clj.jar to `v1.11.1.1165`

## [2.0.304] - 2022-09-20

- [Keep deps.clj updated](https://github.com/BetterThanTomorrow/calva/issues/1871)

## [2.0.303] - 2022-09-18

- Fix: [Download of clojure-lsp nightly build fails on Apple M1/M2](https://github.com/BetterThanTomorrow/calva/issues/1869)

## [2.0.302] - 2022-09-18

- [Show error message if loading file results in an error](https://github.com/BetterThanTomorrow/calva/issues/1767)
- Document workaround for: [Allow sending a different project-root-uri during LSP initialize request](https://github.com/BetterThanTomorrow/calva/issues/1866)

## [2.0.301] - 2022-09-16

- Fix test running issue: [Two references to the same class in the same namespace can refer to two different instances of the class](https://github.com/BetterThanTomorrow/calva/issues/1821)
- [Make it possible to format Clojure code using the pretty printer](https://github.com/BetterThanTomorrow/calva/issues/1843)

## [2.0.300] - 2022-09-11

- Fix: [Notebooks don't recognize rich comments at the end](https://github.com/BetterThanTomorrow/calva/issues/1857)
- [Make Calva `deps.edn` Jack-in smarter about if an alias has empty `:main-opts`](https://github.com/BetterThanTomorrow/calva/issues/1859)

## [2.0.299] - 2022-09-06

- [Bind any keys to custom custom repl commands](https://github.com/BetterThanTomorrow/calva/issues/1853)
- Fix: [Inline evaluation results not visible in Light themes](https://github.com/BetterThanTomorrow/calva/issues/1855)

## [2.0.298] - 2022-08-31

- [Check if `clojure` is installed and working before selecting default `deps.edn` Jack-in](https://github.com/BetterThanTomorrow/calva/issues/1848)

## [2.0.297] - 2022-08-29

- Update deps.clj to version 0.1.1155

## [2.0.296] - 2022-08-29

- [Rich comment handling in notebooks](https://github.com/BetterThanTomorrow/calva/issues/1845)
- [Default to use deps.clj instead of clojure for starting deps.edn projects](https://github.com/BetterThanTomorrow/calva/issues/1846)
- Update deps.clj to version 0.1.1100

## [2.0.295] - 2022-08-28

- Fix: [Leiningen and deps.edn projects with shadow-cljs is too hard to connect to](https://github.com/BetterThanTomorrow/calva/issues/1842)

## [2.0.294] - 2022-08-25

- [Output metadata on notebooks](https://github.com/BetterThanTomorrow/calva/issues/1836)
- Fix: [Staged file gets evaluated instead of uncommitted file](https://github.com/BetterThanTomorrow/calva/issues/1833)
- [Update nrepl jack-in dependency to 1.0 ](https://github.com/BetterThanTomorrow/calva/issues/1839)

## [2.0.293] - 2022-08-18

- [Add jack-in support for Gradle/Clojurephant](https://github.com/BetterThanTomorrow/calva/pull/1815)
- [Color customization for inline result](https://github.com/BetterThanTomorrow/calva/issues/1831)

## [2.0.292] - 2022-08-18

- [Clojure Notebooks](https://github.com/BetterThanTomorrow/calva/issues/1824)
- Fix: [Wrong 'when condition' for command 'paredit.togglemode'](https://github.com/BetterThanTomorrow/calva/issues/1804)

## [2.0.291] - 2022-08-01

- Fix: [Clojure-lsp silently fails to start on versions of VS Code lower than 1.67.0](https://github.com/BetterThanTomorrow/calva/issues/1818)

## [2.0.290] - 2022-07-31

- Fix: [Clojure-lsp server info command is not enabled if a non-clojure file is open in the active editor](https://github.com/BetterThanTomorrow/calva/issues/1810)
- Fix: [An error is thrown when the clojure-lsp server is stopped via Calva's command for stopping it](https://github.com/BetterThanTomorrow/calva/issues/1773)

## [2.0.289] - 2022-07-04

- Fix: [:refer-clojure :exclude doesn't work as expected](https://github.com/BetterThanTomorrow/calva/issues/1718)
- Fix: [Shadowing of Clojure vars doesn't work in the REPL, even with :refer-clojure :exclude](https://github.com/BetterThanTomorrow/calva/issues/1153)
- Fix: [Command not found error shown when clojure-lsp server info command is run](https://github.com/BetterThanTomorrow/calva/issues/1790)
- [Update cider-nrepl jack-in dependency version](https://github.com/BetterThanTomorrow/calva/issues/1792)

## [2.0.288] - 2022-07-02

- [Add configuration for which symbol definition provider to use](https://github.com/BetterThanTomorrow/calva/issues/1785)
- [Update clojure-lsp version and path settings documentation](https://github.com/BetterThanTomorrow/calva/issues/1791)

## [2.0.287] - 2022-06-25

- Fix: [Error reporting for load file differs from evaluate code](https://github.com/BetterThanTomorrow/calva/issues/1774)
- Fix: [Accepting and rejecting Github Copilot suggestions does not work](https://github.com/BetterThanTomorrow/calva/issues/1781)
- [Use Apple Silicon clojure-lsp builds on M1 and M2 macs when available](https://github.com/BetterThanTomorrow/calva/issues/1780)

## [2.0.286] - 2022-06-13

- [Add option in clojure-lsp quick pick to restart clojure-lsp](https://github.com/BetterThanTomorrow/calva/issues/1770)

## [2.0.285] - 2022-06-11

- Fix: [Paredit strict backspace in the leftmost symbol/keyword/thing inserts a space instead](https://github.com/BetterThanTomorrow/calva/pull/1771)

## [2.0.284] - 2022-06-11

- [Add a command to restart clojure-lsp](https://github.com/BetterThanTomorrow/calva/issues/1727)

## [2.0.283] - 2022-06-10

- [Add a Dart->ClojureDart converter](https://github.com/BetterThanTomorrow/calva/pull/1763)
- [Make Paredit strict backspace smarter, removing empty lines](https://github.com/BetterThanTomorrow/calva/issues/1741)

## [2.0.282] - 2022-06-04

- Fix: [clojure-lsp fails to download for some Apple M1 users](https://github.com/BetterThanTomorrow/calva/pull/1761)

## [2.0.281] - 2022-06-03

- [Updates to how we choose clojure-lsp executable for different platforms](https://github.com/BetterThanTomorrow/calva/pull/1758), fixes: [#1590](https://github.com/BetterThanTomorrow/calva/issues/1590), and [#1598](https://github.com/BetterThanTomorrow/calva/issues/1598)
- [Add sponsor link to the Calva extension manifest](https://github.com/BetterThanTomorrow/calva/issues/1759)

## [2.0.280] - 2022-05-31

- Fix: [Debugger decorations are not working properly](https://github.com/BetterThanTomorrow/calva/issues/1165)
- Add some logging when Calva starts and finishes activating

## [2.0.279] - 2022-05-30

- [Expose Calva's `registerDocumentSymbolProvider` function in the extension API](https://github.com/BetterThanTomorrow/calva/issues/1752)
- [Support use of nightly clojure-lsp builds](https://github.com/BetterThanTomorrow/calva/issues/1746)
- [Update Calva's Extension api docs with Joyride sections](https://github.com/BetterThanTomorrow/calva/issues/1754)

## [2.0.278] - 2022-05-29

- [Extension API: Fix Javascript examples & align them with their ClojureScript versions](https://github.com/BetterThanTomorrow/calva/issues/1742)
- [Extension API for retrieving the current REPL session key](https://github.com/BetterThanTomorrow/calva/issues/1747)
- [Extension API for some common ranges, like current form and top level form](https://github.com/BetterThanTomorrow/calva/issues/1748)

## [2.0.277] - 2022-05-26

- [Extension API: Evaluate via Calva's REPL connection](https://github.com/BetterThanTomorrow/calva/issues/1719)
- Fix: [alt+<up,down> arrow inside map destruction is not working properly](https://github.com/BetterThanTomorrow/calva/issues/1737)
- [Name change for loading/evaluating a whole file for better command lookup](https://github.com/BetterThanTomorrow/calva/issues/1731)

## [2.0.276] - 2022-05-22

- Fix: [Hover documentation shows "undefined" for functions that don't have a doc string](https://github.com/BetterThanTomorrow/calva/issues/1735)
- [Enable awaiting Calva Paredit commands when using `vscode.commands.executeCommand()`](https://github.com/BetterThanTomorrow/calva/issues/1733)

## [2.0.275] - 2022-05-18

- Addressing: [Better REPL feedback while waiting for evaluation](https://github.com/BetterThanTomorrow/calva/issues/1543)

## [2.0.274] - 2022-05-12

- Fix: [**Toggle between implementation and test** doesn't work in multi-root workspaces](https://github.com/BetterThanTomorrow/calva/issues/1725)

## [2.0.273] - 2022-05-11

- Fix: [Calva fails finding project root if a file from outside the workspace is the active editor](https://github.com/BetterThanTomorrow/calva/issues/1721)

## [2.0.272] - 2022-05-07

- [Add Joyride REPL server start and connect, a.k.a. Jack-in](https://github.com/BetterThanTomorrow/calva/issues/1714)

## [2.0.271] - 2022-05-06

- Fix: [Toggle between implementation and test command should set editor focus](https://github.com/BetterThanTomorrow/calva/issues/1707)
- Fix: [Hijacked shortcuts only works on strict](https://github.com/BetterThanTomorrow/calva/issues/1711)
- [Enable users to bind keyboard shortcuts to clojure-lsp drag commands](https://github.com/BetterThanTomorrow/calva/issues/1697)

## [2.0.270] - 2022-05-02

- Fix: [Downloaded clojure-lsp not working for static linux distros](https://github.com/BetterThanTomorrow/calva/issues/1692)
- [Add dedicated Joyride nREPL Connect option](https://github.com/BetterThanTomorrow/calva/issues/1704)

## [2.0.269] - 2022-04-20

- [How about a command converting JavaScript to ClojureScript?](https://github.com/BetterThanTomorrow/calva/issues/1687)

## [2.0.268] - 2022-04-18

- Fix: [Jack-in doesn't handle a shadow-cljs config without builds](https://github.com/BetterThanTomorrow/calva/issues/1683)
- [Merge LSP + NREPL completions and goToDefintion](https://github.com/BetterThanTomorrow/calva/issues/1498)

## [2.0.267] - 2022-04-13

- [Add command for formatting away multiple space between forms on the same line](https://github.com/BetterThanTomorrow/calva/issues/1677)

## [2.0.266] - 2022-04-11

- Fix: [Jump between source/test does not work properly with multiple workspace folders](https://github.com/BetterThanTomorrow/calva/issues/1219)

## [2.0.265] - 2022-04-08

- [Update paredit sexp forward/backward command labels](https://github.com/BetterThanTomorrow/calva/issues/1660)
- Fix: [clojure-lsp initialized in a non-working state when there is no VS Code folder](https://github.com/BetterThanTomorrow/calva/issues/1664)

## [2.0.264] - 2022-04-07

- Fix: [shadow-cljs shows error when running calva.loadFile command](https://github.com/BetterThanTomorrow/calva/issues/1670)

## [2.0.263] - 2022-04-06

- [Improve kondo configuration documentation](https://github.com/BetterThanTomorrow/calva/issues/1282)
- [Require VS Code 1.66+ (and update project node version to 16+)](https://github.com/BetterThanTomorrow/calva/issues/1638#issuecomment-1086726236)
- Maintenance: [Upgrade TS + some ts eslint plugins + fix any necessary changes thereof](https://github.com/BetterThanTomorrow/calva/issues/1639)
- Fix: [Command not working: sync the Output/REPL window namespace with the current file](https://github.com/BetterThanTomorrow/calva/issues/1503)

## [2.0.262] - 2022-04-02

- Tech debt mortgage: [Cleanup/removal of EditableDocument.selectionLeft/Right APIs](https://github.com/BetterThanTomorrow/calva/issues/1607)]
- Maintenance: [Update node version to v14, which is maintenance LTS until 2023-04-30](https://github.com/BetterThanTomorrow/calva/pull/1656)
- Maintenance: [Update default build/dev task to rebuild cljs+ts, watch cljs+ts tests, watch linter, and Prettier watcher, add a custom Connect Sequence for connecting to Calva `:cljs-lib`](https://github.com/BetterThanTomorrow/calva/pull/1652)
- [Add new `paredit.[forward/backward]SexpOrUp` commands](https://github.com/BetterThanTomorrow/calva/issues/1657)

## [2.0.261] - 2022-04-01

- Fix: [Results doc gets in a bad state and does not update](https://github.com/BetterThanTomorrow/calva/issues/1509)
- Fix: [Indenting not working correctly in vectors starting with fn-like symbols](https://github.com/BetterThanTomorrow/calva/issues/1622)
- Fix: [Make server side `pprint` the default pretty printer](https://github.com/BetterThanTomorrow/calva/issues/1650)

## [2.0.260] - 2022-03-27

- Fix: [Rainbow parentheses sometimes not activating](https://github.com/BetterThanTomorrow/calva/issues/1616)

## [2.0.259] - 2022-03-26

- [Add setting for enabling LiveShare support](https://github.com/BetterThanTomorrow/calva/issues/1629)

## [2.0.258] - 2022-03-25

- Fix: [Connect fails when there is no project file (deps.edn, etc)](https://github.com/BetterThanTomorrow/calva/issues/1613)
- [Make `calva` the default pretty printer](https://github.com/BetterThanTomorrow/calva/issues/1619)
- [Add default Clojure associations for file extensions `.bb` and `.cljd`](https://github.com/BetterThanTomorrow/calva/issues/1617)
- Fix: [Warning when loading a file produces an error: n.filter is not a function](https://github.com/BetterThanTomorrow/calva/issues/1567)

## [2.0.257] - 2022-03-23

- Maintenance: [Update _even more_ TypeScript code to be compatible with strictNullChecks.](https://github.com/BetterThanTomorrow/calva/pull/1605)
- [Support Polylith and monorepo jack-in/connect better](https://github.com/BetterThanTomorrow/calva/issues/1254)
- Fix: [Calva Refactor commands not appearing in command palette after initial start](https://github.com/BetterThanTomorrow/calva/issues/1610)

## [2.0.256] - 2022-03-19

- Be more graceful about that [clojure-lsp does not start in the Getting Started REPL](https://github.com/BetterThanTomorrow/calva/issues/1601)
- Fix: [An extra quick-pick prompt at pops up after jack-in](https://github.com/BetterThanTomorrow/calva/issues/1600)

## [2.0.255] - 2022-03-18

- Maintenance: [Update more TypeScript code to be compatible with strictNullChecks.](https://github.com/BetterThanTomorrow/calva/pull/1581)

## [2.0.254] - 2022-03-16

- [Add commands for starting and stopping clojure-lsp](https://github.com/BetterThanTomorrow/calva/pull/1592)
- Maintenance: [Dumb down the token cursor some dealing with meta data and readers](https://github.com/BetterThanTomorrow/calva/pull/1585)

## [2.0.253] - 2022-03-09

- Fix: [Structural editing hangs in specific cases of unbalanced forms](https://github.com/BetterThanTomorrow/calva/pull/1585)
- Fix: [Hover snippet markdown and adds example](https://github.com/BetterThanTomorrow/calva/pull/1582)
- Maintenance: [Begin work on enabling strictNullChecks in the TypeScript config.](https://github.com/BetterThanTomorrow/calva/pull/1568)

## [2.0.252] - 2022-03-05

- Fix: [Tab doesn't work in snippet mode](https://github.com/BetterThanTomorrow/calva/pull/1580)

## [2.0.251] - 2022-03-05

- Fix: [Metadata affects the Current Form being recognized](https://github.com/BetterThanTomorrow/calva/pull/1577)
- Fix: [ENTER key does not pick suggestion when cursor is not in a form in output window ](https://github.com/BetterThanTomorrow/calva/pull/1578)

## [2.0.250] - 2022-03-05

- Fix: [Version 2.0.247 regression with structural editing, hangs at unbalance + structural delete](https://github.com/BetterThanTomorrow/calva/pull/1573)
- Fix: [Paredit Slurp and Barf are not metadata aware](https://github.com/BetterThanTomorrow/calva/pull/1576)

## [2.0.249] - 2022-03-04

- Revert to before metadata-change, because: [Version 2.0.247 regression with structural editing, hangs at unbalance + structural delete](https://github.com/BetterThanTomorrow/calva/pull/1573)

## [2.0.248] - 2022-03-03

- [Remove special grammar scopes for keywords](https://github.com/BetterThanTomorrow/calva/pull/1571)

## [2.0.247] - 2022-03-02

- [Enable the @typescript-eslint/no-floating-promises eslint rule](https://github.com/BetterThanTomorrow/calva/pull/1564)
- [Include metadata in current form selection/evaluation/etcetera](https://github.com/BetterThanTomorrow/calva/pull/1551)

## [2.0.246] - 2022-02-24

- Fix: [Format config from clojure-lsp broken](https://github.com/BetterThanTomorrow/calva/issues/1561)
- Fix2: [Format on save](https://github.com/BetterThanTomorrow/calva/issues/1556)

## [2.0.245] - 2022-02-23

- Fix: [Print stacktrace link in REPL gets duplicated](https://github.com/BetterThanTomorrow/calva/issues/1542)
- [Publish pre-releases when dev updates](https://github.com/BetterThanTomorrow/calva/issues/1554)
- [Apply basic typescript eslint rules](https://github.com/BetterThanTomorrow/calva/issues/1536)
- Fix: [”Resolve macro as...” code action produces unreadable text in pop up](https://github.com/BetterThanTomorrow/calva/issues/1539)
- Fix: [Format on save](https://github.com/BetterThanTomorrow/calva/issues/1556)

## [2.0.244] - 2022-02-20

- [Add custom hover snippets](https://github.com/BetterThanTomorrow/calva/issues/1471)
- [Add option to read cljfmt config from clojure-lsp](https://github.com/BetterThanTomorrow/calva/issues/1545)
- Fix: [Map key/value pair aligning is not working on format](https://github.com/BetterThanTomorrow/calva/issues/1535)
- Change default keybinding for **Infer parens** to `ctrl+alt+p i` (from `shift+tab`)
- Change default keybinding for **Tab dedent** to `shift+tab` (from `shift+ctrl+i`)
- [Make alt+enter evaluate top level form also within line-comments](https://github.com/BetterThanTomorrow/calva/issues/1549)

## [2.0.243] - 2022-02-13

- [Use vanilla cljfmt for regular formatting](https://github.com/BetterThanTomorrow/calva/pull/1179)

## [2.0.242] - 2022-02-13

- Maintenance: [Upgrade typescript and linting packages/configs.](https://github.com/BetterThanTomorrow/calva/pull/1529)

## [2.0.241] - 2022-02-11

- Maintenance: [Consistently format all JavaScript and TypeScript in the project and provide for easily formatting these files in the future.](https://github.com/BetterThanTomorrow/calva/pull/1524)

## [2.0.240] - 2022-02-06

- Maintenance: [Update dependencies to fix security vulnerabilities](https://github.com/BetterThanTomorrow/calva/pull/1520)

## [2.0.239] - 2022-02-06

- Maintenance: [Update dependencies to fix security vulnerabilities](https://github.com/BetterThanTomorrow/calva/pull/1520) (Change was not actually included in this release. See next release.)

## [2.0.238] - 2022-02-06

- Fix: ['Add to history' not working on eval in repl](https://github.com/BetterThanTomorrow/calva/issues/1594)
- Fix: [TypeError when "Run Tests for Current Namespace" in non "-test" namespace](https://github.com/BetterThanTomorrow/calva/issues/1516)

## [2.0.237] - 2022-01-30

- Fix: ['Show Previous REPL History Entry' command not working on v.2.0.236](https://github.com/BetterThanTomorrow/calva/issues/1594)

## [2.0.236] - 2022-01-25

- Fix: [Exception thrown when registering "resolve-macro-as" command](https://github.com/BetterThanTomorrow/calva/issues/1495)
- [Show code eval in repl option](https://github.com/BetterThanTomorrow/calva/issues/1465)

## [2.0.235] - 2022-01-22

- [Continue to support -Aalias for jack-in](https://github.com/BetterThanTomorrow/calva/issues/1474)
- [Add custom commands from libraries](https://github.com/BetterThanTomorrow/calva/pull/1442)
- [Clojure-lsp not starting when offline](https://github.com/BetterThanTomorrow/calva/issues/1299)
- Workaround: [VS Code highlights characters in the output/REPL window prompt](https://github.com/BetterThanTomorrow/calva/pull/1475)
- [Exclude REPL output window from LSP analysis](https://github.com/BetterThanTomorrow/calva/issues/1250)
- Fix: [Snippet in custom command doesn't work with function metadata] (https://github.com/BetterThanTomorrow/calva/issues/1463)

## [2.0.234] - 2022-01-16

- [Improve LSP startup feedback on status bar](https://github.com/BetterThanTomorrow/calva/pull/1454)
- [Fix errors in test output when fixtures throw exceptions](https://github.com/BetterThanTomorrow/calva/issues/1456).

## [2.0.233] - 2022-01-07

- [Add experimental support for Test Explorer](https://github.com/BetterThanTomorrow/calva/issues/953)
- Maintenance: [Upgrade dependencies to attempt to fix Dependabot security alert](https://github.com/BetterThanTomorrow/calva/pull/1447)
- Fix: [Update nrepl and cider-nrepl versions in jack-in dependencies](https://github.com/BetterThanTomorrow/calva/issues/1444)

## [2.0.232] - 2021-12-31

- [Prevent warning during deps.edn jack-in](https://github.com/BetterThanTomorrow/calva/issues/1355)
- Fix: [Connecting to an out-of-process nREPL server and a merged Figwheel-main build](https://github.com/BetterThanTomorrow/calva/issues/1386)
- Fix: [Empty lines in output.calva-repl when running tests](https://github.com/BetterThanTomorrow/calva/issues/1448)

## [2.0.231] - 2021-12-14

- Fix: [Calva randomly edits file while in Live Share](https://github.com/BetterThanTomorrow/calva/issues/1434)

## [2.0.230] - 2021-12-13

- Fix: [Hover broken when repl is connected but cider-nrepl is not present](https://github.com/BetterThanTomorrow/calva/issues/1432)
- Fix: [Some valid floats are highlighted incorrectly](https://github.com/BetterThanTomorrow/calva/issues/1378)

## [2.0.229] - 2021-12-12

- Fix: [Babashka Jack-In REPL doesn't show eval errors](https://github.com/BetterThanTomorrow/calva/issues/1413)
- [Inform about conflict with the Clojure extension](https://github.com/BetterThanTomorrow/calva/issues/1427)
- Fix: [Run All Tests command doesn't run tests in .cljc file with reader conditional in ns](https://github.com/BetterThanTomorrow/calva/issues/1328).
- Fix: [Allow LSP features on jar files](https://github.com/BetterThanTomorrow/calva/issues/1421)

## [2.0.228] - 2021-12-02

- Revert: Parinfer Experimental
- Revert: Full Format Experimental
- Revert: Remove `calva.fmt.formatAsYouType` option

## [2.0.227] - 2021-12-01

- Re-enable, Experimental: [Add Parinfer Mode](https://github.com/BetterThanTomorrow/calva/issues/253)
- Experimental: [Add option to keep text more fully formatted as you type](https://github.com/BetterThanTomorrow/calva/issues/1406)
- [Remove `calva.fmt.formatAsYouType` option](https://github.com/BetterThanTomorrow/calva/issues/1407)
- Fix: [Test runner not finding tests with + in middle of the name](https://github.com/BetterThanTomorrow/calva/issues/1383)

## [2.0.226] - 2021-11-29

- Internal: [Handle the unknown-op status from test commands](https://github.com/BetterThanTomorrow/calva/pull/1365)
- Fix: [textDocument/linkedEditingRange failed when opening files or moving cursor](https://github.com/BetterThanTomorrow/calva/issues/1374)
- Fix: [paredit.spliceSexp doesn't work with set literals](https://github.com/BetterThanTomorrow/calva/issues/1395)
- Fix: [LSP code actions not working](https://github.com/BetterThanTomorrow/calva/issues/1373)

## [2.0.225] - 2021-11-10

- Revert 224 changes: [Version v2.0.224 causes problems on some machines (possibly Windows related)](https://github.com/BetterThanTomorrow/calva/issues/1379)

## [2.0.224] - 2021-11-10

- Experimental: [Add Parinfer Options](https://github.com/BetterThanTomorrow/calva/issues/253)

## [2.0.223] - 2021-11-01

- [Include material from clojuredocs.org in function documentation](https://github.com/BetterThanTomorrow/calva/issues/689)
- Fix: [Not able to escape read-line in the output window](https://github.com/BetterThanTomorrow/calva/issues/783)
- Fix: [Some keyboard shortcuts missing the languageID check](https://github.com/BetterThanTomorrow/calva/issues/823)
- Fix: [Formatting form with comma whitespace inserts 0 and places the cursor wrong](https://github.com/BetterThanTomorrow/calva/issues/1370)
- Fix: [Calva's re-frame docs are outdated](https://github.com/BetterThanTomorrow/calva/issues/1372)

## [2.0.222] - 2021-10-27

- [Add command to open the clojure-lsp log file](https://github.com/BetterThanTomorrow/calva/issues/1362)
- [Add nrepl message logging](https://github.com/BetterThanTomorrow/calva/issues/1198)
- Fix: [ctrl+k for Kill Right conflicts with several bindings on Windows](https://github.com/BetterThanTomorrow/calva/issues/1356)

## [2.0.221] - 2021-10-23

- [Clean away legacy evaluation keyboard shortcuts](https://github.com/BetterThanTomorrow/calva/issues/1353)
- [Don't wait for clojure-lsp to initialize before activating nREPL lookup and navigation](https://github.com/BetterThanTomorrow/calva/issues/1341)
- [Tidy up doc and signature hovers](https://github.com/BetterThanTomorrow/calva/issues/1360)

## [2.0.220] - 2021-10-20

- [Add Paredit select/kill right functionality](https://github.com/BetterThanTomorrow/calva/issues/1024)

## [2.0.219] - 2021-10-19

- [Provide semantic token fallback map for Calva's TM grammar](https://github.com/BetterThanTomorrow/calva/issues/1348)

## [2.0.218] - 2021-10-18

- [npm audit fixes](https://github.com/BetterThanTomorrow/calva/issues/1346)
- [Select top level form fails for top level derefs in comment forms](https://github.com/BetterThanTomorrow/calva/issues/1345)

## [2.0.217] - 2021-10-17

- [Support setting the cider-nrepl print-fn to whatever](https://github.com/BetterThanTomorrow/calva/issues/1340)
- [Make Add Rich Comment command go to any existing Rich comment right below](https://github.com/BetterThanTomorrow/calva/issues/1333)
- [Add semantic tokens support from LSP](https://github.com/BetterThanTomorrow/calva/issues/1231)
- Fix: [Inline evaluation results no longer display in 2.0.216](https://github.com/BetterThanTomorrow/calva/issues/1332)

## [2.0.216] - 2021-10-10

- Fix: [Inline results display pushes the cursor away when evaluation at the end of the line](https://github.com/BetterThanTomorrow/calva/issues/1329)
- Fix: [Inline evaluation display renders differently than the REPL display for empty spaces](https://github.com/BetterThanTomorrow/calva/issues/872)

## [2.0.215] - 2021-10-10

- [Add command for inserting a Rich Comment](https://github.com/BetterThanTomorrow/calva/issues/1324)

## [2.0.214] - 2021-10-06

- [Add Babashka Jack-in option](https://github.com/BetterThanTomorrow/calva/issues/1001)
- [Add nbb Jack-in option](https://github.com/BetterThanTomorrow/calva/issues/1311)
- Fix: [Not currently possible to Jack-in to a ClojureScript nREPL Server](https://github.com/BetterThanTomorrow/calva/issues/1310)
- [Update deps.clj version to 0.0.19](https://github.com/BetterThanTomorrow/calva/issues/1319)

## [2.0.213] - 2021-10-02

- Workaround [nbb nrepl-server: can only eval from file with extension .clj](https://github.com/BetterThanTomorrow/calva/issues/1308)

## [2.0.212] - 2021-09-26

- Fix [The schema for the setting `calva.highlight.bracketColors` is broken](https://github.com/BetterThanTomorrow/calva/issues/1290)
- Fix [Can't use $current-form more than once in a custom repl command snippet](https://github.com/BetterThanTomorrow/calva/issues/1301)

## [2.0.211] - 2021-09-01

- [Add setting for letting Paredit Kill commands copy the deleted code to the clipboard](https://github.com/BetterThanTomorrow/calva/issues/1283)

## [2.0.210] - 2021-08-25

- [Add back jack-in/connect config `deps.edn + shadow-cljs`](https://github.com/BetterThanTomorrow/calva/issues/1270)

## [2.0.209] - 2021-08-17

- Fix [Statusbar buttons hard to see with light themes](https://github.com/BetterThanTomorrow/calva/issues/1264)

## [2.0.208] - 2021-08-09

- Fix [Project configuration shadow-cljs + deps.edn doesn't work](https://github.com/BetterThanTomorrow/calva/issues/1253)

## [2.0.207] - 2021-08-07

- [Support a blank `clojureLspVersion` setting](https://github.com/BetterThanTomorrow/calva/issues/1251)

## [2.0.206] - 2021-08-05

- [Default to using the latest release of clojure-lsp](https://github.com/BetterThanTomorrow/calva/issues/1248)
- Performance improvement [REPL is Slow and Performance Degrades as the Output Grows](https://github.com/BetterThanTomorrow/calva/issues/942)

## [2.0.205] - 2021-07-14

- [Use new custom LSP method for server info command and print info in "Calva says" output channel ](https://github.com/BetterThanTomorrow/calva/issues/1211)
- Update clojure-lsp to version [2021.07.12-12.30.59](https://github.com/clojure-lsp/clojure-lsp/releases/tag/2021.07.12-12.30.59)
- [Roll back debugger call stack improvement](https://github.com/BetterThanTomorrow/calva/pull/1236)

## [2.0.204] - 2021-07-11

- [Put closing paren of rich comments on separate line](https://github.com/BetterThanTomorrow/calva/issues/1224)
- Fix: [Calva formatting defaults do not get applied when including any kind of .cljfmt.edn config](https://github.com/BetterThanTomorrow/calva/issues/1228)
- Workaround: [Paredit commands don't propagate to multiple cursors](https://github.com/BetterThanTomorrow/calva/issues/610)

## [2.0.203] - 2021-07-04

- Fix: [Custom repl commands show error if run from non-clojure file](https://github.com/BetterThanTomorrow/calva/issues/1203)
- Improvement: [REPL is Slow and Performance Degrades as the Output Grows](https://github.com/BetterThanTomorrow/calva/issues/942)
- Fix: [Paredit drag up/down kills line comments](https://github.com/BetterThanTomorrow/calva/issues/1222)
- Bump clojure-lsp [2021.07.01-13.46.18](https://github.com/clojure-lsp/clojure-lsp/releases/tag/2021.07.01-13.46.18)

## [2.0.202] - 2021-06-29

- Fix: [Custom repl commands are not evaluated in specified ns if different than current ns](https://github.com/BetterThanTomorrow/calva/issues/1196)
- Fix: [clojure-lsp statusbar messages move the nREPL button around](https://github.com/BetterThanTomorrow/calva/issues/1205)
- [Add command for toggling between implementation and test](https://github.com/BetterThanTomorrow/calva/issues/1168)
- [Add command for evaluating the current top level form up to cursor](https://github.com/BetterThanTomorrow/calva/issues/1215)
- [Add command for evaluating from the start of the file to cursor](https://github.com/BetterThanTomorrow/calva/issues/1216)

## [2.0.201] - 2021-06-24

- [Add nrepl and clojure-lsp versions to Calva says greetings](https://github.com/BetterThanTomorrow/calva/issues/1199)
- Workaround: [Command Palette shows wrong keyboard shortcuts for Paredit Forward/Backward Sexp](https://github.com/BetterThanTomorrow/calva/issues/1161)
- Update clojure-lsp to version `2021.06.24-01.20.01`

## [2.0.200] - 2021-06-06

- Update clojure-lsp to version 2021.06.01-16.19.44

## [2.0.199] - 2021-06-04

- [Support custom clojure-lsp path](https://github.com/BetterThanTomorrow/calva/issues/1181)
- [Improve debugger call stack](https://github.com/BetterThanTomorrow/calva/issues/1150)

## [2.0.198] - 2021-05-26

- [Add Standalone ClojureScript Quick Start REPLs](https://github.com/BetterThanTomorrow/calva/issues/1185)

## [2.0.197] - 2021-05-12

- [Add command for evaluating enclosing form](https://github.com/BetterThanTomorrow/calva/issues/1176)

## [2.0.196] - 2021-05-10

- Fix: [Forward slurp with closing paren after newline, breaks the structure](https://github.com/BetterThanTomorrow/calva/issues/1171)
- [Pre-bind some keyboard shortcuts to custom REPL commands](https://github.com/BetterThanTomorrow/calva/issues/1173)

## [2.0.195] - 2021-05-07

- Update cider-nrepl to [0.26.0](https://github.com/clojure-emacs/cider-nrepl/releases/tag/v0.26.0)
- [Makes it possible to add a jackInEnv per replConnectSequences](https://github.com/BetterThanTomorrow/calva/issues/1124)

## [2.0.194] - 2021-04-26

- [Make Clojure-lsp Server Info command always enabled](https://github.com/BetterThanTomorrow/calva/issues/1143)
- [Add docs about using Calva with Krell](https://calva.io/krell)

## [2.0.193] - 2021-04-24

- [Give the user some help to choose the right deps.edn jack-in alias when there are aliases with :main-opts](https://github.com/BetterThanTomorrow/calva/issues/1140)
- Update clojure-lsp to [2021.04.23-15.49.47](https://github.com/clojure-lsp/clojure-lsp/releases/tag/2021.04.23-15.49.47)

## [2.0.192] - 2021-04-21

- Fix: [Evaluating top level form sometimes does nothing](https://github.com/BetterThanTomorrow/calva/issues/1136)
- Fix: [Line comment continuation needs some tweaking](https://github.com/BetterThanTomorrow/calva/issues/1137)

## [2.0.191] - 2021-04-20

- [Replace automatic comment continuation with an on-demand one](https://github.com/BetterThanTomorrow/calva/issues/644)
- Fix: [Wrong selection restored after eval-to-comment](https://github.com/BetterThanTomorrow/calva/issues/1131)
- Bump `cider-nrepl` to [0.25.11](https://github.com/clojure-emacs/cider-nrepl/blob/master/CHANGELOG.md#02511-2021-04-12)

## [2.0.190] - 2021-04-19

- [Add Resolve Macro As (clojure-lsp) support](https://github.com/BetterThanTomorrow/calva/issues/1077)
- Fix: [REPL evaluation hangs if an error is raised during debug session](https://github.com/BetterThanTomorrow/calva/issues/1118)

## [2.0.189] - 2021-04-18

- [Paredit backspace should delete non-bracket parts of the opening token](https://github.com/BetterThanTomorrow/calva/issues/1122)
- [Use `shift+tab` for the ”Infer parens from indentation” command](https://github.com/BetterThanTomorrow/calva/issues/1126)
- Fix: [Inline evaluation results can show up in the wrong editor](https://github.com/BetterThanTomorrow/calva/issues/1120)
- [Bring back results in hovers](https://github.com/BetterThanTomorrow/calva/issues/736)

## [2.0.188] - 2021-04-16

- Fix: [Getting Started REPL failing on Windows when username has spaces (on some machines)](https://github.com/BetterThanTomorrow/calva/issues/1085)

## [2.0.187] - 2021-04-11

- [Add built-in REPL Connect Sequences for ClojureScript built-in for browser and Node REPLs](https://github.com/BetterThanTomorrow/calva/issues/1114)
- [Remove Nashorn ClojureScript Jack-in option](https://github.com/BetterThanTomorrow/calva/issues/1117)

## [2.0.186] - 2021-04-10

- [Allow keybindings to target when the cursor is inside a comment or a string](https://github.com/BetterThanTomorrow/calva/issues/1023)
- [Use alt+up/down for drag sexpr backward/forward](https://github.com/BetterThanTomorrow/calva/issues/1111)
- [Make it possible to disable some of Paredits hijacking of VS Code default shortcuts](https://github.com/BetterThanTomorrow/calva/issues/1112)
- Fix: [The unbalanced closing-bracket feature is active in line comments](https://github.com/BetterThanTomorrow/calva/issues/1105)
- [Remove the display diagnostics setting in favor of managing diagnostics entirely via clojure-lsp config](https://github.com/BetterThanTomorrow/calva/issues/1067)
- Bump `clojure-lsp` to [2021.04.07-16.34.10](https://github.com/clojure-lsp/clojure-lsp/releases/tag/2021.04.07-16.34.10)
- Bump `cider-nrepl` to [0.25.10](https://github.com/clojure-emacs/cider-nrepl/blob/master/CHANGELOG.md#02510-2021-04-08)

## [2.0.185] - 2021-04-05

- Fix: [Paredit slurp sometimes leaves an extra space](https://github.com/BetterThanTomorrow/calva/issues/1098)
- Fix: [Delete empty literal function causes newline to be removed](https://github.com/BetterThanTomorrow/calva/issues/1079)
- Add experimental setting to: [Prevent extra closing brackets in strict mode](https://github.com/BetterThanTomorrow/calva/issues/650)
- Bump `clojure-lsp` to `2021.04.03-18.43.55`

## [2.0.184] - 2021-04-02

- Fix: [Calva not detecting tests with aliased clojure.test namespace](https://github.com/BetterThanTomorrow/calva/issues/1086)
- Fix: [Auto-generated namespaces not working correctly in some cases](https://github.com/BetterThanTomorrow/calva/issues/1060)
- [Make clojure-lsp version configurable by the user](https://github.com/BetterThanTomorrow/calva/issues/1088) and bump to `2021.03.30-20.42.34`
- [Remove warning about clj-kondo extension](https://github.com/BetterThanTomorrow/calva/issues/1091)

## [2.0.183] - 2021-03-30

- [Stop printing to the output window when all evaluations are interrupted](https://github.com/BetterThanTomorrow/calva/issues/978)
- Fix: [Completion not working with babashka](https://github.com/BetterThanTomorrow/calva/issues/1083)

## [2.0.182] - 2021-03-26

- [Use graalvm-compiled native image for clojure-lsp instead of jar](https://github.com/BetterThanTomorrow/calva/issues/1017)

## [2.0.181] - 2021-03-22

- Update clojure-lsp to 2021.03.21-23.29.19

## [2.0.180] - 2021-03-21

- [Make Paredit forward, then backward selections (and vice versa) behave like ”normal” forward/backward selection does](https://github.com/BetterThanTomorrow/calva/pull/1062)

## [2.0.179] - 2021-03-10

- Implementation detail: [Use cljs for state](https://github.com/BetterThanTomorrow/calva/pull/1053)

## [2.0.178] - 2021-03-09

- [Add command for evaluating from start of list to cursor](https://github.com/BetterThanTomorrow/calva/issues/1057)
- Add custom REPL snippet variables, $selection, $head, and $tail

## [2.0.177] - 2021-03-07

- Fix: [Navigating to a definition in a jar file throws error in console](https://github.com/BetterThanTomorrow/calva/issues/1047)
- [Add a Getting Started REPL feature](https://github.com/BetterThanTomorrow/calva/issues/1040)

## [2.0.176] - 2021-02-24

- Revert switch to cljs for lsp, until [the issue with released cljs/js interop](https://github.com/BetterThanTomorrow/calva/issues/1044) has been fixed

## [2.0.174] - 2021-02-24

- [Translate clojure-lsp integration to cljs](https://github.com/BetterThanTomorrow/calva/issues/1025)

## [2.0.173] - 2021-02-21

- Fix [Connect ”not in project” glitches](https://github.com/BetterThanTomorrow/calva/issues/814)
- [Add a ”Start Standalone REPL” commands](https://github.com/BetterThanTomorrow/calva/issues/1003)
- [Add a configuration option to disable diagnostics](https://github.com/BetterThanTomorrow/calva/pull/981)

## [2.0.171] - 2021-02-10

- Update clojure-lsp to version 2021.02.09-18.28.06 (Fix: [Auto completion does not work in clojure-lsp only mode (no repl connection)](https://github.com/BetterThanTomorrow/calva/issues/996#issuecomment-776148282))
- Update clojure-lsp to version 2021.02.10-03.01.19 (Fix: [Project clj-kondo config file not being considered](https://github.com/BetterThanTomorrow/calva/issues/1026))

## [2.0.170] - 2021-02-09

- [Paredit drag backward/forward should drag bindings as pairs](https://github.com/BetterThanTomorrow/calva/issues/529)

## [2.0.169] - 2021-02-09

- Update clojure-lsp to version 2021.02.07-22.51.26 (fix previous attempt)

## [2.0.168] - 2021-02-08

- Update clojure-lsp to version 2021.02.07-22.51.26

## [2.0.164] - 2021-02-06

- Really fix: [Demo gifs 404 on VisualStudio Marketplace](https://github.com/BetterThanTomorrow/calva/issues/1018)

## [2.0.163] - 2021-02-06

- Fix: [Demo gifs 404 on VisualStudio Marketplace](https://github.com/BetterThanTomorrow/calva/issues/1018)

## [2.0.162] - 2021-02-06

- Fix for fix of: [Fix Paredit raise sexpr doesn't work when cursor is behind the current form](https://github.com/BetterThanTomorrow/calva/issues/1016)

## [2.0.161] - 2021-02-05

- [Automate more of the release process and document it (including rationale)](https://github.com/BetterThanTomorrow/calva/issues/860)

## [2.0.160] - 2021-02-05

- [Upgrade clojure-lsp to 2021.02.05-03.05.34](https://github.com/clojure-lsp/clojure-lsp/releases/tag/2021.02.05-03.05.34)
- [Fix Paredit raise sexpr doesn't work when cursor is behind the current form](https://github.com/BetterThanTomorrow/calva/issues/1016)

## [2.0.159] - 2021-02-05

- [Enable keyboard shortcuts for custom REPL commands](https://github.com/BetterThanTomorrow/calva/issues/1011)
- [Add commands for tapping current and top-level forms](https://github.com/BetterThanTomorrow/calva/issues/1008)

## [2.0.158] - 2021-02-03

- [Add setting to use only static parts of Calva](https://github.com/BetterThanTomorrow/calva/issues/1005)
- Fix: [Load file command not loading changes since last file save on Windows](https://github.com/BetterThanTomorrow/calva/issues/975)
- Update clojure-lsp to 2021.02.02-14.02.23

## [2.0.157] - 2021-02-01

- [Add command for copying jack-in command to clipboard](https://github.com/BetterThanTomorrow/calva/pull/995)
- [Change default shortcuts for Paredit forward/backward sexp, expand/shrink selection, and for slurping and barfing](https://github.com/BetterThanTomorrow/calva/issues/950)
- [Add Custom Commands variables for current form and more](https://github.com/BetterThanTomorrow/calva/issues/986)
- Fix: [Jack-in fails to launch deps.edn projects for some Windows users](https://github.com/BetterThanTomorrow/calva/issues/1000)

## [2.0.156] - 2021-01-28

- Fix: [Debug instrumentation decoration not working correctly anymore on Windows](https://github.com/BetterThanTomorrow/calva/issues/969)
- Fix: [Debugger decorations issues](https://github.com/BetterThanTomorrow/calva/issues/976)

## [2.0.155] - 2021-01-27

- [Make command palette show alt+enter shortcut variant instead of enter for evaluating top level form](https://github.com/BetterThanTomorrow/calva/issues/989)
- Update clojure-lsp to 2021.01.28-03.03.16
- Fix: [nrepl port detection race condition](https://github.com/BetterThanTomorrow/calva/issues/901)

## [2.0.154] - 2021-01-27

- Fix: [Calva uses ; for comments instead of ;;](https://github.com/BetterThanTomorrow/calva/issues/971)
- Update cider-nrepl to 0.25.8
- Update clojure-lsp to 2021.01.26-22.35.27

## [2.0.153] - 2021-01-19

- [Use status bar message instead of withProgress message for clojure-lsp initialization](https://github.com/BetterThanTomorrow/calva/issues/974)
- [Update cider-nrepl: 0.25.6 -> 0.25.7](https://github.com/BetterThanTomorrow/calva/issues/973)
- Fix: ["Extract function" refactoring doesn't work as expected with selections](https://github.com/BetterThanTomorrow/calva/issues/958)

## [2.0.152] - 2021-01-19

- Fix: [Jack-In env with non-string variables fails](https://github.com/BetterThanTomorrow/calva/issues/959)
- [Use clojure-lsp for usages for debug instrumentation decorations, and stop injecting clj-kondo at jack-in](https://github.com/BetterThanTomorrow/calva/issues/931)

## [2.0.151] - 2021-01-15

- Fix: [Debugger is broken on Windows](https://github.com/BetterThanTomorrow/calva/issues/947)

## [2.0.150] - 2021-01-13

- [Stop bundling clj-kondo in favor of using it through clojure-lsp](https://github.com/BetterThanTomorrow/calva/issues/868)

## [2.0.149] - 2021-01-12

- Fix: [calva.jackInEnv does not resolve `${env:...}`](https://github.com/BetterThanTomorrow/calva/issues/933)
- Update clojure-lsp to version 2021.01.12-02.18.26. Fix: [clojure-lsp processes left running/orphaned if VS Code is closed while the lsp server is starting](https://github.com/BetterThanTomorrow/calva/issues/906)

## [2.0.148] - 2021-01-07

- Update clojure-lsp to version 2021.01.07-20.02.02

## [2.0.147] - 2021-01-07

- Fix: [Dimming ignored forms does not work correctly with metadata](https://github.com/BetterThanTomorrow/calva/issues/908)
- [Improve clojure-lsp jar integration](https://github.com/BetterThanTomorrow/calva/issues/913)
- Update clojure-lsp to version 2021.01.07-12.28.44

## [2.0.146] - 2021-01-04

- Fix: [Slurp forward sometimes joins forms to one](https://github.com/BetterThanTomorrow/calva/issues/883)
- Fix: [clojure-lsp processes left running/orphaned if VS Code is closed while the lsp server is starting](https://github.com/BetterThanTomorrow/calva/issues/906)
- Fix: [go to definition jumps to inc instead of inc'](https://github.com/BetterThanTomorrow/calva/issues/884)
- Fix: [Error when start a REPL with jdk15](https://github.com/BetterThanTomorrow/calva/issues/888)

## [2.0.145] - 2021-01-03

- [Add command for opening the file for the output/repl window namespace](https://github.com/BetterThanTomorrow/calva/issues/920)
- [Add setting for auto opening the repl window on Jack-in/Connect](https://github.com/BetterThanTomorrow/calva/issues/922)
- [Add setting for auto opening the Jack-in Terminal](https://github.com/BetterThanTomorrow/calva/issues/923)
- [Replace opening Calva says on start w/ info message box](https://github.com/BetterThanTomorrow/calva/issues/923)
- [Add command for opening Calva documentation](https://github.com/BetterThanTomorrow/calva/issues/923)
- [Change default keyboard shortcut for syncing the repl window ns to `ctrl+alt+c n`](https://github.com/BetterThanTomorrow/calva/issues/923)

## [2.0.144] - 2021-01-01

- [Reactivate definitions/navigation in core and library files](https://github.com/BetterThanTomorrow/calva/issues/915)
- [Make load-file available in the output window](https://github.com/BetterThanTomorrow/calva/issues/910)
- [Make the ns in the repl prompt a peekable symbol](https://github.com/BetterThanTomorrow/calva/issues/904)

## [2.0.142 and 2.0.143] - 2020-12-30

- No changes besides version number. Released due to vsix publishing issues.

## [2.0.141] - 2020-12-30

- Update clojure-lsp to include [jar dependency navigation fix for Windows](https://github.com/clojure-lsp/clojure-lsp/issues/223)
- Fix: [clojure-lsp refactorings not working on Windows](https://github.com/BetterThanTomorrow/calva/issues/911)
- [Remove default key binding for toggling Calva key bindings](https://github.com/BetterThanTomorrow/calva/issues/815)

## [2.0.140] - 2020-12-28

- [Make Jack-in dependency versions configurable (and bump 'em all with default settings)](https://github.com/BetterThanTomorrow/calva/pull/899)

## [2.0.139] - 2020-12-28

- [Use Pseudo Terminal instead of Task for Jack-in](https://github.com/BetterThanTomorrow/calva/pull/654)
- [Prefer cider-nrepl symbol definitions over clojure-lsp](https://github.com/BetterThanTomorrow/calva/issues/897)
- [Enable clojure-lsp completion items when no nrepl connection](https://github.com/BetterThanTomorrow/calva/pull/898)

## [2.0.138] - 2020-12-27

- [Bring in refactorings we get access to via clojure-lsp](https://github.com/BetterThanTomorrow/calva/issues/890)
- [Add ”clojure-lsp starting” progress indicator](https://github.com/BetterThanTomorrow/calva/issues/892)
- [Fix step into local dep with debugger](https://github.com/BetterThanTomorrow/calva/issues/893)

## [2.0.137] - 2020-12-24

- [Bring in clojure-lsp](https://github.com/BetterThanTomorrow/calva/pull/572)

## [2.0.136] - 2020-12-23

- Fix: [Jack-in/Connect prompts sometimes not showing on Windows](https://github.com/BetterThanTomorrow/calva/issues/885)

## [2.0.135] - 2020-12-20

- [Binding keys to REPL functions, passing the namespace and cursor line (Notespace integration)](https://github.com/BetterThanTomorrow/calva/issues/863)
- [Make REPL prompt submit if the cursor is after the top level form](https://github.com/BetterThanTomorrow/calva/issues/875)
- [Only print stacktrace on demand](https://github.com/BetterThanTomorrow/calva/issues/878)

## [2.0.134] - 2020-12-05

- Fix: [Live share jackout error](https://github.com/BetterThanTomorrow/calva/issues/856)
- Fix: [Cannot read property 'document' of undefined](https://github.com/BetterThanTomorrow/calva/issues/846)

## [2.0.133] - 2020-11-25

- Add [ns name deriving](https://github.com/BetterThanTomorrow/calva/issues/844)

## [2.0.132] - 2020-11-16

- Fix: [[Live Share] connecting to REPL as guest doesn't work in multi-project workspace](https://github.com/BetterThanTomorrow/calva/issues/831)

## [2.0.131] - 2020-11-05

- Fix: [Syntax highlighting error when repl prompt shows ns containing digits](https://github.com/BetterThanTomorrow/calva/issues/834)
- Fix: [Syntax highlighting errors with tokens at the start of a line](https://github.com/BetterThanTomorrow/calva/issues/835)
- Fix: [Various parsing issues](https://github.com/BetterThanTomorrow/calva/issues/802)

## [2.0.130] - 2020-10-25

- Fix: [Jack-in broken on Windows](https://github.com/BetterThanTomorrow/calva/issues/827)

## [2.0.129] - 2020-10-17

- [Improve stack trace output](https://github.com/BetterThanTomorrow/calva/pull/806)
- Fix: [Jack-in is broken for multi-project workspaces](https://github.com/BetterThanTomorrow/calva/issues/821)

## [2.0.128] - 2020-10-17

- Fix: [Jack-in is broken if live share extension is not installed](https://github.com/BetterThanTomorrow/calva/issues/821)

## [2.0.127] - 2020-10-17

- [Live Share Support](https://github.com/BetterThanTomorrow/calva/issues/803)

## [2.0.126] - 2020-10-11

- Fix: [Can't Jack-In to new Luminus template (+re-frame +shadow-cljs)](https://github.com/BetterThanTomorrow/calva/issues/777)
- Fix: [Wrong `(in-ns ...)` sent for files with `.bb` extension](https://github.com/BetterThanTomorrow/calva/issues/812)

## [no new version] - 2020-09-21

- [Move docs into repo](https://github.com/BetterThanTomorrow/calva/issues/788)

## [2.0.125] - 2020-09-20

- [Fix: evals should be ignored during parsing](https://github.com/BetterThanTomorrow/calva/issues/763)
- Fix: [Test runner can't find tests under cursor when using a custom test macro](https://github.com/BetterThanTomorrow/calva/issues/786)
- Fix: [Test runner output only partially commented](https://github.com/BetterThanTomorrow/calva/issues/787)
- [Allow toggling keyboard shortcuts](https://github.com/BetterThanTomorrow/calva/issues/784)

## [2.0.124] - 2020-08-31

- Re-fix: [Can't jack-in when no project file is open](https://github.com/BetterThanTomorrow/calva/issues/734)
- [Fix getDocument function to not return a Log document](https://github.com/BetterThanTomorrow/calva/issues/771)
- Fix: [Inline evaluation result disappears after a second](https://github.com/BetterThanTomorrow/calva/issues/774)

## [2.0.123] - 2020-08-26

- [Change output/repl window extension to .calva-repl](https://github.com/BetterThanTomorrow/calva/issues/754)
- Re-fix: [Interrupting evaluations produces extra output and no prompt](https://github.com/BetterThanTomorrow/calva/issues/738)
- [Fix/enhance test runner](https://github.com/BetterThanTomorrow/calva/issues/764)

## [2.0.122] - 2020-08-20

- Fix: [Can't jack-in when no project file is open](https://github.com/BetterThanTomorrow/calva/issues/734)
- Fix: [Fix stacktraces not showing in output](https://github.com/BetterThanTomorrow/calva/pull/759)

## [2.0.121] - 2020-08-19

- Fix: ["Go to definition" command fails](https://github.com/BetterThanTomorrow/calva/issues/636)
- Fix: [Weird expand selection behavior near an anonymous function](https://github.com/BetterThanTomorrow/calva/issues/600)
- Fix: [Backspace is not working properly in the output window](https://github.com/BetterThanTomorrow/calva/issues/700)
- Fix: [Cannot read property 'includes' of undefined](https://github.com/BetterThanTomorrow/calva/issues/753)

## [2.0.120] - 2020-08-17

- Fix: [Interrupting evaluations produces extra output and no prompt](https://github.com/BetterThanTomorrow/calva/issues/738)
- Add REPL history to new output/REPL window
- Fix: [Calva's ESC keybinding overrides VS Code's (useful) default](https://github.com/BetterThanTomorrow/calva/issues/740)

## [2.0.119] - 2020-08-07

- Really fix: [Accessing recent results (*1, *2, \*3) does not work](https://github.com/BetterThanTomorrow/calva/issues/724)

## [2.0.118] - 2020-08-06

- [Remove old REPL Window](https://github.com/BetterThanTomorrow/calva/issues/711)

## [2.0.117] - 2020-08-05

- Fix: [Paste is broken in 2.0.116](https://github.com/BetterThanTomorrow/calva/issues/730)

## [2.0.116] - 2020-08-05

- Fix: [Format-on-paste should not operate inside string literals](https://github.com/BetterThanTomorrow/calva/issues/720)
- Fix: [Accessing recent results (*1, *2, \*3) does not work](https://github.com/BetterThanTomorrow/calva/issues/724)

## [2.0.115] - 2020-08-02

- [Add hover to display results for eval as window into output file](https://github.com/BetterThanTomorrow/calva/issues/693)

## [2.0.114] - 2020-08-02

- Fix: [Stop popping up output window when load file has errors](https://github.com/BetterThanTomorrow/calva/issues/717)

## [2.0.113] - 2020-08-1

- [Add vscode command for to eval code given as args](https://github.com/BetterThanTomorrow/calva/issues/690)
- [Move custom REPL snippets to new output/repl window](https://github.com/BetterThanTomorrow/calva/issues/713)
- Fix: [Continuously evaluating in infinite loop](https://github.com/BetterThanTomorrow/calva/issues/712)

## [2.0.112] - 2020-07-30

- Fix: [Don't open output window until connect starts](https://github.com/BetterThanTomorrow/calva/issues/707)

## [2.0.111] - 2020-07-29

- [Handling ansi code by stripping it](https://github.com/BetterThanTomorrow/calva/issues/696)
- Fix: [Output window sometimes getting out of synch, needing overwrite](https://github.com/BetterThanTomorrow/calva/issues/699)
- Fix: [The _Calva says_ panel + output window opening at startup gets a bit too much](https://github.com/BetterThanTomorrow/calva/issues/702)
- Fix: [Repl connection fails if afterCLJJackInCode errors](https://github.com/BetterThanTomorrow/calva/issues/703)

## [2.0.110] - 2020-07-28

- [Fix Connect Fails on Windows](https://github.com/BetterThanTomorrow/calva/issues/694)

## [2.0.109] - 2020-07-27

- [New output/REPL window introduced](https://github.com/BetterThanTomorrow/calva/issues/681)

## [2.0.108] - 2020-07-24

- Fix [Jack-in error when choosing Clojure CLI + shadow-cljs project type](https://github.com/BetterThanTomorrow/calva/issues/675)
- Fix [Cannot use default connect sequences when custom connect sequences added](https://github.com/BetterThanTomorrow/calva/issues/685)
- Add analytics to debugger

## [2.0.107] - 2020-06-16

- Fix [Flicker matching brackets as code is typed](https://github.com/BetterThanTomorrow/calva/issues/673)

## [2.0.106] - 2020-06-16

- Fix [Crash - Lexing fails on comment w/ a 20+ hashes](https://github.com/BetterThanTomorrow/calva/issues/667)

## [2.0.105] - 2020-06-15

- Fix [Debug decorations are breaking after stepping through code during debug session](https://github.com/BetterThanTomorrow/calva/issues/669)

## [2.0.104] - 2020-06-14

- Fix [File lexing fails on junk characters inside strings](https://github.com/BetterThanTomorrow/calva/issues/659)
- [Use Pseudo-terminal instead of Task for Jack-in](https://github.com/BetterThanTomorrow/calva/pull/654)

## [2.0.103] - 2020-06-05

- Fix [Stream output messages to Calva Says as they're received](https://github.com/BetterThanTomorrow/calva/issues/638)
- Fix [highlighting of var quote before open token](https://github.com/BetterThanTomorrow/calva/issues/663)

## [2.0.102] - 2020-06-04

- Fix [Format Document sometimes causes Calva to stop working](https://github.com/BetterThanTomorrow/calva/issues/651)
- Fix [repl hanging after disconnecting debugger while repl window focused](https://github.com/BetterThanTomorrow/calva/issues/647)
- [Use a pseudo terminal for Jack-in - and stop (ab)using the Tasks system for this](https://github.com/BetterThanTomorrow/calva/pull/654)

## [2.0.101] - 2020-05-11

- [Paredit slurp outer form if current form is nested](https://github.com/BetterThanTomorrow/calva/issues/554)

## [2.0.100] - 2020-05-11

- Fix [clj-kondo exceptions thrown by debugger decorations code](https://github.com/BetterThanTomorrow/calva/issues/642)
- Move [warning for clj-kondo not found on classpath](https://github.com/BetterThanTomorrow/calva/issues/639) to Calva says output channel instead of window warning

## [2.0.99] - 2020-05-10

- Fix [Formatting top-level form stopped working](https://github.com/BetterThanTomorrow/calva/issues/640)

## [2.0.98] - 2020-05-04

- Fix [Problems Editing a Bare file (instead of directory)](https://github.com/BetterThanTomorrow/calva/issues/622)

## [2.0.97] - 2020-05-02

- Fix: [The New Indent engine doesn't follow block rules in ns :require #633](https://github.com/BetterThanTomorrow/calva/issues/633)
- Make the new indent engine the default
- Remove dependency on `paredit.js` from `calva-lib`

## [2.0.96] - 2020-04-29

- [Fix colors in suggestion popup (REPL window)](https://github.com/BetterThanTomorrow/calva/issues/623)
- Add "Instrument Top Level Form for Debugging" command and decorations for instrumented functions
- [Remove duplicate paredit.selectOpenList command in package.json](https://github.com/BetterThanTomorrow/calva/issues/629)

## [2.0.95] - 2020-04-25

- [Separate setting for highlighting current indent guide](https://github.com/BetterThanTomorrow/calva/issues/625)
- [Fix: Problems with v2.0.94 rendering performance ](https://github.com/BetterThanTomorrow/calva/issues/626)

## [2.0.94] - 2020-04-24

- [Rainbow indent guides](https://github.com/BetterThanTomorrow/calva/issues/620)

## [2.0.93] - 2020-04-21

- [Unclutter editor context menu when not in clojure files](https://github.com/BetterThanTomorrow/calva/issues/615)

## [2.0.92] - 2020-04-15

- [Changed all documentation links from https://calva.readthedocs.io/ to https://calva.io/](https://github.com/BetterThanTomorrow/calva/issues/604)
- Add step over, step into, and step out debugger features
- Add annotations for debugging to show debug values as the cursor moves to each breakpoint
- Fix debugger disconnect to show quit value instead of cider-nrepl exception
- Use visible editor if one exists with code being debugged, instead of opening a new one

## [2.0.91] - 2020-04-07

- [Add debugger](https://github.com/BetterThanTomorrow/calva/issues/469)

## [2.0.90] - 2020-04-06

- nREPL `eval` should always send along the `ns` parameter

## [2.0.89] - 2020-03-29

- [Add support for connecting to generic project types](https://github.com/BetterThanTomorrow/calva/issues/595)

## [2.0.88] - 2020-03-22

- [Change all references to `#calva-dev` so that they now point to the `#calva` Slack channel](https://clojurians.slack.com/messages/calva/)

## [2.0.87] - 2020-03-21

- [Fix: Two CLJ REPL Windows open on connect when `afterCLJReplJackInCode`is used](https://github.com/BetterThanTomorrow/calva/issues/593)
- [Add info to docs about how to get around `command not found` Jack-in problems](https://github.com/BetterThanTomorrow/calva/issues/591)

## [2.0.86] - 2020-03-19

- [Fix: REPL Window Paredit does not close strings properly](https://github.com/BetterThanTomorrow/calva/issues/587)

## [2.0.85] - 2020-03-15

- Fix: Make lein-shadow project type use lein injections

## [2.0.84] - 2020-03-15

- [Support projects using lein-shadow](https://github.com/BetterThanTomorrow/calva/issues/585)
- [Add documentation for how to use Calva with Luminus](https://calva.io/luminus/)

## [2.0.83] - 2020-03-13

- When format config fails to parse, fall back on defaults rather than crash
- [Fix: Var quoted symbols are treated as reader tags](https://github.com/BetterThanTomorrow/calva/issues/584)

## [2.0.82] - 2020-03-11

- Fix bug with bad formatting defaults when no config file

## [2.0.81] - 2020-03-11

- [Fix: Structural editing is a bit broken when reader tags are involved](https://github.com/BetterThanTomorrow/calva/issues/581)
- [Add cljfmt indent rules](https://github.com/BetterThanTomorrow/calva/issues/80)

## [2.0.80] - 2020-03-07

- Fix so that Paredit treats symbols containing the quote character correctly.
- [Fix: Parameter hints popup should be off by default](https://github.com/BetterThanTomorrow/calva/issues/574)
- [Fix: `nil` followed by comma not highlighted correctly](https://github.com/BetterThanTomorrow/calva/issues/577)
- [Fix: The syntax highlightning fails with symbols named truesomething/falsesomething](https://github.com/BetterThanTomorrow/calva/issues/578)
- Fix so that Paredit does not consider `^` to be part of a symbol name.

## [2.0.79] - 2020-03-01

- Use scope `variable.other.constant` for keywords, making them highlight nicely
- [Highlight/parsing/etc: Data reader tags are part of the tagged form](https://github.com/BetterThanTomorrow/calva/issues/570)

## [2.0.78] - 2020-02-28

- [Improve structural navigation through unbalanced brackets](https://github.com/BetterThanTomorrow/calva/issues/524)
- [Fix lexer going into some weird state after lexing certain patterns](https://github.com/BetterThanTomorrow/calva/issues/566)

## [2.0.77] - 2020-02-23

- [Make rainbow parens and highlight use the same lexer as Paredit](https://github.com/BetterThanTomorrow/calva/issues/561)
- [Fix: Some character literals throws paredit out of whack](https://github.com/BetterThanTomorrow/calva/issues/563)
- [Fix: Initial expand selection sometimes fails](https://github.com/BetterThanTomorrow/calva/issues/549)
- [Change line comment characters to ;;](https://github.com/BetterThanTomorrow/calva/issues/564)
- [Use editor namespace for custom REPL commands w/o `ns` specified](https://github.com/BetterThanTomorrow/calva/issues/558)
- [Add support for comment continuation](https://github.com/BetterThanTomorrow/calva/issues/536)

## [2.0.76] - 2020-02-12

- [Fix Calva locking up when opening files with very long lines](https://github.com/BetterThanTomorrow/calva/issues/556)

## [2.0.75] - 2020-02-01

- [Support cljs-suitable JavaScript completion](https://github.com/BetterThanTomorrow/calva/issues/552)
- [Fix Printing to Calva REPL prints <repl#7> before each print out](https://github.com/BetterThanTomorrow/calva/issues/548)

## [2.0.74] - 2020-01-12

- [Fix Windows documentation for Evaluate current form](https://github.com/BetterThanTomorrow/calva/issues/533)
- [Fix repl-window history issue](https://github.com/BetterThanTomorrow/calva/issues/491)
- [Fix documentation for Calva jack-in with REBL and Leiningen](https://github.com/BetterThanTomorrow/calva/issues/542)

## [2.0.73] - 2019-12-25

- [Add Paredit drag up/down commands](https://github.com/BetterThanTomorrow/calva/issues/500)
- [Add Paredit drag forward up/backward down commands](https://github.com/BetterThanTomorrow/calva/issues/500)

## [2.0.72] - 2019-12-13

- [Deselect text after surrounding with parens/braces/etc](https://github.com/BetterThanTomorrow/calva/issues/511)
- Fix: [Strict mode backspace/delete not deleting unbalanced brackets](https://github.com/BetterThanTomorrow/calva/issues/501)

## [2.0.71] - 2019-12-13

- Fix: [Autocompletion in REPL window broken](https://github.com/BetterThanTomorrow/calva/issues/519)

## [2.0.70] - 2019-12-12

- Fix: [REPL Window not accepting keys like cursor, return, etcetera](https://github.com/BetterThanTomorrow/calva/issues/516)

## [2.0.69] - 2019-12-12

- Fix: [Prepare for Fix of Webview editor font size bug](https://github.com/microsoft/vscode/commit/7e2d7965e5d5728c53996f0024be9b0681369b2a)
- Fix: [REPL window font broken](https://github.com/BetterThanTomorrow/calva/issues/515)

## [2.0.68] - 2019-12-11

- Fix: [(read-line) is being called twice from the REPL Window](https://github.com/BetterThanTomorrow/calva/issues/509)
- Fix: [Font size if visibly bigger in the REPL window](https://github.com/BetterThanTomorrow/calva/issues/152)

## [2.0.67] - 2019-12-10

- [Use markdown to format doc strings in hover](https://github.com/BetterThanTomorrow/calva/pull/503)
- [Add setting to enable doc strings in parameter hints](https://github.com/BetterThanTomorrow/calva/pull/503)
- Fix: [Select Backward \* commands won't grow selection in REPL window](https://github.com/BetterThanTomorrow/calva/issues/498)
- Fix: [Paredit select forward/backward add to the selection stack even when they don't select anything](https://github.com/BetterThanTomorrow/calva/issues/506)
- Fix: Calva disables cursor movement in non-clojure files when switching from REPL window to, say, a `.json` file.

## [2.0.66] - 2019-12-02

- Fix: [Cursor moves forward after undoing wraparound commands in REPL window](https://github.com/BetterThanTomorrow/calva/issues/499)
- Fix: Wrong keybinding for Toggle Paredit Mode, now is `ctrl+alt+p ctrl+alt+m`, as it should be
- Fix: [Force Delete Forward not working in REPL window in strict mode](https://github.com/BetterThanTomorrow/calva/issues/496)

## [2.0.65] - 2019-12-02

- [Make all Paredit selection commands shrinkable](https://www.reddit.com/r/Clojure/comments/e3zni2/a_paredit_visual_guide_calvas_paredit_docs/f9e7ujq/)
- Fix: [Raise Sexp/Form needs updated doc and shortcut keys](https://github.com/BetterThanTomorrow/calva/issues/495)

## [2.0.64] - 2019-12-01

- [Add Paredit commands **Push Form Left/right**](https://www.reddit.com/r/Clojure/comments/e3zni2/a_paredit_visual_guide_calvas_paredit_docs/f95v24w/)
- [Add Paredit command **Rewrap**](https://clojureverse.org/t/calva-paredit-just-got-majorly-better/5155/3)

## [2.0.63] - 2019-11-30

- Improve performance of editing Paredit commands
- Add command **Wrap Around ""**

## [2.0.62] - 2019-11-30

- Fix: [Tokenization errors with quotes, derefs, etcetera](https://github.com/BetterThanTomorrow/calva/issues/467)
- Fix: [Glitch in current form highlight in the REPL window when cursor is to the right of a form](https://github.com/BetterThanTomorrow/calva/issues/472)
- Now using the same Paredit implementation for the editor as for the REPL Window.
  - A much more complete set of Paredit commands, and [all documented](https://calva.io/paredit/), in beautiful GIF animations.
  - List based Paredit commands work on strings as well. (Limited by that strings don't have sub lists/strings).
  - Lots of fixes for Paredit commands.
- Fix: [Paredit not activated until focused moved from and back to the editor again](https://github.com/BetterThanTomorrow/calva/issues/454)
- Improving: [paredit `paredit-kill`](https://github.com/BetterThanTomorrow/calva/issues/380)
- Fix: [paredit `backspace` in strict mode](https://github.com/BetterThanTomorrow/calva/issues/379)
- Fix: [REPL window use it own set of paredit hotkeys and these are not configurable](https://github.com/BetterThanTomorrow/calva/issues/260)
- Add default keyboard shortcut maps for the REPL prompt: multi-line or single-line.
- Improvements for Commands using the **Current form** and **Current top level form**:
  - Fix: [Form selection fails on things like '(1)](https://github.com/BetterThanTomorrow/calva/issues/418)
  - Less precision needed for the right form to be selected.
  - All commands for this use the same implementation (so, you can use e.g. **Select Current Form** to know what **Evaluate Current Form** will evaluate).
- Fix: ["Load current Namespace in REPL Window" command not working](https://github.com/BetterThanTomorrow/calva/issues/477)
- Theme compatible status bar indicators for pprint and paredit

## [2.0.61] - 2019-11-15

- Fix: [paredit.deleteBackward sets cursor position wrong when deleting a line. ](https://github.com/BetterThanTomorrow/calva/issues/458)
- Fix: [Calva Highlight sometimes incorrectly recognizes form as a `comment` form](https://github.com/BetterThanTomorrow/calva/issues/403)
- Fix: [Expand selection fails at the start and end of the input of the REPL window](https://github.com/BetterThanTomorrow/calva/issues/417)
- [Add test message to test runner](https://github.com/BetterThanTomorrow/calva/issues/425)
- [Remove some paredit inconsistencies](https://github.com/BetterThanTomorrow/calva/issues/170)
- Fix: [Lexing regex literal tokenization](https://github.com/BetterThanTomorrow/calva/issues/463)

## [2.0.60] - 2019-11-11

- Re-enable default stylings for nREPL status bar items.
- Make `pprint` the default Pretty Printer.

## [2.0.59] - 2019-11-10

- [Enable information providers in jar files e.g. opened with the "Go to Definition" command](https://github.com/BetterThanTomorrow/calva/pull/455)
- [Make Pretty Printing more Configurable](https://github.com/BetterThanTomorrow/calva/pull/436)

## [2.0.58] - 2019-11-07

- [Incorrect red highlights around brackets/paren in specific case](https://github.com/BetterThanTomorrow/calva/issues/410)
- ["Require REPL Utilities" command is broken](https://github.com/BetterThanTomorrow/calva/issues/451)
- [Fix hover definition for symbols derefed with `@` and quoted symbols](https://github.com/BetterThanTomorrow/calva/issues/106)
- [Improve signature help-while-typing hover, with active arg markup](https://github.com/BetterThanTomorrow/calva/pull/450)

## [2.0.57] - 2019-11-03

- [Provide argument list help as you type the function's arguments](https://github.com/BetterThanTomorrow/calva/issues/361)
- [Support special forms in editor hover/completion](https://github.com/BetterThanTomorrow/calva/issues/441)

## [2.0.56] - 2019-11-02

- Add setting for wether to open REPL Window on connect or not
- [Re-open REPL windows where they were last closed](https://github.com/BetterThanTomorrow/calva/issues/300)
- Lexer performance considerably improved. Fixes [this](https://github.com/BetterThanTomorrow/calva/issues/228) and [this](https://github.com/BetterThanTomorrow/calva/issues/128))
- [REPL colours and logo a bit toned down](https://github.com/BetterThanTomorrow/calva/issues/303)
- Removed `useWSL`configuration option because the the use of Calva is fully supported through the [Remote - WSL](https://marketplace.visualstudio.com/items?itemName=ms-vscode-remote.remote-wsl) extension.

## [2.0.55] - 2019-10-27

- [Add commands for interrupting the current evaluation as well as all running evaluations](https://github.com/BetterThanTomorrow/calva/issues/237)
- [Calva asks for user input when `stdin` needs it (e.g. `read-line`)](https://github.com/BetterThanTomorrow/calva/issues/377)
- Command for clearing the REPL history reworked and now also ”restarts” the REPL window.
- Commands are now added to REPL window history only if they are not identical to the previous command on the history stack.
- [Fix floating promises in evaluation module](https://github.com/BetterThanTomorrow/calva/issues/411)
- REPL Window Evaluation errors now initially hide the stack trace. The user can show it with a click.

## [2.0.54] - 2019-10-25

- [Stop linting, start bundling clj-kondo](https://github.com/BetterThanTomorrow/calva/issues/423)

## [2.0.53] - 2019-10-24

- [Fix hang when user input is requested](https://github.com/BetterThanTomorrow/calva/issues/377)
- Upgrade to `cider-nrepl 0.22.4`

## [2.0.52] - 2019-10-19

- [Add info box for VIM Extension users](https://github.com/BetterThanTomorrow/calva/issues/396)
- [Fix undefined namespace when starting a shadow-cljs cljs REPL Window ](https://github.com/BetterThanTomorrow/calva/issues/115)
- [Make opening the REPL window on connect async](https://github.com/BetterThanTomorrow/calva/issues/399)
- [Fix shadow-cljs menuSelections for Custom Connect Sequences](https://github.com/BetterThanTomorrow/calva/issues/404)

## [2.0.51] - 2019-10-15

- [Toggle the "Use WSL" setting requires extension restart to effect definition provider](https://github.com/BetterThanTomorrow/calva/issues/397)
- [Go to Definition and Peek Definition not working on Windows 10 when using WSL](https://github.com/BetterThanTomorrow/calva/issues/132)
- [Highlight extension settings are uninitialized if no closure editor active on activation ](https://github.com/BetterThanTomorrow/calva/issues/401)
- [Overly aggressive paredit in REPL window](https://github.com/BetterThanTomorrow/calva/issues/255)
- [REPL window use it own set of paredit hotkeys and these are not configurable](https://github.com/BetterThanTomorrow/calva/issues/260)
- [Completion in REPL window should work like in the editor](https://github.com/BetterThanTomorrow/calva/issues/394)

## [2.0.50] - 2019-10-15

- Move user documentation from the wiki to: https://calva.readthedocs.io/

## [2.0.49] - 2019-10-11

- [Fix bugs in comment form selection](https://github.com/BetterThanTomorrow/calva/issues/374)
- [Use of undeclared var in REPL window resets the namespace](https://github.com/BetterThanTomorrow/calva/issues/257)
- [Remove warning that extensions use the `vscode-resource:` scheme directly](https://github.com/BetterThanTomorrow/calva/issues/391)

## [2.0.48] - 2019-10-11

- [Support Jack-in without file open for single-rooted workspace](https://github.com/BetterThanTomorrow/calva/issues/366)
- [Show argument list of fn](https://github.com/BetterThanTomorrow/calva/issues/238)
- [Make code more robust in case Jack-in task fails](https://github.com/BetterThanTomorrow/calva/issues/367)
- [Fix dimming out of stacked ignored forms](https://github.com/BetterThanTomorrow/calva/issues/385)
- [The extension should specify the default schemes for document selectors](https://github.com/BetterThanTomorrow/calva/issues/368)

## [2.0.46] - 2019-10-08

- [Connect warnings and errors as popups](https://github.com/BetterThanTomorrow/calva/issues/356)
- [Don't remove default indents when Calva is not the auto-formatter](https://github.com/BetterThanTomorrow/calva/pull/383)

## [2.0.44] - 2019-10-05

- [Support for custom project/workflow commands](https://github.com/BetterThanTomorrow/calva/issues/281)

## [2.0.43] - 2019-10-03

- [Insourcing @tonsky's Clojure Warrior, now named Calva Highlight](https://github.com/BetterThanTomorrow/calva/pull/362)
- [Update status bar when configuration changed](https://github.com/BetterThanTomorrow/calva/issues/358)

## [2.0.42] - 2019-09-29

- [Adding selected calva commands to the editors context menu](https://github.com/BetterThanTomorrow/calva/issues/338)
- [Fix bug with painting all existing result decoration with the same status](https://github.com/BetterThanTomorrow/calva/issues/353)
- [Fix bug with reporting errors using off-by-one line and column numbers](https://github.com/BetterThanTomorrow/calva/issues/354)

## [2.0.41] - 2019-09-28

- [Add pretty print mode](https://github.com/BetterThanTomorrow/calva/issues/327)
- [Add command for evaluating top level form as comment](https://github.com/BetterThanTomorrow/calva/issues/349)
- [Stop writing results from **Evaluate to Comment** to output pane](https://github.com/BetterThanTomorrow/calva/issues/347)

## [2.0.40] - 2019-09-25

- [Add command for connecting to a non-project REPL](https://github.com/BetterThanTomorrow/calva/issues/328)
- [Add hover to inline result display, containing the full results](https://github.com/BetterThanTomorrow/calva/pull/336)
- [Better inline evaluation error reports with file context](https://github.com/BetterThanTomorrow/calva/issues/329)
- [Enhancement REPL window handling / nREPL menu button](https://github.com/BetterThanTomorrow/calva/issues/337)
- [Print async output, and a setting for where it should go](https://github.com/BetterThanTomorrow/calva/issues/218)
- [Fix REPL window prompt does not always reflect current ns](https://github.com/BetterThanTomorrow/calva/issues/280)
- [Escape HTML in stdout and stderr in REPL window](https://github.com/BetterThanTomorrow/calva/issues/321)
- [Add content security policy to webview and remove image load error](https://github.com/BetterThanTomorrow/calva/issues/341)

## [2.0.39] - 2019-09-20

- [Revert disconnecting and jacking out on closing of REPL window](https://github.com/BetterThanTomorrow/calva/issues/326)

## [2.0.38] - 2019-09-14

- [Close java processes when closing or reloading VS Code. (Windows)](https://github.com/BetterThanTomorrow/calva/issues/305)

## [2.0.37] - 2019-09-14

- [Support connecting to Leiningen and CLI project using shadow-cljs watcher](https://github.com/BetterThanTomorrow/calva/issues/314)
- Fix [Figwheel Main deps added to non-cljs projects](https://github.com/BetterThanTomorrow/calva/issues/317)

## [2.0.36] - 2019-09-12

- Fix [REPL Window namespace being reset to user](https://github.com/BetterThanTomorrow/calva/issues/302)
- Update nrepl-version to 0.22.1

## [2.0.35] - 2019-09-10

- [Customizing the REPL connect sequence](https://github.com/BetterThanTomorrow/calva/issues/282)
- [Support for launching with user aliases/profiles](https://github.com/BetterThanTomorrow/calva/issues/288)

## [2.0.34] - 2019-09-04

- More accurate code completion lookups.
- [Keep focus in editor when evaluating to the REPL Window](https://github.com/BetterThanTomorrow/calva/issues/229).

## [2.0.33] - 2019-08-17

- Support for starting leiningen and clj projects with aliases.

## [2.0.31] - 2019-08-13

- Support Jack-in and Connect in multi-project workspaces.
- Fix bug with snippet field navigation not working.

## [2.0.30] - 2019-08-04

- nREPL status bar indicator can now be styled

## [2.0.29] - 2019-08-04

- Fix jack-in command quoting for `zsh`.

## [2.0.28] - 2019-08-01

- Jack in quoting fixes, mainly for Windows with `clojure/clj`.
- Fix formatting bug when forms not separated by whitespace.

## [2.0.25] - 2019-07-12

- Add command for running test under cursor (at point in CIDER lingo).

## [2.0.24] - 2019-07-12

- Add ParEdit `forwardUpSexp`.

## [2.0.20] - 2019-06-20

- Improve custom CLJS REPL.

## [1.3.x -> 2.0.20] - -> 06.2019

... huge gap in the Changelog. Sorry about that, but now we have decided to pick up maintaining this log again.

## [1.3.0] - 2018-04-16

- Add support for [shadow-cljs](http://shadow-cljs.org). Please contact me with any information on how this is working for you out there.

## [1.2.14] - 2018-04-06

- Change all keyboard shortcuts to use prefix `ctrl+alt+v`, due to old prefix not working on some alternate keyboard layouts. See [Issue #9](https://github.com/PEZ/clojure4vscode/issues/9).

## [1.2.12] - 2018-04-06

- Add command for re-running previously failing tests (`ctrl+alt+v ctrl+t`).

## [1.2.10] - 2018-04-03

- Add command for toggling automatic adjustment of indentation for new lines (`ctrl+alt+v tab`)

## [1.2.8] - 2018-04-02

- Auto adjust indent more close to this Clojure Style Guide: https://github.com/bbatsov/clojure-style-guide

## [1.2.1] - 2018-03-28

- Select current (auto-detected) form

## [1.2.0] - 2018-03-28

- Terminal REPLs
  - Integrates REPL sessions from the Terminal tab and lets you do stuff like load current namespace ad evaluate code from the editor in the REPL.
- Connection and reconnection stabilization
  - Connecting the editor REPLs was a bit unstable. Now more stable (but there are still some quirks).

## [1.1.20] - 2018-03-25

- Auto detection of forms to evaluate now considers reader macro characters prepending the forms. E.g. before if you tried to evaluate say `#{:a :b :c}` with the cursor placed directly adjacent to the starting or ending curly braces only `{:a :b :c}` would be auto detected and evaluated.
- Highlighting of auto detected forms being evaluated.
- Rendering evaluation errors in the editor the same way as successful (but in red to quickly indicate that the evaluation errored).

![Evaluation demo](/assets/howto/evaluate.gif)

## [1.1.15] - 2018-03-20

- Evaluates vectors and maps with the same ”smart” selection as for lists.

## [1.1.11] - 2018-03-20

- Add inline annotations for interactive code evaluation results.

## [1.1.9] - 2018-03-18

- Add toggle for switching which repl connection is used for `cljc` files, `clj` or `cljs`.

![CLJC repl switching](/assets/howto/cljc-clj-cljs.gif)

- `clj` repl connected to all file types, meaning you can evaluate clojure code in, say, Markdown files.

## [1,1.3] - 2018-03-17

- User setting to evaluate namespace on save/open file (defaults to **on**)

## [1.1.1] - 2018-03-16

- Release of v1, based on **visual:clojure** v2.0, adding:
  - Running tests through the REPL connection, and mark them in the Problems tab
    - Run namespace tests: `ctrl+alt+v t`
    - Run all tests: `ctrl+alt+v a`
  - Evaluate code and replace it in the editor, inline: `ctrl+alt+v e`
  - Error message when evaluation fails
  - Pretty printing evaluation results: `ctrl+alt+v p`
  - Support for `cljc` files (this was supposed to be supported by the original extension, but bug)<|MERGE_RESOLUTION|>--- conflicted
+++ resolved
@@ -4,12 +4,10 @@
 
 ## [Unreleased]
 
-<<<<<<< HEAD
+- Fix: [Warnings printed with an added `;` on a line of its own](https://github.com/BetterThanTomorrow/calva/issues/1930)
 - Fix: [Calva does not fall back on lsp definitions when nrepl definitions fail](https://github.com/BetterThanTomorrow/calva/issues/1933)
 - [Inform if Calva nREPL dependencies are not fulfilled](https://github.com/BetterThanTomorrow/calva/issues/1935)
-=======
-- Fix: [Warnings printed with an added `;` on a line of its own](https://github.com/BetterThanTomorrow/calva/issues/1930)
->>>>>>> 89831438
+
 
 ## [2.0.314] - 2022-11-01
 
