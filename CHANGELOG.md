--- conflicted
+++ resolved
@@ -3,14 +3,10 @@
 Changes to Calva.
 
 ## [Unreleased]
-<<<<<<< HEAD
-- Fix: [Jack-in/Connect prompts never showing on some Windows machines](https://github.com/BetterThanTomorrow/calva/issues/885)
 - Use Pseudo Terminal instead of Task for Jack-in
-=======
 
 ## [2.0.136 - 2020-12-23]
 - Fix: [Jack-in/Connect prompts sometimes not showing on Windows](https://github.com/BetterThanTomorrow/calva/issues/885)
->>>>>>> 13110f64
 
 ## [2.0.135 - 2020-12-20]
 - [Binding keys to REPL functions, passing the namespace and cursor line (Notespace integration)](https://github.com/BetterThanTomorrow/calva/issues/863)
