# Change Log

Changes to Calva.

## [Unreleased]

<<<<<<< HEAD
- [Add option in clojure-lsp quick pick to restart clojure-lsp](https://github.com/BetterThanTomorrow/calva/issues/1770)
=======
## [2.0.285] - 2022-06-11

- Fix: [Paredit strict backspace in the leftmost symbol/keyword/thing inserts a space instead](https://github.com/BetterThanTomorrow/calva/pull/1771)
>>>>>>> 529cd268

## [2.0.284] - 2022-06-11

- [Add a command to restart clojure-lsp](https://github.com/BetterThanTomorrow/calva/issues/1727)

## [2.0.283] - 2022-06-10

- [Add a Dart->ClojureDart converter](https://github.com/BetterThanTomorrow/calva/pull/1763)
- [Make Paredit strict backspace smarter, removing empty lines](https://github.com/BetterThanTomorrow/calva/issues/1741)

## [2.0.282] - 2022-06-04

- Fix: [clojure-lsp fails to download for some Apple M1 users](https://github.com/BetterThanTomorrow/calva/pull/1761)

## [2.0.281] - 2022-06-03

- [Updates to how we choose clojure-lsp executable for different platforms](https://github.com/BetterThanTomorrow/calva/pull/1758), fixes: [#1590](https://github.com/BetterThanTomorrow/calva/issues/1590), and [#1598](https://github.com/BetterThanTomorrow/calva/issues/1598)
- [Add sponsor link to the Calva extension manifest](https://github.com/BetterThanTomorrow/calva/issues/1759)

## [2.0.280] - 2022-05-31

- Fix: [Debugger decorations are not working properly](https://github.com/BetterThanTomorrow/calva/issues/1165)
- Add some logging when Calva starts and finishes activating 

## [2.0.279] - 2022-05-30

- [Expose Calva's `registerDocumentSymbolProvider` function in the extension API](https://github.com/BetterThanTomorrow/calva/issues/1752)
- [Support use of nightly clojure-lsp builds](https://github.com/BetterThanTomorrow/calva/issues/1746)
- [Update Calva's Extension api docs with Joyride sections](https://github.com/BetterThanTomorrow/calva/issues/1754)

## [2.0.278] - 2022-05-29

- [Extension API: Fix Javascript examples & align them with their ClojureScript versions](https://github.com/BetterThanTomorrow/calva/issues/1742)
- [Extension API for retrieving the current REPL session key](https://github.com/BetterThanTomorrow/calva/issues/1747)
- [Extension API for some common ranges, like current form and top level form](https://github.com/BetterThanTomorrow/calva/issues/1748)

## [2.0.277] - 2022-05-26

- [Extension API: Evaluate via Calva's REPL connection](https://github.com/BetterThanTomorrow/calva/issues/1719)
- Fix: [alt+<up,down> arrow inside map destruction is not working properly](https://github.com/BetterThanTomorrow/calva/issues/1737)
- [Name change for loading/evaluating a whole file for better command lookup](https://github.com/BetterThanTomorrow/calva/issues/1731)

## [2.0.276] - 2022-05-22

- Fix: [Hover documentation shows "undefined" for functions that don't have a doc string](https://github.com/BetterThanTomorrow/calva/issues/1735)
- [Enable awaiting Calva Paredit commands when using `vscode.commands.executeCommand()`](https://github.com/BetterThanTomorrow/calva/issues/1733)

## [2.0.275] - 2022-05-18

- Addressing: [Better REPL feedback while waiting for evaluation](https://github.com/BetterThanTomorrow/calva/issues/1543)

## [2.0.274] - 2022-05-12

- Fix: [**Toggle between implementation and test** doesn't work in multi-root workspaces](https://github.com/BetterThanTomorrow/calva/issues/1725)

## [2.0.273] - 2022-05-11

- Fix: [Calva fails finding project root if a file from outside the workspace is the active editor](https://github.com/BetterThanTomorrow/calva/issues/1721)

## [2.0.272] - 2022-05-07

- [Add Joyride REPL server start and connect, a.k.a. Jack-in](https://github.com/BetterThanTomorrow/calva/issues/1714)

## [2.0.271] - 2022-05-06

- Fix: [Toggle between implementation and test command should set editor focus](https://github.com/BetterThanTomorrow/calva/issues/1707)
- Fix: [Hijacked shortcuts only works on strict](https://github.com/BetterThanTomorrow/calva/issues/1711)
- [Enable users to bind keyboard shortcuts to clojure-lsp drag commands](https://github.com/BetterThanTomorrow/calva/issues/1697)

## [2.0.270] - 2022-05-02

- Fix: [Downloaded clojure-lsp not working for static linux distros](https://github.com/BetterThanTomorrow/calva/issues/1692)
- [Add dedicated Joyride nREPL Connect option](https://github.com/BetterThanTomorrow/calva/issues/1704)

## [2.0.269] - 2022-04-20

- [How about a command converting JavaScript to ClojureScript?](https://github.com/BetterThanTomorrow/calva/issues/1687)

## [2.0.268] - 2022-04-18

- Fix: [Jack-in doesn't handle a shadow-cljs config without builds](https://github.com/BetterThanTomorrow/calva/issues/1683)
- [Merge LSP + NREPL completions and goToDefintion](https://github.com/BetterThanTomorrow/calva/issues/1498)

## [2.0.267] - 2022-04-13

- [Add command for formatting away multiple space between forms on the same line](https://github.com/BetterThanTomorrow/calva/issues/1677)

## [2.0.266] - 2022-04-11

- Fix: [Jump between source/test does not work properly with multiple workspace folders](https://github.com/BetterThanTomorrow/calva/issues/1219)

## [2.0.265] - 2022-04-08

- [Update paredit sexp forward/backward command labels](https://github.com/BetterThanTomorrow/calva/issues/1660)
- Fix: [clojure-lsp initialized in a non-working state when there is no VS Code folder](https://github.com/BetterThanTomorrow/calva/issues/1664)

## [2.0.264] - 2022-04-07

- Fix: [shadow-cljs shows error when running calva.loadFile command](https://github.com/BetterThanTomorrow/calva/issues/1670)

## [2.0.263] - 2022-04-06

- [Improve kondo configuration documentation](https://github.com/BetterThanTomorrow/calva/issues/1282)
- [Require VS Code 1.66+ (and update project node version to 16+)](https://github.com/BetterThanTomorrow/calva/issues/1638#issuecomment-1086726236)
- Maintenance: [Upgrade TS + some ts eslint plugins + fix any necessary changes thereof](https://github.com/BetterThanTomorrow/calva/issues/1639)
- Fix: [Command not working: sync the Output/REPL window namespace with the current file](https://github.com/BetterThanTomorrow/calva/issues/1503)

## [2.0.262] - 2022-04-02

- Tech debt mortgage: [Cleanup/removal of EditableDocument.selectionLeft/Right APIs](https://github.com/BetterThanTomorrow/calva/issues/1607)]
- Maintenance: [Update node version to v14, which is maintenance LTS until 2023-04-30](https://github.com/BetterThanTomorrow/calva/pull/1656)
- Maintenance: [Update default build/dev task to rebuild cljs+ts, watch cljs+ts tests, watch linter, and Prettier watcher, add a custom Connect Sequence for connecting to Calva `:cljs-lib`](https://github.com/BetterThanTomorrow/calva/pull/1652)
- [Add new `paredit.[forward/backward]SexpOrUp` commands](https://github.com/BetterThanTomorrow/calva/issues/1657)

## [2.0.261] - 2022-04-01

- Fix: [Results doc gets in a bad state and does not update](https://github.com/BetterThanTomorrow/calva/issues/1509)
- Fix: [Indenting not working correctly in vectors starting with fn-like symbols](https://github.com/BetterThanTomorrow/calva/issues/1622)
- Fix: [Make server side `pprint` the default pretty printer](https://github.com/BetterThanTomorrow/calva/issues/1650)

## [2.0.260] - 2022-03-27

- Fix: [Rainbow parentheses sometimes not activating](https://github.com/BetterThanTomorrow/calva/issues/1616)

## [2.0.259] - 2022-03-26

- [Add setting for enabling LiveShare support](https://github.com/BetterThanTomorrow/calva/issues/1629)

## [2.0.258] - 2022-03-25

- Fix: [Connect fails when there is no project file (deps.edn, etc)](https://github.com/BetterThanTomorrow/calva/issues/1613)
- [Make `calva` the default pretty printer](https://github.com/BetterThanTomorrow/calva/issues/1619)
- [Add default Clojure associations for file extensions `.bb` and `.cljd`](https://github.com/BetterThanTomorrow/calva/issues/1617)
- Fix: [Warning when loading a file produces an error: n.filter is not a function](https://github.com/BetterThanTomorrow/calva/issues/1567)

## [2.0.257] - 2022-03-23

- Maintenance: [Update _even more_ TypeScript code to be compatible with strictNullChecks.](https://github.com/BetterThanTomorrow/calva/pull/1605)
- [Support Polylith and monorepo jack-in/connect better](https://github.com/BetterThanTomorrow/calva/issues/1254)
- Fix: [Calva Refactor commands not appearing in command palette after initial start](https://github.com/BetterThanTomorrow/calva/issues/1610)

## [2.0.256] - 2022-03-19

- Be more graceful about that [clojure-lsp does not start in the Getting Started REPL](https://github.com/BetterThanTomorrow/calva/issues/1601)
- Fix: [An extra quick-pick prompt at pops up after jack-in](https://github.com/BetterThanTomorrow/calva/issues/1600)

## [2.0.255] - 2022-03-18

- Maintenance: [Update more TypeScript code to be compatible with strictNullChecks.](https://github.com/BetterThanTomorrow/calva/pull/1581)

## [2.0.254] - 2022-03-16

- [Add commands for starting and stopping clojure-lsp](https://github.com/BetterThanTomorrow/calva/pull/1592)
- Maintenance: [Dumb down the token cursor some dealing with meta data and readers](https://github.com/BetterThanTomorrow/calva/pull/1585)

## [2.0.253] - 2022-03-09

- Fix: [Structural editing hangs in specific cases of unbalanced forms](https://github.com/BetterThanTomorrow/calva/pull/1585)
- Fix: [Hover snippet markdown and adds example](https://github.com/BetterThanTomorrow/calva/pull/1582)
- Maintenance: [Begin work on enabling strictNullChecks in the TypeScript config.](https://github.com/BetterThanTomorrow/calva/pull/1568)

## [2.0.252] - 2022-03-05

- Fix: [Tab doesn't work in snippet mode](https://github.com/BetterThanTomorrow/calva/pull/1580)

## [2.0.251] - 2022-03-05

- Fix: [Metadata affects the Current Form being recognized](https://github.com/BetterThanTomorrow/calva/pull/1577)
- Fix: [ENTER key does not pick suggestion when cursor is not in a form in output window ](https://github.com/BetterThanTomorrow/calva/pull/1578)

## [2.0.250] - 2022-03-05

- Fix: [Version 2.0.247 regression with structural editing, hangs at unbalance + structural delete](https://github.com/BetterThanTomorrow/calva/pull/1573)
- Fix: [Paredit Slurp and Barf are not metadata aware](https://github.com/BetterThanTomorrow/calva/pull/1576)

## [2.0.249] - 2022-03-04

- Revert to before metadata-change, because: [Version 2.0.247 regression with structural editing, hangs at unbalance + structural delete](https://github.com/BetterThanTomorrow/calva/pull/1573)

## [2.0.248] - 2022-03-03

- [Remove special grammar scopes for keywords](https://github.com/BetterThanTomorrow/calva/pull/1571)

## [2.0.247] - 2022-03-02

- [Enable the @typescript-eslint/no-floating-promises eslint rule](https://github.com/BetterThanTomorrow/calva/pull/1564)
- [Include metadata in current form selection/evaluation/etcetera](https://github.com/BetterThanTomorrow/calva/pull/1551)

## [2.0.246] - 2022-02-24

- Fix: [Format config from clojure-lsp broken](https://github.com/BetterThanTomorrow/calva/issues/1561)
- Fix2: [Format on save](https://github.com/BetterThanTomorrow/calva/issues/1556)

## [2.0.245] - 2022-02-23

- Fix: [Print stacktrace link in REPL gets duplicated](https://github.com/BetterThanTomorrow/calva/issues/1542)
- [Publish pre-releases when dev updates](https://github.com/BetterThanTomorrow/calva/issues/1554)
- [Apply basic typescript eslint rules](https://github.com/BetterThanTomorrow/calva/issues/1536)
- Fix: [”Resolve macro as...” code action produces unreadable text in pop up](https://github.com/BetterThanTomorrow/calva/issues/1539)
- Fix: [Format on save](https://github.com/BetterThanTomorrow/calva/issues/1556)

## [2.0.244] - 2022-02-20

- [Add custom hover snippets](https://github.com/BetterThanTomorrow/calva/issues/1471)
- [Add option to read cljfmt config from clojure-lsp](https://github.com/BetterThanTomorrow/calva/issues/1545)
- Fix: [Map key/value pair aligning is not working on format](https://github.com/BetterThanTomorrow/calva/issues/1535)
- Change default keybinding for **Infer parens** to `ctrl+alt+p i` (from `shift+tab`)
- Change default keybinding for **Tab dedent** to `shift+tab` (from `shift+ctrl+i`)
- [Make alt+enter evaluate top level form also within line-comments](https://github.com/BetterThanTomorrow/calva/issues/1549)

## [2.0.243] - 2022-02-13

- [Use vanilla cljfmt for regular formatting](https://github.com/BetterThanTomorrow/calva/pull/1179)

## [2.0.242] - 2022-02-13

- Maintenance: [Upgrade typescript and linting packages/configs.](https://github.com/BetterThanTomorrow/calva/pull/1529)

## [2.0.241] - 2022-02-11

- Maintenance: [Consistently format all JavaScript and TypeScript in the project and provide for easily formatting these files in the future.](https://github.com/BetterThanTomorrow/calva/pull/1524)

## [2.0.240] - 2022-02-06

- Maintenance: [Update dependencies to fix security vulnerabilities](https://github.com/BetterThanTomorrow/calva/pull/1520)

## [2.0.239] - 2022-02-06

- Maintenance: [Update dependencies to fix security vulnerabilities](https://github.com/BetterThanTomorrow/calva/pull/1520) (Change was not actually included in this release. See next release.)

## [2.0.238] - 2022-02-06

- Fix: ['Add to history' not working on eval in repl](https://github.com/BetterThanTomorrow/calva/issues/1594)
- Fix: [TypeError when "Run Tests for Current Namespace" in non "-test" namespace](https://github.com/BetterThanTomorrow/calva/issues/1516)

## [2.0.237] - 2022-01-30

- Fix: ['Show Previous REPL History Entry' command not working on v.2.0.236](https://github.com/BetterThanTomorrow/calva/issues/1594)

## [2.0.236] - 2022-01-25

- Fix: [Exception thrown when registering "resolve-macro-as" command](https://github.com/BetterThanTomorrow/calva/issues/1495)
- [Show code eval in repl option](https://github.com/BetterThanTomorrow/calva/issues/1465)

## [2.0.235] - 2022-01-22

- [Continue to support -Aalias for jack-in](https://github.com/BetterThanTomorrow/calva/issues/1474)
- [Add custom commands from libraries](https://github.com/BetterThanTomorrow/calva/pull/1442)
- [Clojure-lsp not starting when offline](https://github.com/BetterThanTomorrow/calva/issues/1299)
- Workaround: [VS Code highlights characters in the output/REPL window prompt](https://github.com/BetterThanTomorrow/calva/pull/1475)
- [Exclude REPL output window from LSP analysis](https://github.com/BetterThanTomorrow/calva/issues/1250)
- Fix: [Snippet in custom command doesn't work with function metadata] (https://github.com/BetterThanTomorrow/calva/issues/1463)

## [2.0.234] - 2022-01-16

- [Improve LSP startup feedback on status bar](https://github.com/BetterThanTomorrow/calva/pull/1454)
- [Fix errors in test output when fixtures throw exceptions](https://github.com/BetterThanTomorrow/calva/issues/1456).

## [2.0.233] - 2022-01-07

- [Add experimental support for Test Explorer](https://github.com/BetterThanTomorrow/calva/issues/953)
- Maintenance: [Upgrade dependencies to attempt to fix Dependabot security alert](https://github.com/BetterThanTomorrow/calva/pull/1447)
- Fix: [Update nrepl and cider-nrepl versions in jack-in dependencies](https://github.com/BetterThanTomorrow/calva/issues/1444)

## [2.0.232] - 2021-12-31

- [Prevent warning during deps.edn jack-in](https://github.com/BetterThanTomorrow/calva/issues/1355)
- Fix: [Connecting to an out-of-process nREPL server and a merged Figwheel-main build](https://github.com/BetterThanTomorrow/calva/issues/1386)
- Fix: [Empty lines in output.calva-repl when running tests](https://github.com/BetterThanTomorrow/calva/issues/1448)

## [2.0.231] - 2021-12-14

- Fix: [Calva randomly edits file while in Live Share](https://github.com/BetterThanTomorrow/calva/issues/1434)

## [2.0.230] - 2021-12-13

- Fix: [Hover broken when repl is connected but cider-nrepl is not present](https://github.com/BetterThanTomorrow/calva/issues/1432)
- Fix: [Some valid floats are highlighted incorrectly](https://github.com/BetterThanTomorrow/calva/issues/1378)

## [2.0.229] - 2021-12-12

- Fix: [Babashka Jack-In REPL doesn't show eval errors](https://github.com/BetterThanTomorrow/calva/issues/1413)
- [Inform about conflict with the Clojure extension](https://github.com/BetterThanTomorrow/calva/issues/1427)
- Fix: [Run All Tests command doesn't run tests in .cljc file with reader conditional in ns](https://github.com/BetterThanTomorrow/calva/issues/1328).
- Fix: [Allow LSP features on jar files](https://github.com/BetterThanTomorrow/calva/issues/1421)

## [2.0.228] - 2021-12-02

- Revert: Parinfer Experimental
- Revert: Full Format Experimental
- Revert: Remove `calva.fmt.formatAsYouType` option

## [2.0.227] - 2021-12-01

- Re-enable, Experimental: [Add Parinfer Mode](https://github.com/BetterThanTomorrow/calva/issues/253)
- Experimental: [Add option to keep text more fully formatted as you type](https://github.com/BetterThanTomorrow/calva/issues/1406)
- [Remove `calva.fmt.formatAsYouType` option](https://github.com/BetterThanTomorrow/calva/issues/1407)
- Fix: [Test runner not finding tests with + in middle of the name](https://github.com/BetterThanTomorrow/calva/issues/1383)

## [2.0.226] - 2021-11-29

- Internal: [Handle the unknown-op status from test commands](https://github.com/BetterThanTomorrow/calva/pull/1365)
- Fix: [textDocument/linkedEditingRange failed when opening files or moving cursor](https://github.com/BetterThanTomorrow/calva/issues/1374)
- Fix: [paredit.spliceSexp doesn't work with set literals](https://github.com/BetterThanTomorrow/calva/issues/1395)
- Fix: [LSP code actions not working](https://github.com/BetterThanTomorrow/calva/issues/1373)

## [2.0.225] - 2021-11-10

- Revert 224 changes: [Version v2.0.224 causes problems on some machines (possibly Windows related)](https://github.com/BetterThanTomorrow/calva/issues/1379)

## [2.0.224] - 2021-11-10

- Experimental: [Add Parinfer Options](https://github.com/BetterThanTomorrow/calva/issues/253)

## [2.0.223] - 2021-11-01

- [Include material from clojuredocs.org in function documentation](https://github.com/BetterThanTomorrow/calva/issues/689)
- Fix: [Not able to escape read-line in the output window](https://github.com/BetterThanTomorrow/calva/issues/783)
- Fix: [Some keyboard shortcuts missing the languageID check](https://github.com/BetterThanTomorrow/calva/issues/823)
- Fix: [Formatting form with comma whitespace inserts 0 and places the cursor wrong](https://github.com/BetterThanTomorrow/calva/issues/1370)
- Fix: [Calva's re-frame docs are outdated](https://github.com/BetterThanTomorrow/calva/issues/1372)

## [2.0.222] - 2021-10-27

- [Add command to open the clojure-lsp log file](https://github.com/BetterThanTomorrow/calva/issues/1362)
- [Add nrepl message logging](https://github.com/BetterThanTomorrow/calva/issues/1198)
- Fix: [ctrl+k for Kill Right conflicts with several bindings on Windows](https://github.com/BetterThanTomorrow/calva/issues/1356)

## [2.0.221] - 2021-10-23

- [Clean away legacy evaluation keyboard shortcuts](https://github.com/BetterThanTomorrow/calva/issues/1353)
- [Don't wait for clojure-lsp to initialize before activating nREPL lookup and navigation](https://github.com/BetterThanTomorrow/calva/issues/1341)
- [Tidy up doc and signature hovers](https://github.com/BetterThanTomorrow/calva/issues/1360)

## [2.0.220] - 2021-10-20

- [Add Paredit select/kill right functionality](https://github.com/BetterThanTomorrow/calva/issues/1024)

## [2.0.219] - 2021-10-19

- [Provide semantic token fallback map for Calva's TM grammar](https://github.com/BetterThanTomorrow/calva/issues/1348)

## [2.0.218] - 2021-10-18

- [npm audit fixes](https://github.com/BetterThanTomorrow/calva/issues/1346)
- [Select top level form fails for top level derefs in comment forms](https://github.com/BetterThanTomorrow/calva/issues/1345)

## [2.0.217] - 2021-10-17

- [Support setting the cider-nrepl print-fn to whatever](https://github.com/BetterThanTomorrow/calva/issues/1340)
- [Make Add Rich Comment command go to any existing Rich comment right below](https://github.com/BetterThanTomorrow/calva/issues/1333)
- [Add semantic tokens support from LSP](https://github.com/BetterThanTomorrow/calva/issues/1231)
- Fix: [Inline evaluation results no longer display in 2.0.216](https://github.com/BetterThanTomorrow/calva/issues/1332)

## [2.0.216] - 2021-10-10

- Fix: [Inline results display pushes the cursor away when evaluation at the end of the line](https://github.com/BetterThanTomorrow/calva/issues/1329)
- Fix: [Inline evaluation display renders differently than the REPL display for empty spaces](https://github.com/BetterThanTomorrow/calva/issues/872)

## [2.0.215] - 2021-10-10

- [Add command for inserting a Rich Comment](https://github.com/BetterThanTomorrow/calva/issues/1324)

## [2.0.214] - 2021-10-06

- [Add Babashka Jack-in option](https://github.com/BetterThanTomorrow/calva/issues/1001)
- [Add nbb Jack-in option](https://github.com/BetterThanTomorrow/calva/issues/1311)
- Fix: [Not currently possible to Jack-in to a ClojureScript nREPL Server](https://github.com/BetterThanTomorrow/calva/issues/1310)
- [Update deps.clj version to 0.0.19](https://github.com/BetterThanTomorrow/calva/issues/1319)

## [2.0.213] - 2021-10-02

- Workaround [nbb nrepl-server: can only eval from file with extension .clj](https://github.com/BetterThanTomorrow/calva/issues/1308)

## [2.0.212] - 2021-09-26

- Fix [The schema for the setting `calva.highlight.bracketColors` is broken](https://github.com/BetterThanTomorrow/calva/issues/1290)
- Fix [Can't use $current-form more than once in a custom repl command snippet](https://github.com/BetterThanTomorrow/calva/issues/1301)

## [2.0.211] - 2021-09-01

- [Add setting for letting Paredit Kill commands copy the deleted code to the clipboard](https://github.com/BetterThanTomorrow/calva/issues/1283)

## [2.0.210] - 2021-08-25

- [Add back jack-in/connect config `deps.edn + shadow-cljs`](https://github.com/BetterThanTomorrow/calva/issues/1270)

## [2.0.209] - 2021-08-17

- Fix [Statusbar buttons hard to see with light themes](https://github.com/BetterThanTomorrow/calva/issues/1264)

## [2.0.208] - 2021-08-09

- Fix [Project configuration shadow-cljs + deps.edn doesn't work](https://github.com/BetterThanTomorrow/calva/issues/1253)

## [2.0.207] - 2021-08-07

- [Support a blank `clojureLspVersion` setting](https://github.com/BetterThanTomorrow/calva/issues/1251)

## [2.0.206] - 2021-08-05

- [Default to using the latest release of clojure-lsp](https://github.com/BetterThanTomorrow/calva/issues/1248)
- Performance improvement [REPL is Slow and Performance Degrades as the Output Grows](https://github.com/BetterThanTomorrow/calva/issues/942)

## [2.0.205] - 2021-07-14

- [Use new custom LSP method for server info command and print info in "Calva says" output channel ](https://github.com/BetterThanTomorrow/calva/issues/1211)
- Update clojure-lsp to version [2021.07.12-12.30.59](https://github.com/clojure-lsp/clojure-lsp/releases/tag/2021.07.12-12.30.59)
- [Roll back debugger call stack improvement](https://github.com/BetterThanTomorrow/calva/pull/1236)

## [2.0.204] - 2021-07-11

- [Put closing paren of rich comments on separate line](https://github.com/BetterThanTomorrow/calva/issues/1224)
- Fix: [Calva formatting defaults do not get applied when including any kind of .cljfmt.edn config](https://github.com/BetterThanTomorrow/calva/issues/1228)
- Workaround: [Paredit commands don't propagate to multiple cursors](https://github.com/BetterThanTomorrow/calva/issues/610)

## [2.0.203] - 2021-07-04

- Fix: [Custom repl commands show error if run from non-clojure file](https://github.com/BetterThanTomorrow/calva/issues/1203)
- Improvement: [REPL is Slow and Performance Degrades as the Output Grows](https://github.com/BetterThanTomorrow/calva/issues/942)
- Fix: [Paredit drag up/down kills line comments](https://github.com/BetterThanTomorrow/calva/issues/1222)
- Bump clojure-lsp [2021.07.01-13.46.18](https://github.com/clojure-lsp/clojure-lsp/releases/tag/2021.07.01-13.46.18)

## [2.0.202] - 2021-06-29

- Fix: [Custom repl commands are not evaluated in specified ns if different than current ns](https://github.com/BetterThanTomorrow/calva/issues/1196)
- Fix: [clojure-lsp statusbar messages move the nREPL button around](https://github.com/BetterThanTomorrow/calva/issues/1205)
- [Add command for toggling between implementation and test](https://github.com/BetterThanTomorrow/calva/issues/1168)
- [Add command for evaluating the current top level form up to cursor](https://github.com/BetterThanTomorrow/calva/issues/1215)
- [Add command for evaluating from the start of the file to cursor](https://github.com/BetterThanTomorrow/calva/issues/1216)

## [2.0.201] - 2021-06-24

- [Add nrepl and clojure-lsp versions to Calva says greetings](https://github.com/BetterThanTomorrow/calva/issues/1199)
- Workaround: [Command Palette shows wrong keyboard shortcuts for Paredit Forward/Backward Sexp](https://github.com/BetterThanTomorrow/calva/issues/1161)
- Update clojure-lsp to version `2021.06.24-01.20.01`

## [2.0.200] - 2021-06-06

- Update clojure-lsp to version 2021.06.01-16.19.44

## [2.0.199] - 2021-06-04

- [Support custom clojure-lsp path](https://github.com/BetterThanTomorrow/calva/issues/1181)
- [Improve debugger call stack](https://github.com/BetterThanTomorrow/calva/issues/1150)

## [2.0.198] - 2021-05-26

- [Add Standalone ClojureScript Quick Start REPLs](https://github.com/BetterThanTomorrow/calva/issues/1185)

## [2.0.197] - 2021-05-12

- [Add command for evaluating enclosing form](https://github.com/BetterThanTomorrow/calva/issues/1176)

## [2.0.196] - 2021-05-10

- Fix: [Forward slurp with closing paren after newline, breaks the structure](https://github.com/BetterThanTomorrow/calva/issues/1171)
- [Pre-bind some keyboard shortcuts to custom REPL commands](https://github.com/BetterThanTomorrow/calva/issues/1173)

## [2.0.195] - 2021-05-07

- Update cider-nrepl to [0.26.0](https://github.com/clojure-emacs/cider-nrepl/releases/tag/v0.26.0)
- [Makes it possible to add a jackInEnv per replConnectSequences](https://github.com/BetterThanTomorrow/calva/issues/1124)

## [2.0.194] - 2021-04-26

- [Make Clojure-lsp Server Info command always enabled](https://github.com/BetterThanTomorrow/calva/issues/1143)
- [Add docs about using Calva with Krell](https://calva.io/krell)

## [2.0.193] - 2021-04-24

- [Give the user some help to choose the right deps.edn jack-in alias when there are aliases with :main-opts](https://github.com/BetterThanTomorrow/calva/issues/1140)
- Update clojure-lsp to [2021.04.23-15.49.47](https://github.com/clojure-lsp/clojure-lsp/releases/tag/2021.04.23-15.49.47)

## [2.0.192] - 2021-04-21

- Fix: [Evaluating top level form sometimes does nothing](https://github.com/BetterThanTomorrow/calva/issues/1136)
- Fix: [Line comment continuation needs some tweaking](https://github.com/BetterThanTomorrow/calva/issues/1137)

## [2.0.191] - 2021-04-20

- [Replace automatic comment continuation with an on-demand one](https://github.com/BetterThanTomorrow/calva/issues/644)
- Fix: [Wrong selection restored after eval-to-comment](https://github.com/BetterThanTomorrow/calva/issues/1131)
- Bump `cider-nrepl` to [0.25.11](https://github.com/clojure-emacs/cider-nrepl/blob/master/CHANGELOG.md#02511-2021-04-12)

## [2.0.190] - 2021-04-19

- [Add Resolve Macro As (clojure-lsp) support](https://github.com/BetterThanTomorrow/calva/issues/1077)
- Fix: [REPL evaluation hangs if an error is raised during debug session](https://github.com/BetterThanTomorrow/calva/issues/1118)

## [2.0.189] - 2021-04-18

- [Paredit backspace should delete non-bracket parts of the opening token](https://github.com/BetterThanTomorrow/calva/issues/1122)
- [Use `shift+tab` for the ”Infer parens from indentation” command](https://github.com/BetterThanTomorrow/calva/issues/1126)
- Fix: [Inline evaluation results can show up in the wrong editor](https://github.com/BetterThanTomorrow/calva/issues/1120)
- [Bring back results in hovers](https://github.com/BetterThanTomorrow/calva/issues/736)

## [2.0.188] - 2021-04-16

- Fix: [Getting Started REPL failing on Windows when username has spaces (on some machines)](https://github.com/BetterThanTomorrow/calva/issues/1085)

## [2.0.187] - 2021-04-11

- [Add built-in REPL Connect Sequences for ClojureScript built-in for browser and Node REPLs](https://github.com/BetterThanTomorrow/calva/issues/1114)
- [Remove Nashorn ClojureScript Jack-in option](https://github.com/BetterThanTomorrow/calva/issues/1117)

## [2.0.186] - 2021-04-10

- [Allow keybindings to target when the cursor is inside a comment or a string](https://github.com/BetterThanTomorrow/calva/issues/1023)
- [Use alt+up/down for drag sexpr backward/forward](https://github.com/BetterThanTomorrow/calva/issues/1111)
- [Make it possible to disable some of Paredits hijacking of VS Code default shortcuts](https://github.com/BetterThanTomorrow/calva/issues/1112)
- Fix: [The unbalanced closing-bracket feature is active in line comments](https://github.com/BetterThanTomorrow/calva/issues/1105)
- [Remove the display diagnostics setting in favor of managing diagnostics entirely via clojure-lsp config](https://github.com/BetterThanTomorrow/calva/issues/1067)
- Bump `clojure-lsp` to [2021.04.07-16.34.10](https://github.com/clojure-lsp/clojure-lsp/releases/tag/2021.04.07-16.34.10)
- Bump `cider-nrepl` to [0.25.10](https://github.com/clojure-emacs/cider-nrepl/blob/master/CHANGELOG.md#02510-2021-04-08)

## [2.0.185] - 2021-04-05

- Fix: [Paredit slurp sometimes leaves an extra space](https://github.com/BetterThanTomorrow/calva/issues/1098)
- Fix: [Delete empty literal function causes newline to be removed](https://github.com/BetterThanTomorrow/calva/issues/1079)
- Add experimental setting to: [Prevent extra closing brackets in strict mode](https://github.com/BetterThanTomorrow/calva/issues/650)
- Bump `clojure-lsp` to `2021.04.03-18.43.55`

## [2.0.184] - 2021-04-02

- Fix: [Calva not detecting tests with aliased clojure.test namespace](https://github.com/BetterThanTomorrow/calva/issues/1086)
- Fix: [Auto-generated namespaces not working correctly in some cases](https://github.com/BetterThanTomorrow/calva/issues/1060)
- [Make clojure-lsp version configurable by the user](https://github.com/BetterThanTomorrow/calva/issues/1088) and bump to `2021.03.30-20.42.34`
- [Remove warning about clj-kondo extension](https://github.com/BetterThanTomorrow/calva/issues/1091)

## [2.0.183] - 2021-03-30

- [Stop printing to the output window when all evaluations are interrupted](https://github.com/BetterThanTomorrow/calva/issues/978)
- Fix: [Completion not working with babashka](https://github.com/BetterThanTomorrow/calva/issues/1083)

## [2.0.182] - 2021-03-26

- [Use graalvm-compiled native image for clojure-lsp instead of jar](https://github.com/BetterThanTomorrow/calva/issues/1017)

## [2.0.181] - 2021-03-22

- Update clojure-lsp to 2021.03.21-23.29.19

## [2.0.180] - 2021-03-21

- [Make Paredit forward, then backward selections (and vice versa) behave like ”normal” forward/backward selection does](https://github.com/BetterThanTomorrow/calva/pull/1062)

## [2.0.179] - 2021-03-10

- Implementation detail: [Use cljs for state](https://github.com/BetterThanTomorrow/calva/pull/1053)

## [2.0.178] - 2021-03-09

- [Add command for evaluating from start of list to cursor](https://github.com/BetterThanTomorrow/calva/issues/1057)
- Add custom REPL snippet variables, $selection, $head, and $tail

## [2.0.177] - 2021-03-07

- Fix: [Navigating to a definition in a jar file throws error in console](https://github.com/BetterThanTomorrow/calva/issues/1047)
- [Add a Getting Started REPL feature](https://github.com/BetterThanTomorrow/calva/issues/1040)

## [2.0.176] - 2021-02-24

- Revert switch to cljs for lsp, until [the issue with released cljs/js interop](https://github.com/BetterThanTomorrow/calva/issues/1044) has been fixed

## [2.0.174] - 2021-02-24

- [Translate clojure-lsp integration to cljs](https://github.com/BetterThanTomorrow/calva/issues/1025)

## [2.0.173] - 2021-02-21

- Fix [Connect ”not in project” glitches](https://github.com/BetterThanTomorrow/calva/issues/814)
- [Add a ”Start Standalone REPL” commands](https://github.com/BetterThanTomorrow/calva/issues/1003)
- [Add a configuration option to disable diagnostics](https://github.com/BetterThanTomorrow/calva/pull/981)

## [2.0.171] - 2021-02-10

- Update clojure-lsp to version 2021.02.09-18.28.06 (Fix: [Auto completion does not work in clojure-lsp only mode (no repl connection)](https://github.com/BetterThanTomorrow/calva/issues/996#issuecomment-776148282))
- Update clojure-lsp to version 2021.02.10-03.01.19 (Fix: [Project clj-kondo config file not being considered](https://github.com/BetterThanTomorrow/calva/issues/1026))

## [2.0.170] - 2021-02-09

- [Paredit drag backward/forward should drag bindings as pairs](https://github.com/BetterThanTomorrow/calva/issues/529)

## [2.0.169] - 2021-02-09

- Update clojure-lsp to version 2021.02.07-22.51.26 (fix previous attempt)

## [2.0.168] - 2021-02-08

- Update clojure-lsp to version 2021.02.07-22.51.26

## [2.0.164] - 2021-02-06

- Really fix: [Demo gifs 404 on VisualStudio Marketplace](https://github.com/BetterThanTomorrow/calva/issues/1018)

## [2.0.163] - 2021-02-06

- Fix: [Demo gifs 404 on VisualStudio Marketplace](https://github.com/BetterThanTomorrow/calva/issues/1018)

## [2.0.162] - 2021-02-06

- Fix for fix of: [Fix Paredit raise sexpr doesn't work when cursor is behind the current form](https://github.com/BetterThanTomorrow/calva/issues/1016)

## [2.0.161] - 2021-02-05

- [Automate more of the release process and document it (including rationale)](https://github.com/BetterThanTomorrow/calva/issues/860)

## [2.0.160] - 2021-02-05

- [Upgrade clojure-lsp to 2021.02.05-03.05.34](https://github.com/clojure-lsp/clojure-lsp/releases/tag/2021.02.05-03.05.34)
- [Fix Paredit raise sexpr doesn't work when cursor is behind the current form](https://github.com/BetterThanTomorrow/calva/issues/1016)

## [2.0.159] - 2021-02-05

- [Enable keyboard shortcuts for custom REPL commands](https://github.com/BetterThanTomorrow/calva/issues/1011)
- [Add commands for tapping current and top-level forms](https://github.com/BetterThanTomorrow/calva/issues/1008)

## [2.0.158] - 2021-02-03

- [Add setting to use only static parts of Calva](https://github.com/BetterThanTomorrow/calva/issues/1005)
- Fix: [Load file command not loading changes since last file save on Windows](https://github.com/BetterThanTomorrow/calva/issues/975)
- Update clojure-lsp to 2021.02.02-14.02.23

## [2.0.157] - 2021-02-01

- [Add command for copying jack-in command to clipboard](https://github.com/BetterThanTomorrow/calva/pull/995)
- [Change default shortcuts for Paredit forward/backward sexp, expand/shrink selection, and for slurping and barfing](https://github.com/BetterThanTomorrow/calva/issues/950)
- [Add Custom Commands variables for current form and more](https://github.com/BetterThanTomorrow/calva/issues/986)
- Fix: [Jack-in fails to launch deps.edn projects for some Windows users](https://github.com/BetterThanTomorrow/calva/issues/1000)

## [2.0.156] - 2021-01-28

- Fix: [Debug instrumentation decoration not working correctly anymore on Windows](https://github.com/BetterThanTomorrow/calva/issues/969)
- Fix: [Debugger decorations issues](https://github.com/BetterThanTomorrow/calva/issues/976)

## [2.0.155] - 2021-01-27

- [Make command palette show alt+enter shortcut variant instead of enter for evaluating top level form](https://github.com/BetterThanTomorrow/calva/issues/989)
- Update clojure-lsp to 2021.01.28-03.03.16
- Fix: [nrepl port detection race condition](https://github.com/BetterThanTomorrow/calva/issues/901)

## [2.0.154] - 2021-01-27

- Fix: [Calva uses ; for comments instead of ;;](https://github.com/BetterThanTomorrow/calva/issues/971)
- Update cider-nrepl to 0.25.8
- Update clojure-lsp to 2021.01.26-22.35.27

## [2.0.153] - 2021-01-19

- [Use status bar message instead of withProgress message for clojure-lsp initialization](https://github.com/BetterThanTomorrow/calva/issues/974)
- [Update cider-nrepl: 0.25.6 -> 0.25.7](https://github.com/BetterThanTomorrow/calva/issues/973)
- Fix: ["Extract function" refactoring doesn't work as expected with selections](https://github.com/BetterThanTomorrow/calva/issues/958)

## [2.0.152] - 2021-01-19

- Fix: [Jack-In env with non-string variables fails](https://github.com/BetterThanTomorrow/calva/issues/959)
- [Use clojure-lsp for usages for debug instrumentation decorations, and stop injecting clj-kondo at jack-in](https://github.com/BetterThanTomorrow/calva/issues/931)

## [2.0.151] - 2021-01-15

- Fix: [Debugger is broken on Windows](https://github.com/BetterThanTomorrow/calva/issues/947)

## [2.0.150] - 2021-01-13

- [Stop bundling clj-kondo in favor of using it through clojure-lsp](https://github.com/BetterThanTomorrow/calva/issues/868)

## [2.0.149] - 2021-01-12

- Fix: [calva.jackInEnv does not resolve `${env:...}`](https://github.com/BetterThanTomorrow/calva/issues/933)
- Update clojure-lsp to version 2021.01.12-02.18.26. Fix: [clojure-lsp processes left running/orphaned if VS Code is closed while the lsp server is starting](https://github.com/BetterThanTomorrow/calva/issues/906)

## [2.0.148] - 2021-01-07

- Update clojure-lsp to version 2021.01.07-20.02.02

## [2.0.147] - 2021-01-07

- Fix: [Dimming ignored forms does not work correctly with metadata](https://github.com/BetterThanTomorrow/calva/issues/908)
- [Improve clojure-lsp jar integration](https://github.com/BetterThanTomorrow/calva/issues/913)
- Update clojure-lsp to version 2021.01.07-12.28.44

## [2.0.146] - 2021-01-04

- Fix: [Slurp forward sometimes joins forms to one](https://github.com/BetterThanTomorrow/calva/issues/883)
- Fix: [clojure-lsp processes left running/orphaned if VS Code is closed while the lsp server is starting](https://github.com/BetterThanTomorrow/calva/issues/906)
- Fix: [go to definition jumps to inc instead of inc'](https://github.com/BetterThanTomorrow/calva/issues/884)
- Fix: [Error when start a REPL with jdk15](https://github.com/BetterThanTomorrow/calva/issues/888)

## [2.0.145] - 2021-01-03

- [Add command for opening the file for the output/repl window namespace](https://github.com/BetterThanTomorrow/calva/issues/920)
- [Add setting for auto opening the repl window on Jack-in/Connect](https://github.com/BetterThanTomorrow/calva/issues/922)
- [Add setting for auto opening the Jack-in Terminal](https://github.com/BetterThanTomorrow/calva/issues/923)
- [Replace opening Calva says on start w/ info message box](https://github.com/BetterThanTomorrow/calva/issues/923)
- [Add command for opening Calva documentation](https://github.com/BetterThanTomorrow/calva/issues/923)
- [Change default keyboard shortcut for syncing the repl window ns to `ctrl+alt+c n`](https://github.com/BetterThanTomorrow/calva/issues/923)

## [2.0.144] - 2021-01-01

- [Reactivate definitions/navigation in core and library files](https://github.com/BetterThanTomorrow/calva/issues/915)
- [Make load-file available in the output window](https://github.com/BetterThanTomorrow/calva/issues/910)
- [Make the ns in the repl prompt a peekable symbol](https://github.com/BetterThanTomorrow/calva/issues/904)

## [2.0.142 and 2.0.143] - 2020-12-30

- No changes besides version number. Released due to vsix publishing issues.

## [2.0.141] - 2020-12-30

- Update clojure-lsp to include [jar dependency navigation fix for Windows](https://github.com/clojure-lsp/clojure-lsp/issues/223)
- Fix: [clojure-lsp refactorings not working on Windows](https://github.com/BetterThanTomorrow/calva/issues/911)
- [Remove default key binding for toggling Calva key bindings](https://github.com/BetterThanTomorrow/calva/issues/815)

## [2.0.140] - 2020-12-28

- [Make Jack-in dependency versions configurable (and bump 'em all with default settings)](https://github.com/BetterThanTomorrow/calva/pull/899)

## [2.0.139] - 2020-12-28

- [Use Pseudo Terminal instead of Task for Jack-in](https://github.com/BetterThanTomorrow/calva/pull/654)
- [Prefer cider-nrepl symbol definitions over clojure-lsp](https://github.com/BetterThanTomorrow/calva/issues/897)
- [Enable clojure-lsp completion items when no nrepl connection](https://github.com/BetterThanTomorrow/calva/pull/898)

## [2.0.138] - 2020-12-27

- [Bring in refactorings we get access to via clojure-lsp](https://github.com/BetterThanTomorrow/calva/issues/890)
- [Add ”clojure-lsp starting” progress indicator](https://github.com/BetterThanTomorrow/calva/issues/892)
- [Fix step into local dep with debugger](https://github.com/BetterThanTomorrow/calva/issues/893)

## [2.0.137] - 2020-12-24

- [Bring in clojure-lsp](https://github.com/BetterThanTomorrow/calva/pull/572)

## [2.0.136] - 2020-12-23

- Fix: [Jack-in/Connect prompts sometimes not showing on Windows](https://github.com/BetterThanTomorrow/calva/issues/885)

## [2.0.135] - 2020-12-20

- [Binding keys to REPL functions, passing the namespace and cursor line (Notespace integration)](https://github.com/BetterThanTomorrow/calva/issues/863)
- [Make REPL prompt submit if the cursor is after the top level form](https://github.com/BetterThanTomorrow/calva/issues/875)
- [Only print stacktrace on demand](https://github.com/BetterThanTomorrow/calva/issues/878)

## [2.0.134] - 2020-12-05

- Fix: [Live share jackout error](https://github.com/BetterThanTomorrow/calva/issues/856)
- Fix: [Cannot read property 'document' of undefined](https://github.com/BetterThanTomorrow/calva/issues/846)

## [2.0.133] - 2020-11-25

- Add [ns name deriving](https://github.com/BetterThanTomorrow/calva/issues/844)

## [2.0.132] - 2020-11-16

- Fix: [[Live Share] connecting to REPL as guest doesn't work in multi-project workspace](https://github.com/BetterThanTomorrow/calva/issues/831)

## [2.0.131] - 2020-11-05

- Fix: [Syntax highlighting error when repl prompt shows ns containing digits](https://github.com/BetterThanTomorrow/calva/issues/834)
- Fix: [Syntax highlighting errors with tokens at the start of a line](https://github.com/BetterThanTomorrow/calva/issues/835)
- Fix: [Various parsing issues](https://github.com/BetterThanTomorrow/calva/issues/802)

## [2.0.130] - 2020-10-25

- Fix: [Jack-in broken on Windows](https://github.com/BetterThanTomorrow/calva/issues/827)

## [2.0.129] - 2020-10-17

- [Improve stack trace output](https://github.com/BetterThanTomorrow/calva/pull/806)
- Fix: [Jack-in is broken for multi-project workspaces](https://github.com/BetterThanTomorrow/calva/issues/821)

## [2.0.128] - 2020-10-17

- Fix: [Jack-in is broken if live share extension is not installed](https://github.com/BetterThanTomorrow/calva/issues/821)

## [2.0.127] - 2020-10-17

- [Live Share Support](https://github.com/BetterThanTomorrow/calva/issues/803)

## [2.0.126] - 2020-10-11

- Fix: [Can't Jack-In to new Luminus template (+re-frame +shadow-cljs)](https://github.com/BetterThanTomorrow/calva/issues/777)
- Fix: [Wrong `(in-ns ...)` sent for files with `.bb` extension](https://github.com/BetterThanTomorrow/calva/issues/812)

## [no new version] - 2020-09-21

- [Move docs into repo](https://github.com/BetterThanTomorrow/calva/issues/788)

## [2.0.125] - 2020-09-20

- [Fix: evals should be ignored during parsing](https://github.com/BetterThanTomorrow/calva/issues/763)
- Fix: [Test runner can't find tests under cursor when using a custom test macro](https://github.com/BetterThanTomorrow/calva/issues/786)
- Fix: [Test runner output only partially commented](https://github.com/BetterThanTomorrow/calva/issues/787)
- [Allow toggling keyboard shortcuts](https://github.com/BetterThanTomorrow/calva/issues/784)

## [2.0.124] - 2020-08-31

- Re-fix: [Can't jack-in when no project file is open](https://github.com/BetterThanTomorrow/calva/issues/734)
- [Fix getDocument function to not return a Log document](https://github.com/BetterThanTomorrow/calva/issues/771)
- Fix: [Inline evaluation result disappears after a second](https://github.com/BetterThanTomorrow/calva/issues/774)

## [2.0.123] - 2020-08-26

- [Change output/repl window extension to .calva-repl](https://github.com/BetterThanTomorrow/calva/issues/754)
- Re-fix: [Interrupting evaluations produces extra output and no prompt](https://github.com/BetterThanTomorrow/calva/issues/738)
- [Fix/enhance test runner](https://github.com/BetterThanTomorrow/calva/issues/764)

## [2.0.122] - 2020-08-20

- Fix: [Can't jack-in when no project file is open](https://github.com/BetterThanTomorrow/calva/issues/734)
- Fix: [Fix stacktraces not showing in output](https://github.com/BetterThanTomorrow/calva/pull/759)

## [2.0.121] - 2020-08-19

- Fix: ["Go to definition" command fails](https://github.com/BetterThanTomorrow/calva/issues/636)
- Fix: [Weird expand selection behavior near an anonymous function](https://github.com/BetterThanTomorrow/calva/issues/600)
- Fix: [Backspace is not working properly in the output window](https://github.com/BetterThanTomorrow/calva/issues/700)
- Fix: [Cannot read property 'includes' of undefined](https://github.com/BetterThanTomorrow/calva/issues/753)

## [2.0.120] - 2020-08-17

- Fix: [Interrupting evaluations produces extra output and no prompt](https://github.com/BetterThanTomorrow/calva/issues/738)
- Add REPL history to new output/REPL window
- Fix: [Calva's ESC keybinding overrides VS Code's (useful) default](https://github.com/BetterThanTomorrow/calva/issues/740)

## [2.0.119] - 2020-08-07

- Really fix: [Accessing recent results (*1, *2, \*3) does not work](https://github.com/BetterThanTomorrow/calva/issues/724)

## [2.0.118] - 2020-08-06

- [Remove old REPL Window](https://github.com/BetterThanTomorrow/calva/issues/711)

## [2.0.117] - 2020-08-05

- Fix: [Paste is broken in 2.0.116](https://github.com/BetterThanTomorrow/calva/issues/730)

## [2.0.116] - 2020-08-05

- Fix: [Format-on-paste should not operate inside string literals](https://github.com/BetterThanTomorrow/calva/issues/720)
- Fix: [Accessing recent results (*1, *2, \*3) does not work](https://github.com/BetterThanTomorrow/calva/issues/724)

## [2.0.115] - 2020-08-02

- [Add hover to display results for eval as window into output file](https://github.com/BetterThanTomorrow/calva/issues/693)

## [2.0.114] - 2020-08-02

- Fix: [Stop popping up output window when load file has errors](https://github.com/BetterThanTomorrow/calva/issues/717)

## [2.0.113] - 2020-08-1

- [Add vscode command for to eval code given as args](https://github.com/BetterThanTomorrow/calva/issues/690)
- [Move custom REPL snippets to new output/repl window](https://github.com/BetterThanTomorrow/calva/issues/713)
- Fix: [Continuously evaluating in infinite loop](https://github.com/BetterThanTomorrow/calva/issues/712)

## [2.0.112] - 2020-07-30

- Fix: [Don't open output window until connect starts](https://github.com/BetterThanTomorrow/calva/issues/707)

## [2.0.111] - 2020-07-29

- [Handling ansi code by stripping it](https://github.com/BetterThanTomorrow/calva/issues/696)
- Fix: [Output window sometimes getting out of synch, needing overwrite](https://github.com/BetterThanTomorrow/calva/issues/699)
- Fix: [The _Calva says_ panel + output window opening at startup gets a bit too much](https://github.com/BetterThanTomorrow/calva/issues/702)
- Fix: [Repl connection fails if afterCLJJackInCode errors](https://github.com/BetterThanTomorrow/calva/issues/703)

## [2.0.110] - 2020-07-28

- [Fix Connect Fails on Windows](https://github.com/BetterThanTomorrow/calva/issues/694)

## [2.0.109] - 2020-07-27

- [New output/REPL window introduced](https://github.com/BetterThanTomorrow/calva/issues/681)

## [2.0.108] - 2020-07-24

- Fix [Jack-in error when choosing Clojure CLI + shadow-cljs project type](https://github.com/BetterThanTomorrow/calva/issues/675)
- Fix [Cannot use default connect sequences when custom connect sequences added](https://github.com/BetterThanTomorrow/calva/issues/685)
- Add analytics to debugger

## [2.0.107] - 2020-06-16

- Fix [Flicker matching brackets as code is typed](https://github.com/BetterThanTomorrow/calva/issues/673)

## [2.0.106] - 2020-06-16

- Fix [Crash - Lexing fails on comment w/ a 20+ hashes](https://github.com/BetterThanTomorrow/calva/issues/667)

## [2.0.105] - 2020-06-15

- Fix [Debug decorations are breaking after stepping through code during debug session](https://github.com/BetterThanTomorrow/calva/issues/669)

## [2.0.104] - 2020-06-14

- Fix [File lexing fails on junk characters inside strings](https://github.com/BetterThanTomorrow/calva/issues/659)
- [Use Pseudo-terminal instead of Task for Jack-in](https://github.com/BetterThanTomorrow/calva/pull/654)

## [2.0.103] - 2020-06-05

- Fix [Stream output messages to Calva Says as they're received](https://github.com/BetterThanTomorrow/calva/issues/638)
- Fix [highlighting of var quote before open token](https://github.com/BetterThanTomorrow/calva/issues/663)

## [2.0.102] - 2020-06-04

- Fix [Format Document sometimes causes Calva to stop working](https://github.com/BetterThanTomorrow/calva/issues/651)
- Fix [repl hanging after disconnecting debugger while repl window focused](https://github.com/BetterThanTomorrow/calva/issues/647)
- [Use a pseudo terminal for Jack-in - and stop (ab)using the Tasks system for this](https://github.com/BetterThanTomorrow/calva/pull/654)

## [2.0.101] - 2020-05-11

- [Paredit slurp outer form if current form is nested](https://github.com/BetterThanTomorrow/calva/issues/554)

## [2.0.100] - 2020-05-11

- Fix [clj-kondo exceptions thrown by debugger decorations code](https://github.com/BetterThanTomorrow/calva/issues/642)
- Move [warning for clj-kondo not found on classpath](https://github.com/BetterThanTomorrow/calva/issues/639) to Calva says output channel instead of window warning

## [2.0.99] - 2020-05-10

- Fix [Formatting top-level form stopped working](https://github.com/BetterThanTomorrow/calva/issues/640)

## [2.0.98] - 2020-05-04

- Fix [Problems Editing a Bare file (instead of directory)](https://github.com/BetterThanTomorrow/calva/issues/622)

## [2.0.97] - 2020-05-02

- Fix: [The New Indent engine doesn't follow block rules in ns :require #633](https://github.com/BetterThanTomorrow/calva/issues/633)
- Make the new indent engine the default
- Remove dependency on `paredit.js` from `calva-lib`

## [2.0.96] - 2020-04-29

- [Fix colors in suggestion popup (REPL window)](https://github.com/BetterThanTomorrow/calva/issues/623)
- Add "Instrument Top Level Form for Debugging" command and decorations for instrumented functions
- [Remove duplicate paredit.selectOpenList command in package.json](https://github.com/BetterThanTomorrow/calva/issues/629)

## [2.0.95] - 2020-04-25

- [Separate setting for highlighting current indent guide](https://github.com/BetterThanTomorrow/calva/issues/625)
- [Fix: Problems with v2.0.94 rendering performance ](https://github.com/BetterThanTomorrow/calva/issues/626)

## [2.0.94] - 2020-04-24

- [Rainbow indent guides](https://github.com/BetterThanTomorrow/calva/issues/620)

## [2.0.93] - 2020-04-21

- [Unclutter editor context menu when not in clojure files](https://github.com/BetterThanTomorrow/calva/issues/615)

## [2.0.92] - 2020-04-15

- [Changed all documentation links from https://calva.readthedocs.io/ to https://calva.io/](https://github.com/BetterThanTomorrow/calva/issues/604)
- Add step over, step into, and step out debugger features
- Add annotations for debugging to show debug values as the cursor moves to each breakpoint
- Fix debugger disconnect to show quit value instead of cider-nrepl exception
- Use visible editor if one exists with code being debugged, instead of opening a new one

## [2.0.91] - 2020-04-07

- [Add debugger](https://github.com/BetterThanTomorrow/calva/issues/469)

## [2.0.90] - 2020-04-06

- nREPL `eval` should always send along the `ns` parameter

## [2.0.89] - 2020-03-29

- [Add support for connecting to generic project types](https://github.com/BetterThanTomorrow/calva/issues/595)

## [2.0.88] - 2020-03-22

- [Change all references to `#calva-dev` so that they now point to the `#calva` Slack channel](https://clojurians.slack.com/messages/calva/)

## [2.0.87] - 2020-03-21

- [Fix: Two CLJ REPL Windows open on connect when `afterCLJReplJackInCode`is used](https://github.com/BetterThanTomorrow/calva/issues/593)
- [Add info to docs about how to get around `command not found` Jack-in problems](https://github.com/BetterThanTomorrow/calva/issues/591)

## [2.0.86] - 2020-03-19

- [Fix: REPL Window Paredit does not close strings properly](https://github.com/BetterThanTomorrow/calva/issues/587)

## [2.0.85] - 2020-03-15

- Fix: Make lein-shadow project type use lein injections

## [2.0.84] - 2020-03-15

- [Support projects using lein-shadow](https://github.com/BetterThanTomorrow/calva/issues/585)
- [Add documentation for how to use Calva with Luminus](https://calva.io/luminus/)

## [2.0.83] - 2020-03-13

- When format config fails to parse, fall back on defaults rather than crash
- [Fix: Var quoted symbols are treated as reader tags](https://github.com/BetterThanTomorrow/calva/issues/584)

## [2.0.82] - 2020-03-11

- Fix bug with bad formatting defaults when no config file

## [2.0.81] - 2020-03-11

- [Fix: Structural editing is a bit broken when reader tags are involved](https://github.com/BetterThanTomorrow/calva/issues/581)
- [Add cljfmt indent rules](https://github.com/BetterThanTomorrow/calva/issues/80)

## [2.0.80] - 2020-03-07

- Fix so that Paredit treats symbols containing the quote character correctly.
- [Fix: Parameter hints popup should be off by default](https://github.com/BetterThanTomorrow/calva/issues/574)
- [Fix: `nil` followed by comma not highlighted correctly](https://github.com/BetterThanTomorrow/calva/issues/577)
- [Fix: The syntax highlightning fails with symbols named truesomething/falsesomething](https://github.com/BetterThanTomorrow/calva/issues/578)
- Fix so that Paredit does not consider `^` to be part of a symbol name.

## [2.0.79] - 2020-03-01

- Use scope `variable.other.constant` for keywords, making them highlight nicely
- [Highlight/parsing/etc: Data reader tags are part of the tagged form](https://github.com/BetterThanTomorrow/calva/issues/570)

## [2.0.78] - 2020-02-28

- [Improve structural navigation through unbalanced brackets](https://github.com/BetterThanTomorrow/calva/issues/524)
- [Fix lexer going into some weird state after lexing certain patterns](https://github.com/BetterThanTomorrow/calva/issues/566)

## [2.0.77] - 2020-02-23

- [Make rainbow parens and highlight use the same lexer as Paredit](https://github.com/BetterThanTomorrow/calva/issues/561)
- [Fix: Some character literals throws paredit out of whack](https://github.com/BetterThanTomorrow/calva/issues/563)
- [Fix: Initial expand selection sometimes fails](https://github.com/BetterThanTomorrow/calva/issues/549)
- [Change line comment characters to ;;](https://github.com/BetterThanTomorrow/calva/issues/564)
- [Use editor namespace for custom REPL commands w/o `ns` specified](https://github.com/BetterThanTomorrow/calva/issues/558)
- [Add support for comment continuation](https://github.com/BetterThanTomorrow/calva/issues/536)

## [2.0.76] - 2020-02-12

- [Fix Calva locking up when opening files with very long lines](https://github.com/BetterThanTomorrow/calva/issues/556)

## [2.0.75] - 2020-02-01

- [Support cljs-suitable JavaScript completion](https://github.com/BetterThanTomorrow/calva/issues/552)
- [Fix Printing to Calva REPL prints <repl#7> before each print out](https://github.com/BetterThanTomorrow/calva/issues/548)

## [2.0.74] - 2020-01-12

- [Fix Windows documentation for Evaluate current form](https://github.com/BetterThanTomorrow/calva/issues/533)
- [Fix repl-window history issue](https://github.com/BetterThanTomorrow/calva/issues/491)
- [Fix documentation for Calva jack-in with REBL and Leiningen](https://github.com/BetterThanTomorrow/calva/issues/542)

## [2.0.73] - 2019-12-25

- [Add Paredit drag up/down commands](https://github.com/BetterThanTomorrow/calva/issues/500)
- [Add Paredit drag forward up/backward down commands](https://github.com/BetterThanTomorrow/calva/issues/500)

## [2.0.72] - 2019-12-13

- [Deselect text after surrounding with parens/braces/etc](https://github.com/BetterThanTomorrow/calva/issues/511)
- Fix: [Strict mode backspace/delete not deleting unbalanced brackets](https://github.com/BetterThanTomorrow/calva/issues/501)

## [2.0.71] - 2019-12-13

- Fix: [Autocompletion in REPL window broken](https://github.com/BetterThanTomorrow/calva/issues/519)

## [2.0.70] - 2019-12-12

- Fix: [REPL Window not accepting keys like cursor, return, etcetera](https://github.com/BetterThanTomorrow/calva/issues/516)

## [2.0.69] - 2019-12-12

- Fix: [Prepare for Fix of Webview editor font size bug](https://github.com/microsoft/vscode/commit/7e2d7965e5d5728c53996f0024be9b0681369b2a)
- Fix: [REPL window font broken](https://github.com/BetterThanTomorrow/calva/issues/515)

## [2.0.68] - 2019-12-11

- Fix: [(read-line) is being called twice from the REPL Window](https://github.com/BetterThanTomorrow/calva/issues/509)
- Fix: [Font size if visibly bigger in the REPL window](https://github.com/BetterThanTomorrow/calva/issues/152)

## [2.0.67] - 2019-12-10

- [Use markdown to format doc strings in hover](https://github.com/BetterThanTomorrow/calva/pull/503)
- [Add setting to enable doc strings in parameter hints](https://github.com/BetterThanTomorrow/calva/pull/503)
- Fix: [Select Backward \* commands won't grow selection in REPL window](https://github.com/BetterThanTomorrow/calva/issues/498)
- Fix: [Paredit select forward/backward add to the selection stack even when they don't select anything](https://github.com/BetterThanTomorrow/calva/issues/506)
- Fix: Calva disables cursor movement in non-clojure files when switching from REPL window to, say, a `.json` file.

## [2.0.66] - 2019-12-02

- Fix: [Cursor moves forward after undoing wraparound commands in REPL window](https://github.com/BetterThanTomorrow/calva/issues/499)
- Fix: Wrong keybinding for Toggle Paredit Mode, now is `ctrl+alt+p ctrl+alt+m`, as it should be
- Fix: [Force Delete Forward not working in REPL window in strict mode](https://github.com/BetterThanTomorrow/calva/issues/496)

## [2.0.65] - 2019-12-02

- [Make all Paredit selection commands shrinkable](https://www.reddit.com/r/Clojure/comments/e3zni2/a_paredit_visual_guide_calvas_paredit_docs/f9e7ujq/)
- Fix: [Raise Sexp/Form needs updated doc and shortcut keys](https://github.com/BetterThanTomorrow/calva/issues/495)

## [2.0.64] - 2019-12-01

- [Add Paredit commands **Push Form Left/right**](https://www.reddit.com/r/Clojure/comments/e3zni2/a_paredit_visual_guide_calvas_paredit_docs/f95v24w/)
- [Add Paredit command **Rewrap**](https://clojureverse.org/t/calva-paredit-just-got-majorly-better/5155/3)

## [2.0.63] - 2019-11-30

- Improve performance of editing Paredit commands
- Add command **Wrap Around ""**

## [2.0.62] - 2019-11-30

- Fix: [Tokenization errors with quotes, derefs, etcetera](https://github.com/BetterThanTomorrow/calva/issues/467)
- Fix: [Glitch in current form highlight in the REPL window when cursor is to the right of a form](https://github.com/BetterThanTomorrow/calva/issues/472)
- Now using the same Paredit implementation for the editor as for the REPL Window.
  - A much more complete set of Paredit commands, and [all documented](https://calva.io/paredit/), in beautiful GIF animations.
  - List based Paredit commands work on strings as well. (Limited by that strings don't have sub lists/strings).
  - Lots of fixes for Paredit commands.
- Fix: [Paredit not activated until focused moved from and back to the editor again](https://github.com/BetterThanTomorrow/calva/issues/454)
- Improving: [paredit `paredit-kill`](https://github.com/BetterThanTomorrow/calva/issues/380)
- Fix: [paredit `backspace` in strict mode](https://github.com/BetterThanTomorrow/calva/issues/379)
- Fix: [REPL window use it own set of paredit hotkeys and these are not configurable](https://github.com/BetterThanTomorrow/calva/issues/260)
- Add default keyboard shortcut maps for the REPL prompt: multi-line or single-line.
- Improvements for Commands using the **Current form** and **Current top level form**:
  - Fix: [Form selection fails on things like '(1)](https://github.com/BetterThanTomorrow/calva/issues/418)
  - Less precision needed for the right form to be selected.
  - All commands for this use the same implementation (so, you can use e.g. **Select Current Form** to know what **Evaluate Current Form** will evaluate).
- Fix: ["Load current Namespace in REPL Window" command not working](https://github.com/BetterThanTomorrow/calva/issues/477)
- Theme compatible status bar indicators for pprint and paredit

## [2.0.61] - 2019-11-15

- Fix: [paredit.deleteBackward sets cursor position wrong when deleting a line. ](https://github.com/BetterThanTomorrow/calva/issues/458)
- Fix: [Calva Highlight sometimes incorrectly recognizes form as a `comment` form](https://github.com/BetterThanTomorrow/calva/issues/403)
- Fix: [Expand selection fails at the start and end of the input of the REPL window](https://github.com/BetterThanTomorrow/calva/issues/417)
- [Add test message to test runner](https://github.com/BetterThanTomorrow/calva/issues/425)
- [Remove some paredit inconsistencies](https://github.com/BetterThanTomorrow/calva/issues/170)
- Fix: [Lexing regex literal tokenization](https://github.com/BetterThanTomorrow/calva/issues/463)

## [2.0.60] - 2019-11-11

- Re-enable default stylings for nREPL status bar items.
- Make `pprint` the default Pretty Printer.

## [2.0.59] - 2019-11-10

- [Enable information providers in jar files e.g. opened with the "Go to Definition" command](https://github.com/BetterThanTomorrow/calva/pull/455)
- [Make Pretty Printing more Configurable](https://github.com/BetterThanTomorrow/calva/pull/436)

## [2.0.58] - 2019-11-07

- [Incorrect red highlights around brackets/paren in specific case](https://github.com/BetterThanTomorrow/calva/issues/410)
- ["Require REPL Utilities" command is broken](https://github.com/BetterThanTomorrow/calva/issues/451)
- [Fix hover definition for symbols derefed with `@` and quoted symbols](https://github.com/BetterThanTomorrow/calva/issues/106)
- [Improve signature help-while-typing hover, with active arg markup](https://github.com/BetterThanTomorrow/calva/pull/450)

## [2.0.57] - 2019-11-03

- [Provide argument list help as you type the function's arguments](https://github.com/BetterThanTomorrow/calva/issues/361)
- [Support special forms in editor hover/completion](https://github.com/BetterThanTomorrow/calva/issues/441)

## [2.0.56] - 2019-11-02

- Add setting for wether to open REPL Window on connect or not
- [Re-open REPL windows where they were last closed](https://github.com/BetterThanTomorrow/calva/issues/300)
- Lexer performance considerably improved. Fixes [this](https://github.com/BetterThanTomorrow/calva/issues/228) and [this](https://github.com/BetterThanTomorrow/calva/issues/128))
- [REPL colours and logo a bit toned down](https://github.com/BetterThanTomorrow/calva/issues/303)
- Removed `useWSL`configuration option because the the use of Calva is fully supported through the [Remote - WSL](https://marketplace.visualstudio.com/items?itemName=ms-vscode-remote.remote-wsl) extension.

## [2.0.55] - 2019-10-27

- [Add commands for interrupting the current evaluation as well as all running evaluations](https://github.com/BetterThanTomorrow/calva/issues/237)
- [Calva asks for user input when `stdin` needs it (e.g. `read-line`)](https://github.com/BetterThanTomorrow/calva/issues/377)
- Command for clearing the REPL history reworked and now also ”restarts” the REPL window.
- Commands are now added to REPL window history only if they are not identical to the previous command on the history stack.
- [Fix floating promises in evaluation module](https://github.com/BetterThanTomorrow/calva/issues/411)
- REPL Window Evaluation errors now initially hide the stack trace. The user can show it with a click.

## [2.0.54] - 2019-10-25

- [Stop linting, start bundling clj-kondo](https://github.com/BetterThanTomorrow/calva/issues/423)

## [2.0.53] - 2019-10-24

- [Fix hang when user input is requested](https://github.com/BetterThanTomorrow/calva/issues/377)
- Upgrade to `cider-nrepl 0.22.4`

## [2.0.52] - 2019-10-19

- [Add info box for VIM Extension users](https://github.com/BetterThanTomorrow/calva/issues/396)
- [Fix undefined namespace when starting a shadow-cljs cljs REPL Window ](https://github.com/BetterThanTomorrow/calva/issues/115)
- [Make opening the REPL window on connect async](https://github.com/BetterThanTomorrow/calva/issues/399)
- [Fix shadow-cljs menuSelections for Custom Connect Sequences](https://github.com/BetterThanTomorrow/calva/issues/404)

## [2.0.51] - 2019-10-15

- [Toggle the "Use WSL" setting requires extension restart to effect definition provider](https://github.com/BetterThanTomorrow/calva/issues/397)
- [Go to Definition and Peek Definition not working on Windows 10 when using WSL](https://github.com/BetterThanTomorrow/calva/issues/132)
- [Highlight extension settings are uninitialized if no closure editor active on activation ](https://github.com/BetterThanTomorrow/calva/issues/401)
- [Overly aggressive paredit in REPL window](https://github.com/BetterThanTomorrow/calva/issues/255)
- [REPL window use it own set of paredit hotkeys and these are not configurable](https://github.com/BetterThanTomorrow/calva/issues/260)
- [Completion in REPL window should work like in the editor](https://github.com/BetterThanTomorrow/calva/issues/394)

## [2.0.50] - 2019-10-15

- Move user documentation from the wiki to: https://calva.readthedocs.io/

## [2.0.49] - 2019-10-11

- [Fix bugs in comment form selection](https://github.com/BetterThanTomorrow/calva/issues/374)
- [Use of undeclared var in REPL window resets the namespace](https://github.com/BetterThanTomorrow/calva/issues/257)
- [Remove warning that extensions use the `vscode-resource:` scheme directly](https://github.com/BetterThanTomorrow/calva/issues/391)

## [2.0.48] - 2019-10-11

- [Support Jack-in without file open for single-rooted workspace](https://github.com/BetterThanTomorrow/calva/issues/366)
- [Show argument list of fn](https://github.com/BetterThanTomorrow/calva/issues/238)
- [Make code more robust in case Jack-in task fails](https://github.com/BetterThanTomorrow/calva/issues/367)
- [Fix dimming out of stacked ignored forms](https://github.com/BetterThanTomorrow/calva/issues/385)
- [The extension should specify the default schemes for document selectors](https://github.com/BetterThanTomorrow/calva/issues/368)

## [2.0.46] - 2019-10-08

- [Connect warnings and errors as popups](https://github.com/BetterThanTomorrow/calva/issues/356)
- [Don't remove default indents when Calva is not the auto-formatter](https://github.com/BetterThanTomorrow/calva/pull/383)

## [2.0.44] - 2019-10-05

- [Support for custom project/workflow commands](https://github.com/BetterThanTomorrow/calva/issues/281)

## [2.0.43] - 2019-10-03

- [Insourcing @tonsky's Clojure Warrior, now named Calva Highlight](https://github.com/BetterThanTomorrow/calva/pull/362)
- [Update status bar when configuration changed](https://github.com/BetterThanTomorrow/calva/issues/358)

## [2.0.42] - 2019-09-29

- [Adding selected calva commands to the editors context menu](https://github.com/BetterThanTomorrow/calva/issues/338)
- [Fix bug with painting all existing result decoration with the same status](https://github.com/BetterThanTomorrow/calva/issues/353)
- [Fix bug with reporting errors using off-by-one line and column numbers](https://github.com/BetterThanTomorrow/calva/issues/354)

## [2.0.41] - 2019-09-28

- [Add pretty print mode](https://github.com/BetterThanTomorrow/calva/issues/327)
- [Add command for evaluating top level form as comment](https://github.com/BetterThanTomorrow/calva/issues/349)
- [Stop writing results from **Evaluate to Comment** to output pane](https://github.com/BetterThanTomorrow/calva/issues/347)

## [2.0.40] - 2019-09-25

- [Add command for connecting to a non-project REPL](https://github.com/BetterThanTomorrow/calva/issues/328)
- [Add hover to inline result display, containing the full results](https://github.com/BetterThanTomorrow/calva/pull/336)
- [Better inline evaluation error reports with file context](https://github.com/BetterThanTomorrow/calva/issues/329)
- [Enhancement REPL window handling / nREPL menu button](https://github.com/BetterThanTomorrow/calva/issues/337)
- [Print async output, and a setting for where it should go](https://github.com/BetterThanTomorrow/calva/issues/218)
- [Fix REPL window prompt does not always reflect current ns](https://github.com/BetterThanTomorrow/calva/issues/280)
- [Escape HTML in stdout and stderr in REPL window](https://github.com/BetterThanTomorrow/calva/issues/321)
- [Add content security policy to webview and remove image load error](https://github.com/BetterThanTomorrow/calva/issues/341)

## [2.0.39] - 2019-09-20

- [Revert disconnecting and jacking out on closing of REPL window](https://github.com/BetterThanTomorrow/calva/issues/326)

## [2.0.38] - 2019-09-14

- [Close java processes when closing or reloading VS Code. (Windows)](https://github.com/BetterThanTomorrow/calva/issues/305)

## [2.0.37] - 2019-09-14

- [Support connecting to Leiningen and CLI project using shadow-cljs watcher](https://github.com/BetterThanTomorrow/calva/issues/314)
- Fix [Figwheel Main deps added to non-cljs projects](https://github.com/BetterThanTomorrow/calva/issues/317)

## [2.0.36] - 2019-09-12

- Fix [REPL Window namespace being reset to user](https://github.com/BetterThanTomorrow/calva/issues/302)
- Update nrepl-version to 0.22.1

## [2.0.35] - 2019-09-10

- [Customizing the REPL connect sequence](https://github.com/BetterThanTomorrow/calva/issues/282)
- [Support for launching with user aliases/profiles](https://github.com/BetterThanTomorrow/calva/issues/288)

## [2.0.34] - 2019-09-04

- More accurate code completion lookups.
- [Keep focus in editor when evaluating to the REPL Window](https://github.com/BetterThanTomorrow/calva/issues/229).

## [2.0.33] - 2019-08-17

- Support for starting leiningen and clj projects with aliases.

## [2.0.31] - 2019-08-13

- Support Jack-in and Connect in multi-project workspaces.
- Fix bug with snippet field navigation not working.

## [2.0.30] - 2019-08-04

- nREPL status bar indicator can now be styled

## [2.0.29] - 2019-08-04

- Fix jack-in command quoting for `zsh`.

## [2.0.28] - 2019-08-01

- Jack in quoting fixes, mainly for Windows with `clojure/clj`.
- Fix formatting bug when forms not separated by whitespace.

## [2.0.25] - 2019-07-12

- Add command for running test under cursor (at point in CIDER lingo).

## [2.0.24] - 2019-07-12

- Add ParEdit `forwardUpSexp`.

## [2.0.20] - 2019-06-20

- Improve custom CLJS REPL.

## [1.3.x -> 2.0.20] - -> 06.2019

... huge gap in the Changelog. Sorry about that, but now we have decided to pick up maintaining this log again.

## [1.3.0] - 2018-04-16

- Add support for [shadow-cljs](http://shadow-cljs.org). Please contact me with any information on how this is working for you out there.

## [1.2.14] - 2018-04-06

- Change all keyboard shortcuts to use prefix `ctrl+alt+v`, due to old prefix not working on some alternate keyboard layouts. See [Issue #9](https://github.com/PEZ/clojure4vscode/issues/9).

## [1.2.12] - 2018-04-06

- Add command for re-running previously failing tests (`ctrl+alt+v ctrl+t`).

## [1.2.10] - 2018-04-03

- Add command for toggling automatic adjustment of indentation for new lines (`ctrl+alt+v tab`)

## [1.2.8] - 2018-04-02

- Auto adjust indent more close to this Clojure Style Guide: https://github.com/bbatsov/clojure-style-guide

## [1.2.1] - 2018-03-28

- Select current (auto-detected) form

## [1.2.0] - 2018-03-28

- Terminal REPLs
  - Integrates REPL sessions from the Terminal tab and lets you do stuff like load current namespace ad evaluate code from the editor in the REPL.
- Connection and reconnection stabilization
  - Connecting the editor REPLs was a bit unstable. Now more stable (but there are still some quirks).

## [1.1.20] - 2018-03-25

- Auto detection of forms to evaluate now considers reader macro characters prepending the forms. E.g. before if you tried to evaluate say `#{:a :b :c}` with the cursor placed directly adjacent to the starting or ending curly braces only `{:a :b :c}` would be auto detected and evaluated.
- Highlighting of auto detected forms being evaluated.
- Rendering evaluation errors in the editor the same way as successful (but in red to quickly indicate that the evaluation errored).

![Evaluation demo](/assets/howto/evaluate.gif)

## [1.1.15] - 2018-03-20

- Evaluates vectors and maps with the same ”smart” selection as for lists.

## [1.1.11] - 2018-03-20

- Add inline annotations for interactive code evaluation results.

## [1.1.9] - 2018-03-18

- Add toggle for switching which repl connection is used for `cljc` files, `clj` or `cljs`.

![CLJC repl switching](/assets/howto/cljc-clj-cljs.gif)

- `clj` repl connected to all file types, meaning you can evaluate clojure code in, say, Markdown files.

## [1,1.3] - 2018-03-17

- User setting to evaluate namespace on save/open file (defaults to **on**)

## [1.1.1] - 2018-03-16

- Release of v1, based on **visual:clojure** v2.0, adding:
  - Running tests through the REPL connection, and mark them in the Problems tab
    - Run namespace tests: `ctrl+alt+v t`
    - Run all tests: `ctrl+alt+v a`
  - Evaluate code and replace it in the editor, inline: `ctrl+alt+v e`
  - Error message when evaluation fails
  - Pretty printing evaluation results: `ctrl+alt+v p`
  - Support for `cljc` files (this was supposed to be supported by the original extension, but bug)<|MERGE_RESOLUTION|>--- conflicted
+++ resolved
@@ -4,13 +4,11 @@
 
 ## [Unreleased]
 
-<<<<<<< HEAD
 - [Add option in clojure-lsp quick pick to restart clojure-lsp](https://github.com/BetterThanTomorrow/calva/issues/1770)
-=======
+
 ## [2.0.285] - 2022-06-11
 
 - Fix: [Paredit strict backspace in the leftmost symbol/keyword/thing inserts a space instead](https://github.com/BetterThanTomorrow/calva/pull/1771)
->>>>>>> 529cd268
 
 ## [2.0.284] - 2022-06-11
 
