# Change Log
Changes to Calva.

## [Unreleased]
<<<<<<< HEAD
- [Add debugging](https://github.com/BetterThanTomorrow/calva/issues/469)
=======
- Fix so that Calva treats symbol containing the quote character correctly.
- [Fix: Parameter hints popup should be off by default](https://github.com/BetterThanTomorrow/calva/issues/574)

## [2.0.79] - 2020-03-01
>>>>>>> 53397bc4
- Use scope `variable.other.constant` for keywords, making them highlight nicely
- [Highlight/parsing/etc: Data reader tags are part of the tagged form](https://github.com/BetterThanTomorrow/calva/issues/570)

## [2.0.78] - 2020-02-28
- [Improve structural navigation through unbalanced brackets](https://github.com/BetterThanTomorrow/calva/issues/524)
- [Fix lexer going into some weird state after lexing certain patterns](https://github.com/BetterThanTomorrow/calva/issues/566)

## [2.0.77] - 2020-02-23
- [Make rainbow parens and highlight use the same lexer as Paredit](https://github.com/BetterThanTomorrow/calva/issues/561)
- [Fix: Some character literals throws paredit out of whack](https://github.com/BetterThanTomorrow/calva/issues/563)
- [Fix: Initial expand selection sometimes fails](https://github.com/BetterThanTomorrow/calva/issues/549)
- [Change line comment characters to ;;](https://github.com/BetterThanTomorrow/calva/issues/564)
- [Use editor namespace for custom REPL commands w/o `ns` specified](https://github.com/BetterThanTomorrow/calva/issues/558)
- [Add support for comment continuation](https://github.com/BetterThanTomorrow/calva/issues/536)

## [2.0.76] - 2020-02-12
- [Fix Calva locking up when opening files with very long lines](https://github.com/BetterThanTomorrow/calva/issues/556)

## [2.0.75] - 2020-02-01
- [Support cljs-suitable JavaScript completion](https://github.com/BetterThanTomorrow/calva/issues/552)
- [Fix Printing to Calva REPL prints <repl#7> before each print out](https://github.com/BetterThanTomorrow/calva/issues/548)

## [2.0.74] - 2020-01-12
- [Fix Windows documentation for Evaluate current form](https://github.com/BetterThanTomorrow/calva/issues/533)
- [Fix repl-window history issue](https://github.com/BetterThanTomorrow/calva/issues/491)
- [Fix documentation for Calva jack-in with REBL and Leiningen](https://github.com/BetterThanTomorrow/calva/issues/542)

## [2.0.73] - 2019-12-25
- [Add Paredit drag up/down commands](https://github.com/BetterThanTomorrow/calva/issues/500)
- [Add Paredit drag forward up/backward down commands](https://github.com/BetterThanTomorrow/calva/issues/500)

## [2.0.72] - 2019-12-13
- [Deselect text after surrounding with parens/braces/etc](https://github.com/BetterThanTomorrow/calva/issues/511)
- Fix: [Strict mode backspace/delete not deleting unbalanced brackets](https://github.com/BetterThanTomorrow/calva/issues/501)

## [2.0.71] - 2019-12-13
- Fix: [Autocompletion in REPL window broken](https://github.com/BetterThanTomorrow/calva/issues/519)

## [2.0.70] - 2019-12-12
- Fix: [REPL Window not accepting keys like cursor, return, etcetera](https://github.com/BetterThanTomorrow/calva/issues/516)

## [2.0.69] - 2019-12-12
- Fix: [Prepare for Fix of Webview editor font size bug](https://github.com/microsoft/vscode/commit/7e2d7965e5d5728c53996f0024be9b0681369b2a)
- Fix: [REPL window font broken](https://github.com/BetterThanTomorrow/calva/issues/515)

## [2.0.68] - 2019-12-11
- Fix: [(read-line) is being called twice from the REPL Window](https://github.com/BetterThanTomorrow/calva/issues/509)
- Fix: [Font size if visibly bigger in the REPL window](https://github.com/BetterThanTomorrow/calva/issues/152)

## [2.0.67] - 2019-12-10
- [Use markdown to format doc strings in hover](https://github.com/BetterThanTomorrow/calva/pull/503)
- [Add setting to enable doc strings in parameter hints](https://github.com/BetterThanTomorrow/calva/pull/503)
- Fix: [Select Backward * commands won't grow selection in REPL window](https://github.com/BetterThanTomorrow/calva/issues/498)
- Fix: [Paredit select forward/backward add to the selection stack even when they don't select anything](https://github.com/BetterThanTomorrow/calva/issues/506)
- Fix: Calva disables cursor movement in non-clojure files when switching from REPL window to, say, a `.json` file.

## [2.0.66] - 2019-12-02
- Fix: [Cursor moves forward after undoing wraparound commands in REPL window](https://github.com/BetterThanTomorrow/calva/issues/499)
- Fix: Wrong keybinding for Toggle Paredit Mode, now is `ctrl+alt+p ctrl+alt+m`, as it should be
- Fix: [Force Delete Forward not working in REPL window in strict mode](https://github.com/BetterThanTomorrow/calva/issues/496)

## [2.0.65] - 2019-12-02
- [Make all Paredit selection commands shrinkable](https://www.reddit.com/r/Clojure/comments/e3zni2/a_paredit_visual_guide_calvas_paredit_docs/f9e7ujq/)
- Fix: [Raise Sexp/Form needs updated doc and shortcut keys](https://github.com/BetterThanTomorrow/calva/issues/495)

## [2.0.64] - 2019-12-01
- [Add Paredit commands **Push Form Left/right**](https://www.reddit.com/r/Clojure/comments/e3zni2/a_paredit_visual_guide_calvas_paredit_docs/f95v24w/)
- [Add Paredit command **Rewrap**](https://clojureverse.org/t/calva-paredit-just-got-majorly-better/5155/3)

## [2.0.63] - 2019-11-30
- Improve performance of editing Paredit commands
- Add command **Wrap Around ""**

## [2.0.62] - 2019-11-30
- Fix: [Tokenization errors with quotes, derefs, etcetera](https://github.com/BetterThanTomorrow/calva/issues/467)
- Fix: [Glitch in current form highlight in the REPL window when cursor is to the right of a form](https://github.com/BetterThanTomorrow/calva/issues/472)
- Now using the same Paredit implementation for the editor as for the REPL Window.
  - A much more complete set of Paredit commands, and [all documented](https://calva.readthedocs.io/en/latest/paredit.html), in beautiful GIF animations.
  - List based Paredit commands work on strings as well. (Limited by that strings don't have sub lists/strings).
  - Lots of fixes for Paredit commands.
- Fix: [Paredit not activated until focused moved from and back to the editor again](https://github.com/BetterThanTomorrow/calva/issues/454)
- Improving: [paredit `paredit-kill`](https://github.com/BetterThanTomorrow/calva/issues/380)
- Fix: [paredit `backspace` in strict mode](https://github.com/BetterThanTomorrow/calva/issues/379)
- Fix: [REPL window use it own set of paredit hotkeys and these are not configurable](https://github.com/BetterThanTomorrow/calva/issues/260)
- Add default keyboard shortcut maps for the REPL prompt: multi-line or single-line.
- Improvements for Commands using the **Current form** and **Current top level form**:
  - Fix: [Form selection fails on things like '(1)](https://github.com/BetterThanTomorrow/calva/issues/418)
  - Less precision needed for the right form to be selected.
  - All commands for this use the same implemengtion (so, you can use e.g. **Select Current Form** to know what **Evaluate Current Form** will evaluate).
- Fix: ["Load current Namespace in REPL Window" command not working](https://github.com/BetterThanTomorrow/calva/issues/477)
- Theme compatible status bar indicators for pprint and paredit

## [2.0.61] - 2019-11-15
- Fix: [paredit.deleteBackward sets cursor position wrong when deleting a line. ](https://github.com/BetterThanTomorrow/calva/issues/458)
- Fix: [Calva Highlight sometimes incorrectly recognizes form as a `comment` form](https://github.com/BetterThanTomorrow/calva/issues/403)
- Fix: [Expand selection fails at the start and end of the input of the REPL window](https://github.com/BetterThanTomorrow/calva/issues/417)
- [Add test message to test runner](https://github.com/BetterThanTomorrow/calva/issues/425)
- [Remove some paredit inconsistencies](https://github.com/BetterThanTomorrow/calva/issues/170)
- Fix: [Lexing regex literal tokenization](https://github.com/BetterThanTomorrow/calva/issues/463)

## [2.0.60] - 2019-11-11
- Re-enable default stylings for nREPL status bar items.
- Make `pprint` the default Pretty Printer.

## [2.0.59] - 2019-11-10
- [Enable information providers in jar files e.g. opened with the "Go to Definition" command](https://github.com/BetterThanTomorrow/calva/pull/455)
- [Make Pretty Printing more Configurable](https://github.com/BetterThanTomorrow/calva/pull/436)

## [2.0.58] - 2019-11-07
- [Incorrect red highlights around brackets/paren in specific case](https://github.com/BetterThanTomorrow/calva/issues/410)
- ["Require REPL Utilities" command is broken](https://github.com/BetterThanTomorrow/calva/issues/451)
- [Fix hover definition for symbols derefed with `@` and quoted symbols](https://github.com/BetterThanTomorrow/calva/issues/106)
- [Improve signature help-while-typing hover, with active arg markup](https://github.com/BetterThanTomorrow/calva/pull/450)

## [2.0.57] - 2019-11-03
- [Provide argument list help as you type the function's arguments](https://github.com/BetterThanTomorrow/calva/issues/361)
- [Support special forms in editor hover/completion](https://github.com/BetterThanTomorrow/calva/issues/441)

## [2.0.56] - 2019-11-02
- Add setting for wether to open REPL Window on connect or not
- [Re-open REPL windows where they were last closed](https://github.com/BetterThanTomorrow/calva/issues/300)
- Lexer performance considerably improved. Fixes [this](https://github.com/BetterThanTomorrow/calva/issues/228) and [this](https://github.com/BetterThanTomorrow/calva/issues/128))
- [REPL colours and logo a bit toned down](https://github.com/BetterThanTomorrow/calva/issues/303)
- Removed `useWSL`configuration option because the the use of Calva is fully supported through the [Remote - WSL](https://marketplace.visualstudio.com/items?itemName=ms-vscode-remote.remote-wsl) extension.

## [2.0.55] - 2019-10-27
- [Add commands for interrupting the current evaluation as well as all running evaluations](https://github.com/BetterThanTomorrow/calva/issues/237)
- [Calva asks for user input when `stdin` needs it (e.g. `read-line`)](https://github.com/BetterThanTomorrow/calva/issues/377)
- Command for clearing the REPL history reworked and now also ”restarts” the REPL window.
- Commands are now added to REPL window history only if they are not identical to the previous command on the history stack.
- [Fix floating promises in evaluation module](https://github.com/BetterThanTomorrow/calva/issues/411)
- REPL Window Evaluation errors now initially hide the stack trace. The user can show it with a click.

## [2.0.54] - 2019-10-25
- [Stop linting, start bundling clj-kondo](https://github.com/BetterThanTomorrow/calva/issues/423)

## [2.0.53] - 2019-10-24
- [Fix hang when user input is requested](https://github.com/BetterThanTomorrow/calva/issues/377)
- Upgrade to `cider-nrepl 0.22.4`

## [2.0.52] - 2019-10-19
- [Add info box for VIM Extension users](https://github.com/BetterThanTomorrow/calva/issues/396)
- [Fix undefined namespace when starting a shadow-cljs cljs REPL Window ](https://github.com/BetterThanTomorrow/calva/issues/115)
- [Make opening the REPL window on connect async](https://github.com/BetterThanTomorrow/calva/issues/399)
- [Fix shadow-cljs menuSelections for Custom Connect Sequences](https://github.com/BetterThanTomorrow/calva/issues/404)

## [2.0.51] - 2019-10-15
- [Toggle the "Use WSL" setting requires extension restart to effect definition provider](https://github.com/BetterThanTomorrow/calva/issues/397)
- [Go to Definition and Peek Definition not working on Windows 10 when using WSL](https://github.com/BetterThanTomorrow/calva/issues/132)
- [Highlight extension settings are uninitialized if no closure editor active on activation ](https://github.com/BetterThanTomorrow/calva/issues/401)
- [Overly aggressive paredit in REPL window](https://github.com/BetterThanTomorrow/calva/issues/255)
- [REPL window use it own set of paredit hotkeys and these are not configurable](https://github.com/BetterThanTomorrow/calva/issues/260)
- [Completion in REPL window should work like in the editor](https://github.com/BetterThanTomorrow/calva/issues/394)

## [2.0.50] - 2019-10-15
- Move user documentation from the wiki to: https://calva.readthedocs.io/

## [2.0.49] - 2019-10-11
- [Fix bugs in comment form selection](https://github.com/BetterThanTomorrow/calva/issues/374)
- [Use of undeclared var in REPL window resets the namespace](https://github.com/BetterThanTomorrow/calva/issues/257)
- [Remove warning that extensions use the `vscode-resource:` scheme directly](https://github.com/BetterThanTomorrow/calva/issues/391)

## [2.0.48] - 2019-10-11
- [Support Jack-in without file open for single-rooted workspace](https://github.com/BetterThanTomorrow/calva/issues/366)
- [Show argument list of fn](https://github.com/BetterThanTomorrow/calva/issues/238)
- [Make code more robust in case Jack-in task fails](https://github.com/BetterThanTomorrow/calva/issues/367)
- [Fix dimming out of stacked ignored forms](https://github.com/BetterThanTomorrow/calva/issues/385)
- [The extension should specify the default schemes for document selectors](https://github.com/BetterThanTomorrow/calva/issues/368)

## [2.0.46] - 2019-10-08
- [Connect warnings and errors as popups](https://github.com/BetterThanTomorrow/calva/issues/356)
- [Don't remove default indents when Calva is not the auto-formatter](https://github.com/BetterThanTomorrow/calva/pull/383)

## [2.0.44] - 2019-10-05
- [Support for custom project/workflow commands](https://github.com/BetterThanTomorrow/calva/issues/281)

## [2.0.43] - 2019-10-03
- [Insourcing @tonsky's Clojure Warrior, now named Calva Highlight](https://github.com/BetterThanTomorrow/calva/pull/362)
- [Update status bar when configuration changed](https://github.com/BetterThanTomorrow/calva/issues/358)

## [2.0.42] - 2019-09-29
- [Adding selected calva commands to the editors context menu](https://github.com/BetterThanTomorrow/calva/issues/338)
- [Fix bug with painting all existing result decoration with the same status](https://github.com/BetterThanTomorrow/calva/issues/353)
- [Fix bug with reporting errors using off-by-one line and column numbers](https://github.com/BetterThanTomorrow/calva/issues/354)

## [2.0.41] - 2019-09-28
- [Add pretty print mode](https://github.com/BetterThanTomorrow/calva/issues/327)
- [Add command for evaluating top level form as comment](https://github.com/BetterThanTomorrow/calva/issues/349)
- [Stop writing results from **Evaluate to Comment** to output pane](https://github.com/BetterThanTomorrow/calva/issues/347)

## [2.0.40] - 2019-09-25
- [Add command for connecting to a non-project REPL](https://github.com/BetterThanTomorrow/calva/issues/328)
- [Add hover to inline result display, containing the full results](https://github.com/BetterThanTomorrow/calva/pull/336)
- [Better inline evaluation error reports with file context](https://github.com/BetterThanTomorrow/calva/issues/329)
- [Enhancement REPL window handling / nREPL menu button](https://github.com/BetterThanTomorrow/calva/issues/337)
- [Print async output, and a setting for where it should go](https://github.com/BetterThanTomorrow/calva/issues/218)
- [Fix REPL window prompt does not always reflect current ns](https://github.com/BetterThanTomorrow/calva/issues/280)
- [Escape HTML in stdout and stderr in REPL window](https://github.com/BetterThanTomorrow/calva/issues/321)
- [Add content security policy to webview and remove image load error](https://github.com/BetterThanTomorrow/calva/issues/341)

## [2.0.39] - 2019-09-20
- [Revert disconnecting and jacking out on closing of REPL window](https://github.com/BetterThanTomorrow/calva/issues/326)

## [2.0.38] - 2019-09-14
- [Close java processes when closing or reloading VS Code. (Windows)](https://github.com/BetterThanTomorrow/calva/issues/305)

## [2.0.37] - 2019-09-14
- [Support connecting to Leiningen and CLI project using shadow-cljs watcher](https://github.com/BetterThanTomorrow/calva/issues/314)
- Fix [Figwheel Main deps added to non-cljs projects](https://github.com/BetterThanTomorrow/calva/issues/317)

## [2.0.36] - 2019-09-12
- Fix [REPL Window namespace being reset to user](https://github.com/BetterThanTomorrow/calva/issues/302)
- Update nrepl-version to 0.22.1

## [2.0.35] - 2019-09-10
- [Customizing the REPL connect sequence](https://github.com/BetterThanTomorrow/calva/issues/282)
- [Support for launching with user aliases/profiles](https://github.com/BetterThanTomorrow/calva/issues/288)

## [2.0.34] - 2019-09-04
- More accurate code completion lookups.
- [Keep focus in editor when evaluating to the REPL Window](https://github.com/BetterThanTomorrow/calva/issues/229).

## [2.0.33] - 2019-08-17
- Support for starting leiningen and clj projects with aliases.

## [2.0.31] - 2019-08-13
- Support Jack-in and Connect in multi-project workspaces.
- Fix bug with snippet field navigation not working.

## [2.0.30] - 2019-08-04
- nREPL status bar indicator can now be styled

## [2.0.29] - 2019-08-04
- Fix jack-in command quoting for `zsh`.

## [2.0.28] - 2019-08-01
- Jack in quoting fixes, mainly for Windows with `clojure/clj`.
- Fix formatting bug when forms not separated by whitespace.

## [2.0.25] - 2019-07-12
- Add command for running test under cursor (at point in CIDER lingo).

## [2.0.24] - 2019-07-12
- Add ParEdit `forwardUpSexp`.

## [2.0.20] - 2019-06-20
- Improve custom CLJS REPL.

## [1.3.x -> 2.0.20] - -> 06.2019
... huge gap in the Changelog. Sorry about that, but now we have decided to pick up maintaining this log again.

## [1.3.0] - 2018-04-16
- Add support for [shadow-cljs](http://shadow-cljs.org). Please contact me with any information on how this is working for you out there.

## [1.2.14] - 2018-04-06
- Change all keyboard shortcuts to use prefix `ctrl+alt+v`, due to old prefix not working on some alternate keyboard layouts. See [Issue #9](https://github.com/PEZ/clojure4vscode/issues/9).

## [1.2.12] - 2018-04-06
- Add command for re-running previously failing tests (`ctrl+alt+v ctrl+t`).

## [1.2.10] - 2018-04-03
- Add command for toggling automatic adjustment of indentation for new lines (`ctrl+alt+v tab`)

## [1.2.8] - 2018-04-02
- Auto adjust indent more close to this Clojure Style Guide: https://github.com/bbatsov/clojure-style-guide

## [1.2.1] - 2018-03-28
- Select current (auto-detected) form

## [1.2.0] - 2018-03-28
- Terminal REPLs
  - Integrates REPL sessions from the Terminal tab and lets you do stuff like load current namespace ad evaluate code from the editor in the REPL.
- Connection and reconnection stabilization
  - Connecting the editor REPLs was a bit unstable. Now more stable (but there are still some quirks).

## [1.1.20] - 2018-03-25
- Auto detection of forms to evaluate now considers reader macro characters prepending the forms. E.g. before if you tried to evaluate say `#{:a :b :c}` with the cursor placed directly adjacent to the starting or ending curly braces only `{:a :b :c}` would be auto detected and evaluated.
- Highlighting of auto detected forms being evaluated.
- Rendering evaluation errors in the editor the same way as successful (but in red to quickly indicate that the evaluation errored).

![Evaluation demo](/assets/howto/evaluate.gif)

## [1.1.15] - 2018-03-20
- Evaluates vectors and maps with the same ”smart” selection as for lists.

## [1.1.11] - 2018-03-20
- Add inline annotations for interactive code evaluation results.

## [1.1.9] - 2018-03-18
- Add toggle for switching which repl connection is used for `cljc` files, `clj` or `cljs`.

![CLJC repl switching](/assets/howto/cljc-clj-cljs.gif)

- `clj` repl connected to all file types, meaning you can evaluate clojure code in, say, Markdown files.


## [1,1.3] - 2018-03-17
- User setting to evaluate namespace on save/open file (defaults to **on**)

## [1.1.1] - 2018-03-16
- Release of v1, based on **visual:clojure** v2.0, adding:
    - Running tests through the REPL connection, and mark them in the Problems tab
        - Run namespace tests: `ctrl+alt+v t`
        - Run all tests: `ctrl+alt+v a`
    - Evaluate code and replace it in the editor, inline: `ctrl+alt+v e`
    - Error message when evaluation fails
    - Pretty printing evaluation results: `ctrl+alt+v p`
    - Support for `cljc` files (this was supposed to be supported by the original extension, but bug)
<|MERGE_RESOLUTION|>--- conflicted
+++ resolved
@@ -2,14 +2,11 @@
 Changes to Calva.
 
 ## [Unreleased]
-<<<<<<< HEAD
 - [Add debugging](https://github.com/BetterThanTomorrow/calva/issues/469)
-=======
 - Fix so that Calva treats symbol containing the quote character correctly.
 - [Fix: Parameter hints popup should be off by default](https://github.com/BetterThanTomorrow/calva/issues/574)
 
 ## [2.0.79] - 2020-03-01
->>>>>>> 53397bc4
 - Use scope `variable.other.constant` for keywords, making them highlight nicely
 - [Highlight/parsing/etc: Data reader tags are part of the tagged form](https://github.com/BetterThanTomorrow/calva/issues/570)
 
