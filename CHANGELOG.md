# Change Log

Changes to Calva.

## [Unreleased]
<<<<<<< HEAD
- [Default to using the latest release of clojure](https://github.com/BetterThanTomorrow/calva/issues/1248)
=======
- Performance improvement [REPL is Slow and Performance Degrades as the Output Grows](https://github.com/BetterThanTomorrow/calva/issues/942) 
>>>>>>> 649a6e9b

## [2.0.205] - 2021-07-14
- [Use new custom LSP method for server info command and print info in "Calva says" output channel ](https://github.com/BetterThanTomorrow/calva/issues/1211)
- Update clojure-lsp to version [2021.07.12-12.30.59](https://github.com/clojure-lsp/clojure-lsp/releases/tag/2021.07.12-12.30.59)
- [Roll back debugger call stack improvement](https://github.com/BetterThanTomorrow/calva/pull/1236)

## [2.0.204] - 2021-07-11
- [Put closing paren of rich comments on separate line](https://github.com/BetterThanTomorrow/calva/issues/1224)
- Fix: [Calva formatting defaults do not get applied when including any kind of .cljfmt.edn config](https://github.com/BetterThanTomorrow/calva/issues/1228)
- Workaround: [Paredit commands don't propagate to multiple cursors](https://github.com/BetterThanTomorrow/calva/issues/610)

## [2.0.203] - 2021-07-04
- Fix: [Custom repl commands show error if run from non-clojure file](https://github.com/BetterThanTomorrow/calva/issues/1203)
- Improvement: [REPL is Slow and Performance Degrades as the Output Grows](https://github.com/BetterThanTomorrow/calva/issues/942)
- Fix: [Paredit drag up/down kills line comments](https://github.com/BetterThanTomorrow/calva/issues/1222)
- Bump clojure-lsp [2021.07.01-13.46.18](https://github.com/clojure-lsp/clojure-lsp/releases/tag/2021.07.01-13.46.18)

## [2.0.202] - 2021-06-29
- Fix: [Custom repl commands are not evaluated in specified ns if different than current ns](https://github.com/BetterThanTomorrow/calva/issues/1196)
- Fix: [clojure-lsp statusbar messages move the nREPL button around](https://github.com/BetterThanTomorrow/calva/issues/1205)
- [Add command for toggling between implementation and test](https://github.com/BetterThanTomorrow/calva/issues/1168)
- [Add command for evaluating the current top level form up to cursor](https://github.com/BetterThanTomorrow/calva/issues/1215)
- [Add command for evaluating from the start of the file to cursor](https://github.com/BetterThanTomorrow/calva/issues/1216)

## [2.0.201] - 2021-06-24
- [Add nrepl and clojure-lsp versions to Calva says greetings](https://github.com/BetterThanTomorrow/calva/issues/1199)
- Workaround: [Command Palette shows wrong keyboard shortcuts for Paredit Forward/Backward Sexp](https://github.com/BetterThanTomorrow/calva/issues/1161)
- Update clojure-lsp to version `2021.06.24-01.20.01`

## [2.0.200] - 2021-06-06
- Update clojure-lsp to version 2021.06.01-16.19.44

## [2.0.199] - 2021-06-04
- [Support custom clojure-lsp path](https://github.com/BetterThanTomorrow/calva/issues/1181)
- [Improve debugger call stack](https://github.com/BetterThanTomorrow/calva/issues/1150)

## [2.0.198] - 2021-05-26
- [Add Standalone ClojureScript Quick Start REPLs](https://github.com/BetterThanTomorrow/calva/issues/1185)

## [2.0.197] - 2021-05-12
- [Add command for evaluating enclosing form](https://github.com/BetterThanTomorrow/calva/issues/1176)

## [2.0.196] - 2021-05-10
- Fix: [Forward slurp with closing paren after newline, breaks the structure](https://github.com/BetterThanTomorrow/calva/issues/1171)
- [Pre-bind some keyboard shortcuts to custom REPL commands](https://github.com/BetterThanTomorrow/calva/issues/1173)

## [2.0.195] - 2021-05-07
- Update cider-nrepl to [0.26.0](https://github.com/clojure-emacs/cider-nrepl/releases/tag/v0.26.0)
- [Makes it possible to add a jackInEnv per replConnectSequences](https://github.com/BetterThanTomorrow/calva/issues/1124)

## [2.0.194] - 2021-04-26
- [Make Clojure-lsp Server Info command always enabled](https://github.com/BetterThanTomorrow/calva/issues/1143)
- [Add docs about using Calva with Krell](https://calva.io/krell)

## [2.0.193] - 2021-04-24
- [Give the user some help to choose the right deps.edn jack-in alias when there are aliases with :main-opts](https://github.com/BetterThanTomorrow/calva/issues/1140)
- Update clojure-lsp to [2021.04.23-15.49.47](https://github.com/clojure-lsp/clojure-lsp/releases/tag/2021.04.23-15.49.47)

## [2.0.192] - 2021-04-21
- Fix: [Evaluating top level form sometimes does nothing](https://github.com/BetterThanTomorrow/calva/issues/1136)
- Fix: [Line comment continuation needs some tweaking](https://github.com/BetterThanTomorrow/calva/issues/1137)

## [2.0.191] - 2021-04-20
- [Replace automatic comment continuation with an on-demand one](https://github.com/BetterThanTomorrow/calva/issues/644)
- Fix: [Wrong selection restored after eval-to-comment](https://github.com/BetterThanTomorrow/calva/issues/1131)
- Bump `cider-nrepl` to [0.25.11](https://github.com/clojure-emacs/cider-nrepl/blob/master/CHANGELOG.md#02511-2021-04-12)

## [2.0.190] - 2021-04-19
- [Add Resolve Macro As (clojure-lsp) support](https://github.com/BetterThanTomorrow/calva/issues/1077)
- Fix: [REPL evaluation hangs if an error is raised during debug session](https://github.com/BetterThanTomorrow/calva/issues/1118)

## [2.0.189] - 2021-04-18
- [Paredit backspace should delete non-bracket parts of the opening token](https://github.com/BetterThanTomorrow/calva/issues/1122)
- [Use `shift+tab` for the ”Infer parens from indentation” command](https://github.com/BetterThanTomorrow/calva/issues/1126)
- Fix: [Inline evaluation results can show up in the wrong editor](https://github.com/BetterThanTomorrow/calva/issues/1120)
- [Bring back results in hovers](https://github.com/BetterThanTomorrow/calva/issues/736)

## [2.0.188] - 2021-04-16
- Fix: [Getting Started REPL failing on Windows when username has spaces (on some machines)](https://github.com/BetterThanTomorrow/calva/issues/1085)

## [2.0.187] - 2021-04-11
- [Add built-in REPL Connect Sequences for ClojureScript built-in for browser and Node REPLs](https://github.com/BetterThanTomorrow/calva/issues/1114)
- [Remove Nashorn ClojureScript Jack-in option](https://github.com/BetterThanTomorrow/calva/issues/1117)

## [2.0.186] - 2021-04-10
- [Allow keybindings to target when the cursor is inside a comment or a string](https://github.com/BetterThanTomorrow/calva/issues/1023)
- [Use alt+up/down for drag sexpr backward/forward](https://github.com/BetterThanTomorrow/calva/issues/1111)
- [Make it possible to disable some of Paredits hijacking of VS Code default shortcuts](https://github.com/BetterThanTomorrow/calva/issues/1112)
- Fix: [The unbalanced closing-bracket feature is active in line comments](https://github.com/BetterThanTomorrow/calva/issues/1105)
- [Remove the display diagnostics setting in favor of managing diagnostics entirely via clojure-lsp config](https://github.com/BetterThanTomorrow/calva/issues/1067)
- Bump `clojure-lsp` to [2021.04.07-16.34.10](https://github.com/clojure-lsp/clojure-lsp/releases/tag/2021.04.07-16.34.10)
- Bump `cider-nrepl` to [0.25.10](https://github.com/clojure-emacs/cider-nrepl/blob/master/CHANGELOG.md#02510-2021-04-08)


## [2.0.185] - 2021-04-05
- Fix: [Paredit slurp sometimes leaves an extra space](https://github.com/BetterThanTomorrow/calva/issues/1098)
- Fix: [Delete empty literal function causes newline to be removed](https://github.com/BetterThanTomorrow/calva/issues/1079)
- Add experimental setting to: [Prevent extra closing brackets in strict mode](https://github.com/BetterThanTomorrow/calva/issues/650)
- Bump `clojure-lsp` to `2021.04.03-18.43.55`

## [2.0.184] - 2021-04-02
- Fix: [Calva not detecting tests with aliased clojure.test namespace](https://github.com/BetterThanTomorrow/calva/issues/1086)
- Fix: [Auto-generated namespaces not working correctly in some cases](https://github.com/BetterThanTomorrow/calva/issues/1060)
- [Make clojure-lsp version configurable by the user](https://github.com/BetterThanTomorrow/calva/issues/1088) and bump to `2021.03.30-20.42.34`
- [Remove warning about clj-kondo extension](https://github.com/BetterThanTomorrow/calva/issues/1091)

## [2.0.183] - 2021-03-30
- [Stop printing to the output window when all evaluations are interrupted](https://github.com/BetterThanTomorrow/calva/issues/978)
- Fix: [Completion not working with babashka](https://github.com/BetterThanTomorrow/calva/issues/1083)

## [2.0.182] - 2021-03-26
- [Use graalvm-compiled native image for clojure-lsp instead of jar](https://github.com/BetterThanTomorrow/calva/issues/1017)

## [2.0.181] - 2021-03-22
- Update clojure-lsp to 2021.03.21-23.29.19

## [2.0.180] - 2021-03-21
- [Make Paredit forward, then backward selections (and vice versa) behave like ”normal” foward/backward selection does](https://github.com/BetterThanTomorrow/calva/pull/1062)

## [2.0.179] - 2021-03-10
- Implementation detail: [Use cljs for state](https://github.com/BetterThanTomorrow/calva/pull/1053)

## [2.0.178] - 2021-03-09
- [Add command for evaluating from start of list to cursor](https://github.com/BetterThanTomorrow/calva/issues/1057)
- Add custom REPL snippet variables, $selection, $head, and $tail

## [2.0.177] - 2021-03-07
- Fix: [Navigating to a definition in a jar file throws error in console](https://github.com/BetterThanTomorrow/calva/issues/1047)
- [Add a Getting Started REPL feature](https://github.com/BetterThanTomorrow/calva/issues/1040)

## [2.0.176] - 2021-02-24
- Revert switch to cljs for lsp, until [the issue with released cljs/js interop](https://github.com/BetterThanTomorrow/calva/issues/1044) has been fixed

## [2.0.174] - 2021-02-24
- [Translate clojure-lsp integration to cljs](https://github.com/BetterThanTomorrow/calva/issues/1025)

## [2.0.173] - 2021-02-21
- Fix [Connect ”not in project” glitches](https://github.com/BetterThanTomorrow/calva/issues/814)
- [Add a ”Start Standalone REPL” commands](https://github.com/BetterThanTomorrow/calva/issues/1003)
- [Add a configuration option to disable diagnostics](https://github.com/BetterThanTomorrow/calva/pull/981)

## [2.0.171] - 2021-02-10
- Update clojure-lsp to version 2021.02.09-18.28.06 (Fix: [Auto completion does not work in clojure-lsp only mode (no repl connection)](https://github.com/BetterThanTomorrow/calva/issues/996#issuecomment-776148282))
- Update clojure-lsp to version 2021.02.10-03.01.19 (Fix: [Project clj-kondo config file not being considered](https://github.com/BetterThanTomorrow/calva/issues/1026))

## [2.0.170] - 2021-02-09
- [Paredit drag backward/forward should drag bindings as pairs](https://github.com/BetterThanTomorrow/calva/issues/529)

## [2.0.169] - 2021-02-09
- Update clojure-lsp to version 2021.02.07-22.51.26 (fix previous attempt)

## [2.0.168] - 2021-02-08
- Update clojure-lsp to version 2021.02.07-22.51.26

## [2.0.164] - 2021-02-06
- Really fix: [Demo gifs 404 on VisualStudio Marketplace](https://github.com/BetterThanTomorrow/calva/issues/1018)

## [2.0.163] - 2021-02-06
- Fix: [Demo gifs 404 on VisualStudio Marketplace](https://github.com/BetterThanTomorrow/calva/issues/1018)

## [2.0.162] - 2021-02-06
- Fix for fix of: [Fix Paredit raise sexpr doesn't work when cursor is behind the current form](https://github.com/BetterThanTomorrow/calva/issues/1016)

## [2.0.161] - 2021-02-05
- [Automate more of the release process and document it (including rationale)](https://github.com/BetterThanTomorrow/calva/issues/860)

## [2.0.160] - 2021-02-05
- [Upgrade clojure-lsp to 2021.02.05-03.05.34](https://github.com/clojure-lsp/clojure-lsp/releases/tag/2021.02.05-03.05.34)
- [Fix Paredit raise sexpr doesn't work when cursor is behind the current form](https://github.com/BetterThanTomorrow/calva/issues/1016)

## [2.0.159] - 2021-02-05
- [Enable keyboard shortcuts for custom REPL commands](https://github.com/BetterThanTomorrow/calva/issues/1011)
- [Add commands for tapping current and top-level forms](https://github.com/BetterThanTomorrow/calva/issues/1008)

## [2.0.158] - 2021-02-03
- [Add setting to use only static parts of Calva](https://github.com/BetterThanTomorrow/calva/issues/1005)
- Fix: [Load file command not loading changes since last file save on Windows](https://github.com/BetterThanTomorrow/calva/issues/975)
- Update clojure-lsp to 2021.02.02-14.02.23

## [2.0.157] - 2021-02-01
- [Add command for copying jack-in command to clipboard](https://github.com/BetterThanTomorrow/calva/pull/995)
- [Change default shortcuts for Paredit forward/backward sexp, expand/shrink selection, and for slurping and barfing](https://github.com/BetterThanTomorrow/calva/issues/950)
- [Add Custom Commands variables for current form and more](https://github.com/BetterThanTomorrow/calva/issues/986)
- Fix: [Jack-in fails to launch deps.edn projects for some Windows users](https://github.com/BetterThanTomorrow/calva/issues/1000)

## [2.0.156] - 2021-01-28
- Fix: [Debug instrumentation decoration not working correctly anymore on Windows](https://github.com/BetterThanTomorrow/calva/issues/969)
- Fix: [Debugger decorations issues](https://github.com/BetterThanTomorrow/calva/issues/976)

## [2.0.155] - 2021-01-27
- [Make command palette show alt+enter shortcut variant instead of enter for evaluating top level form](https://github.com/BetterThanTomorrow/calva/issues/989)
- Update clojure-lsp to 2021.01.28-03.03.16
- Fix: [nrepl port detection race condition](https://github.com/BetterThanTomorrow/calva/issues/901)

## [2.0.154] - 2021-01-27
- Fix: [Calva uses ; for comments instead of ;;](https://github.com/BetterThanTomorrow/calva/issues/971)
- Update cider-nrepl to 0.25.8
- Update clojure-lsp to 2021.01.26-22.35.27

## [2.0.153] - 2021-01-19
- [Use status bar message instead of withProgress message for clojure-lsp initialization](https://github.com/BetterThanTomorrow/calva/issues/974)
- [Update cider-nrepl: 0.25.6 -> 0.25.7](https://github.com/BetterThanTomorrow/calva/issues/973)
- Fix: ["Extract function" refactoring doesn't work as expected with selections](https://github.com/BetterThanTomorrow/calva/issues/958)

## [2.0.152] - 2021-01-19
- Fix: [Jack-In env with non-string variables fails](https://github.com/BetterThanTomorrow/calva/issues/959)
- [Use clojure-lsp for usages for debug instrumentation decorations, and stop injecting clj-kondo at jack-in](https://github.com/BetterThanTomorrow/calva/issues/931)

## [2.0.151] - 2021-01-15
- Fix: [Debugger is broken on Windows](https://github.com/BetterThanTomorrow/calva/issues/947)

## [2.0.150] - 2021-01-13
- [Stop bundling clj-kondo in favor of using it through clojure-lsp](https://github.com/BetterThanTomorrow/calva/issues/868)

## [2.0.149] - 2021-01-12
- Fix: [calva.jackInEnv does not resolve `${env:...}`](https://github.com/BetterThanTomorrow/calva/issues/933)
- Update clojure-lsp to version 2021.01.12-02.18.26. Fix: [clojure-lsp processes left running/orphaned if VS Code is closed while the lsp server is starting](https://github.com/BetterThanTomorrow/calva/issues/906)

## [2.0.148] - 2021-01-07
- Update clojure-lsp to version 2021.01.07-20.02.02

## [2.0.147] - 2021-01-07
- Fix: [Dimming ignored forms does not work correctly with metadata](https://github.com/BetterThanTomorrow/calva/issues/908)
- [Improve clojure-lsp jar integration](https://github.com/BetterThanTomorrow/calva/issues/913)
- Update clojure-lsp to version 2021.01.07-12.28.44

## [2.0.146] - 2021-01-04
- Fix: [Slurp forward sometimes joins forms to one](https://github.com/BetterThanTomorrow/calva/issues/883)
- Fix: [clojure-lsp processes left running/orphaned if VS Code is closed while the lsp server is starting](https://github.com/BetterThanTomorrow/calva/issues/906)
- Fix: [go to definition jumps to inc instead of inc'](https://github.com/BetterThanTomorrow/calva/issues/884)
- Fix: [Error when start a REPL with jdk15](https://github.com/BetterThanTomorrow/calva/issues/888)

## [2.0.145] - 2021-01-03
- [Add command for opening the file for the output/repl window namespace](https://github.com/BetterThanTomorrow/calva/issues/920)
- [Add setting for auto opening the repl window on Jack-in/Connect](https://github.com/BetterThanTomorrow/calva/issues/922)
- [Add setting for auto opening the Jack-in Terminal](https://github.com/BetterThanTomorrow/calva/issues/923)
- [Replace opening Calva says on start w/ info message box](https://github.com/BetterThanTomorrow/calva/issues/923)
- [Add command for opening Calva documentation](https://github.com/BetterThanTomorrow/calva/issues/923)
- [Change default keyboard shortcut for syncing the repl window ns to `ctrl+alt+c n`](https://github.com/BetterThanTomorrow/calva/issues/923)

## [2.0.144] - 2021-01-01
- [Reactivate definitions/navigation in core and library files](https://github.com/BetterThanTomorrow/calva/issues/915)
- [Make load-file available in the output window](https://github.com/BetterThanTomorrow/calva/issues/910)
- [Make the ns in the repl prompt a peekable symbol](https://github.com/BetterThanTomorrow/calva/issues/904)

## [2.0.142 and 2.0.143] - 2020-12-30
- No changes besides version number. Released due to vsix publishing issues.

## [2.0.141] - 2020-12-30
- Update clojure-lsp to include [jar dependency navigation fix for Windows](https://github.com/clojure-lsp/clojure-lsp/issues/223)
- Fix: [clojure-lsp refactorings not working on Windows](https://github.com/BetterThanTomorrow/calva/issues/911)
- [Remove default key binding for toggling Calva key bindings](https://github.com/BetterThanTomorrow/calva/issues/815)

## [2.0.140] - 2020-12-28
- [Make Jack-in dependency versions configurable (and bump 'em all with default settings)](https://github.com/BetterThanTomorrow/calva/pull/899)

## [2.0.139] - 2020-12-28
- [Use Pseudo Terminal instead of Task for Jack-in](https://github.com/BetterThanTomorrow/calva/pull/654)
- [Prefer cider-nrepl symbol definitions over clojure-lsp](https://github.com/BetterThanTomorrow/calva/issues/897)
- [Enable clojure-lsp completion items when no nrepl connection](https://github.com/BetterThanTomorrow/calva/pull/898)

## [2.0.138] - 2020-12-27
- [Bring in refactorings we get access to via clojure-lsp](https://github.com/BetterThanTomorrow/calva/issues/890)
- [Add ”clojure-lsp starting” progress indicator](https://github.com/BetterThanTomorrow/calva/issues/892)
- [Fix step into local dep with debugger](https://github.com/BetterThanTomorrow/calva/issues/893)

## [2.0.137] - 2020-12-24
- [Bring in clojure-lsp](https://github.com/BetterThanTomorrow/calva/pull/572)

## [2.0.136] - 2020-12-23
- Fix: [Jack-in/Connect prompts sometimes not showing on Windows](https://github.com/BetterThanTomorrow/calva/issues/885)

## [2.0.135] - 2020-12-20
- [Binding keys to REPL functions, passing the namespace and cursor line (Notespace integration)](https://github.com/BetterThanTomorrow/calva/issues/863)
- [Make REPL prompt submit if the cursor is after the top level form](https://github.com/BetterThanTomorrow/calva/issues/875)
- [Only print stacktrace on demand](https://github.com/BetterThanTomorrow/calva/issues/878)

## [2.0.134] - 2020-12-05
- Fix: [Live share jackout error](https://github.com/BetterThanTomorrow/calva/issues/856)
- Fix: [Cannot read property 'document' of undefined](https://github.com/BetterThanTomorrow/calva/issues/846)

## [2.0.133] - 2020-11-25
- Add [ns name deriving](https://github.com/BetterThanTomorrow/calva/issues/844)

## [2.0.132] - 2020-11-16
- Fix: [[Live Share] connecting to REPL as guest doesn't work in multi-project workspace](https://github.com/BetterThanTomorrow/calva/issues/831)

## [2.0.131] - 2020-11-05
- Fix: [Syntax highlighting error when repl prompt shows ns containing digits](https://github.com/BetterThanTomorrow/calva/issues/834)
- Fix: [Syntax highlighting errors with tokens at the start of a line](https://github.com/BetterThanTomorrow/calva/issues/835)
- Fix: [Various parsing issues](https://github.com/BetterThanTomorrow/calva/issues/802)

## [2.0.130] - 2020-10-25
- Fix: [Jack-in broken on Windows](https://github.com/BetterThanTomorrow/calva/issues/827)

## [2.0.129] - 2020-10-17
- [Improve stack trace output](https://github.com/BetterThanTomorrow/calva/pull/806)
- Fix: [Jack-in is broken for multi-project workspaces](https://github.com/BetterThanTomorrow/calva/issues/821)

## [2.0.128] - 2020-10-17
- Fix: [Jack-in is broken if live share extension is not installed](https://github.com/BetterThanTomorrow/calva/issues/821)

## [2.0.127] - 2020-10-17
- [Live Share Support](https://github.com/BetterThanTomorrow/calva/issues/803)

## [2.0.126] - 2020-10-11
- Fix: [Can't Jack-In to new Luminus template (+re-frame +shadow-cljs)](https://github.com/BetterThanTomorrow/calva/issues/777)
- Fix: [Wrong `(in-ns ...)` sent for files with `.bb` extension](https://github.com/BetterThanTomorrow/calva/issues/812)

## [no new version] - 2020-09-21
- [Move docs into repo](https://github.com/BetterThanTomorrow/calva/issues/788)

## [2.0.125] - 2020-09-20
- [Fix: evals should be ignored during parsing](https://github.com/BetterThanTomorrow/calva/issues/763)
- Fix: [Test runner can't find tests under cursor when using a custom test macro](https://github.com/BetterThanTomorrow/calva/issues/786)
- Fix: [Test runner output only partially commented](https://github.com/BetterThanTomorrow/calva/issues/787)
- [Allow toggling keyboard shortcuts](https://github.com/BetterThanTomorrow/calva/issues/784)

## [2.0.124] - 2020-08-31
- Re-fix: [Can't jack-in when no project file is open](https://github.com/BetterThanTomorrow/calva/issues/734)
- [Fix getDocument function to not return a Log document](https://github.com/BetterThanTomorrow/calva/issues/771)
- Fix: [Inline evaluation result disappears after a second](https://github.com/BetterThanTomorrow/calva/issues/774)

## [2.0.123] - 2020-08-26
- [Change output/repl window extension to .calva-repl](https://github.com/BetterThanTomorrow/calva/issues/754)
- Re-fix: [Interrupting evaluations produces extra output and no prompt](https://github.com/BetterThanTomorrow/calva/issues/738)
- [Fix/enhance test runner](https://github.com/BetterThanTomorrow/calva/issues/764)

## [2.0.122] - 2020-08-20
- Fix: [Can't jack-in when no project file is open](https://github.com/BetterThanTomorrow/calva/issues/734)
- Fix: [Fix stacktraces not showing in output](https://github.com/BetterThanTomorrow/calva/pull/759)

## [2.0.121] - 2020-08-19
- Fix: ["Go to definition" command fails](https://github.com/BetterThanTomorrow/calva/issues/636)
- Fix: [Weird expand selection behavior near an anonymous function](https://github.com/BetterThanTomorrow/calva/issues/600)
- Fix: [Backspace is not working properly in the output window](https://github.com/BetterThanTomorrow/calva/issues/700)
- Fix: [Cannot read property 'includes' of undefined](https://github.com/BetterThanTomorrow/calva/issues/753)

## [2.0.120] - 2020-08-17
- Fix: [Interrupting evaluations produces extra output and no prompt](https://github.com/BetterThanTomorrow/calva/issues/738)
- Add REPL history to new output/REPL window
- Fix: [Calva's ESC keybinding overrides VS Code's (useful) default](https://github.com/BetterThanTomorrow/calva/issues/740)

## [2.0.119] - 2020-08-07
- Really fix: [Accessing recent results (*1, *2, *3) does not work](https://github.com/BetterThanTomorrow/calva/issues/724)

## [2.0.118] - 2020-08-06
- [Remove old REPL Window](https://github.com/BetterThanTomorrow/calva/issues/711)

## [2.0.117] - 2020-08-05
- Fix: [Paste is broken in 2.0.116](https://github.com/BetterThanTomorrow/calva/issues/730)

## [2.0.116] - 2020-08-05
- Fix: [Format-on-paste should not operate inside string literals](https://github.com/BetterThanTomorrow/calva/issues/720)
- Fix: [Accessing recent results (*1, *2, *3) does not work](https://github.com/BetterThanTomorrow/calva/issues/724)

## [2.0.115] - 2020-08-02
- [Add hover to display results for eval as window into output file](https://github.com/BetterThanTomorrow/calva/issues/693)

## [2.0.114] - 2020-08-02
- Fix: [Stop popping up output window when load file has errors](https://github.com/BetterThanTomorrow/calva/issues/717)

## [2.0.113] - 2020-08-1
- [Add vscode command for to eval code given as args](https://github.com/BetterThanTomorrow/calva/issues/690)
- [Move custom REPL snippets to new output/repl window](https://github.com/BetterThanTomorrow/calva/issues/713)
- Fix: [Continuously evaluating in infinite loop](https://github.com/BetterThanTomorrow/calva/issues/712)

## [2.0.112] - 2020-07-30
- Fix: [Don't open output window until connect starts](https://github.com/BetterThanTomorrow/calva/issues/707)

## [2.0.111] - 2020-07-29
- [Handling ansi code by stripping it](https://github.com/BetterThanTomorrow/calva/issues/696)
- Fix: [Output window sometimes getting out of synch, needing overwrite](https://github.com/BetterThanTomorrow/calva/issues/699)
- Fix: [The *Calva says* panel + output window opening at startup gets a bit too much](https://github.com/BetterThanTomorrow/calva/issues/702)
- Fix: [Repl connection fails if afterCLJJackInCode errors](https://github.com/BetterThanTomorrow/calva/issues/703)

## [2.0.110] - 2020-07-28
- [Fix Connect Fails on Windows](https://github.com/BetterThanTomorrow/calva/issues/694)

## [2.0.109] - 2020-07-27
- [New output/REPL window introduced](https://github.com/BetterThanTomorrow/calva/issues/681)

## [2.0.108] - 2020-07-24
- Fix [Jack-in error when choosing Clojure CLI + shadow-cljs project type](https://github.com/BetterThanTomorrow/calva/issues/675)
- Fix [Cannot use default connect sequences when custom connect sequences added](https://github.com/BetterThanTomorrow/calva/issues/685)
- Add analytics to debugger

## [2.0.107] - 2020-06-16
- Fix [Flicker matching brackets as code is typed](https://github.com/BetterThanTomorrow/calva/issues/673)

## [2.0.106] - 2020-06-16
- Fix [Crash - Lexing fails on comment w/ a 20+ hashes](https://github.com/BetterThanTomorrow/calva/issues/667)

## [2.0.105] - 2020-06-15
- Fix [Debug decorations are breaking after stepping through code during debug session](https://github.com/BetterThanTomorrow/calva/issues/669)

## [2.0.104] - 2020-06-14
- Fix [File lexing fails on junk characters inside strings](https://github.com/BetterThanTomorrow/calva/issues/659)
- [Use Pseudo-terminal instead of Task for Jack-in](https://github.com/BetterThanTomorrow/calva/pull/654)

## [2.0.103] - 2020-06-05
- Fix [Stream output messages to Calva Says as they're received](https://github.com/BetterThanTomorrow/calva/issues/638)
- Fix [highlighting of var quote before open token](https://github.com/BetterThanTomorrow/calva/issues/663)

## [2.0.102] - 2020-06-04
- Fix [Format Document sometimes causes Calva to stop working](https://github.com/BetterThanTomorrow/calva/issues/651)
- Fix [repl hanging after disconnecting debugger while repl window focused](https://github.com/BetterThanTomorrow/calva/issues/647)
- [Use a pseudo terminal for Jack-in - and stop (ab)using the Tasks system for this](https://github.com/BetterThanTomorrow/calva/pull/654)

## [2.0.101] - 2020-05-11
- [Paredit slurp outer form if current form is nested](https://github.com/BetterThanTomorrow/calva/issues/554)

## [2.0.100] - 2020-05-11
- Fix [clj-kondo exceptions thrown by debugger decorations code](https://github.com/BetterThanTomorrow/calva/issues/642)
- Move [warning for clj-kondo not found on classpath](https://github.com/BetterThanTomorrow/calva/issues/639) to Calva says output channel instead of window warning

## [2.0.99] - 2020-05-10
- Fix [Formatting top-level form stopped working](https://github.com/BetterThanTomorrow/calva/issues/640)

## [2.0.98] - 2020-05-04
- Fix [Problems Editing a Bare file (instead of directory)](https://github.com/BetterThanTomorrow/calva/issues/622)

## [2.0.97] - 2020-05-02
- Fix: [The New Indent engine doesn't follow block rules in ns :require #633](https://github.com/BetterThanTomorrow/calva/issues/633)
- Make the new indent engine the default
- Remove dependency on `paredit.js` from `calva-lib`

## [2.0.96] - 2020-04-29
- [Fix colors in suggestion popup (REPL window)](https://github.com/BetterThanTomorrow/calva/issues/623)
- Add "Instrument Top Level Form for Debugging" command and decorations for instrumented functions
- [Remove duplicate paredit.selectOpenList command in package.json](https://github.com/BetterThanTomorrow/calva/issues/629)

## [2.0.95] - 2020-04-25
- [Separate setting for highlighting current indent guide](https://github.com/BetterThanTomorrow/calva/issues/625)
- [Fix: Problems with v2.0.94 rendering performance ](https://github.com/BetterThanTomorrow/calva/issues/626)

## [2.0.94] - 2020-04-24
- [Rainbow indent guides](https://github.com/BetterThanTomorrow/calva/issues/620)

## [2.0.93] - 2020-04-21
- [Unclutter editor context menu when not in clojure files](https://github.com/BetterThanTomorrow/calva/issues/615)

## [2.0.92] - 2020-04-15
- [Changed all documentation links from https://calva.readthedocs.io/ to https://calva.io/](https://github.com/BetterThanTomorrow/calva/issues/604)
- Add step over, step into, and step out debugger features
- Add annotations for debugging to show debug values as the cursor moves to each breakpoint
- Fix debugger disconnect to show quit value instead of cider-nrepl exception
- Use visible editor if one exists with code being debugged, instead of opening a new one

## [2.0.91] - 2020-04-07
- [Add debugger](https://github.com/BetterThanTomorrow/calva/issues/469)

## [2.0.90] - 2020-04-06
- nREPL `eval` should always send along the `ns` parameter

## [2.0.89] - 2020-03-29
- [Add support for connecting to generic project types](https://github.com/BetterThanTomorrow/calva/issues/595)

## [2.0.88] - 2020-03-22
- [Change all references to `#calva-dev` so that they now point to the `#calva` Slack channel](https://clojurians.slack.com/messages/calva/)

## [2.0.87] - 2020-03-21
- [Fix: Two CLJ REPL Windows open on connect when `afterCLJReplJackInCode`is used](https://github.com/BetterThanTomorrow/calva/issues/593)
- [Add info to docs about how to get around `command not found` Jack-in problems](https://github.com/BetterThanTomorrow/calva/issues/591)

## [2.0.86] - 2020-03-19
- [Fix: REPL Window Paredit does not close strings properly](https://github.com/BetterThanTomorrow/calva/issues/587)

## [2.0.85] - 2020-03-15
- Fix: Make lein-shadow project type use lein injections

## [2.0.84] - 2020-03-15
- [Support projects using lein-shadow](https://github.com/BetterThanTomorrow/calva/issues/585)
- [Add documentation for how to use Calva with Luminus](https://calva.io/luminus/)

## [2.0.83] - 2020-03-13
- When format config fails to parse, fall back on defaults rather than crash
- [Fix: Var quoted symbols are treated as reader tags](https://github.com/BetterThanTomorrow/calva/issues/584)

## [2.0.82] - 2020-03-11
- Fix bug with bad formatting defaults when no config file

## [2.0.81] - 2020-03-11
- [Fix: Structural editing is a bit broken when reader tags are involved](https://github.com/BetterThanTomorrow/calva/issues/581)
- [Add cljfmt indent rules](https://github.com/BetterThanTomorrow/calva/issues/80)

## [2.0.80] - 2020-03-07
- Fix so that Paredit treats symbols containing the quote character correctly.
- [Fix: Parameter hints popup should be off by default](https://github.com/BetterThanTomorrow/calva/issues/574)
- [Fix: `nil` followed by comma not highlighted correctly](https://github.com/BetterThanTomorrow/calva/issues/577)
- [Fix: The syntax highlightning fails with symbols named truesomething/falsesomething](https://github.com/BetterThanTomorrow/calva/issues/578)
- Fix so that Paredit does not consider `^` to be part of a symbol name.

## [2.0.79] - 2020-03-01
- Use scope `variable.other.constant` for keywords, making them highlight nicely
- [Highlight/parsing/etc: Data reader tags are part of the tagged form](https://github.com/BetterThanTomorrow/calva/issues/570)

## [2.0.78] - 2020-02-28
- [Improve structural navigation through unbalanced brackets](https://github.com/BetterThanTomorrow/calva/issues/524)
- [Fix lexer going into some weird state after lexing certain patterns](https://github.com/BetterThanTomorrow/calva/issues/566)

## [2.0.77] - 2020-02-23
- [Make rainbow parens and highlight use the same lexer as Paredit](https://github.com/BetterThanTomorrow/calva/issues/561)
- [Fix: Some character literals throws paredit out of whack](https://github.com/BetterThanTomorrow/calva/issues/563)
- [Fix: Initial expand selection sometimes fails](https://github.com/BetterThanTomorrow/calva/issues/549)
- [Change line comment characters to ;;](https://github.com/BetterThanTomorrow/calva/issues/564)
- [Use editor namespace for custom REPL commands w/o `ns` specified](https://github.com/BetterThanTomorrow/calva/issues/558)
- [Add support for comment continuation](https://github.com/BetterThanTomorrow/calva/issues/536)

## [2.0.76] - 2020-02-12
- [Fix Calva locking up when opening files with very long lines](https://github.com/BetterThanTomorrow/calva/issues/556)

## [2.0.75] - 2020-02-01
- [Support cljs-suitable JavaScript completion](https://github.com/BetterThanTomorrow/calva/issues/552)
- [Fix Printing to Calva REPL prints <repl#7> before each print out](https://github.com/BetterThanTomorrow/calva/issues/548)

## [2.0.74] - 2020-01-12
- [Fix Windows documentation for Evaluate current form](https://github.com/BetterThanTomorrow/calva/issues/533)
- [Fix repl-window history issue](https://github.com/BetterThanTomorrow/calva/issues/491)
- [Fix documentation for Calva jack-in with REBL and Leiningen](https://github.com/BetterThanTomorrow/calva/issues/542)

## [2.0.73] - 2019-12-25
- [Add Paredit drag up/down commands](https://github.com/BetterThanTomorrow/calva/issues/500)
- [Add Paredit drag forward up/backward down commands](https://github.com/BetterThanTomorrow/calva/issues/500)

## [2.0.72] - 2019-12-13
- [Deselect text after surrounding with parens/braces/etc](https://github.com/BetterThanTomorrow/calva/issues/511)
- Fix: [Strict mode backspace/delete not deleting unbalanced brackets](https://github.com/BetterThanTomorrow/calva/issues/501)

## [2.0.71] - 2019-12-13
- Fix: [Autocompletion in REPL window broken](https://github.com/BetterThanTomorrow/calva/issues/519)

## [2.0.70] - 2019-12-12
- Fix: [REPL Window not accepting keys like cursor, return, etcetera](https://github.com/BetterThanTomorrow/calva/issues/516)

## [2.0.69] - 2019-12-12
- Fix: [Prepare for Fix of Webview editor font size bug](https://github.com/microsoft/vscode/commit/7e2d7965e5d5728c53996f0024be9b0681369b2a)
- Fix: [REPL window font broken](https://github.com/BetterThanTomorrow/calva/issues/515)

## [2.0.68] - 2019-12-11
- Fix: [(read-line) is being called twice from the REPL Window](https://github.com/BetterThanTomorrow/calva/issues/509)
- Fix: [Font size if visibly bigger in the REPL window](https://github.com/BetterThanTomorrow/calva/issues/152)

## [2.0.67] - 2019-12-10
- [Use markdown to format doc strings in hover](https://github.com/BetterThanTomorrow/calva/pull/503)
- [Add setting to enable doc strings in parameter hints](https://github.com/BetterThanTomorrow/calva/pull/503)
- Fix: [Select Backward * commands won't grow selection in REPL window](https://github.com/BetterThanTomorrow/calva/issues/498)
- Fix: [Paredit select forward/backward add to the selection stack even when they don't select anything](https://github.com/BetterThanTomorrow/calva/issues/506)
- Fix: Calva disables cursor movement in non-clojure files when switching from REPL window to, say, a `.json` file.

## [2.0.66] - 2019-12-02
- Fix: [Cursor moves forward after undoing wraparound commands in REPL window](https://github.com/BetterThanTomorrow/calva/issues/499)
- Fix: Wrong keybinding for Toggle Paredit Mode, now is `ctrl+alt+p ctrl+alt+m`, as it should be
- Fix: [Force Delete Forward not working in REPL window in strict mode](https://github.com/BetterThanTomorrow/calva/issues/496)

## [2.0.65] - 2019-12-02
- [Make all Paredit selection commands shrinkable](https://www.reddit.com/r/Clojure/comments/e3zni2/a_paredit_visual_guide_calvas_paredit_docs/f9e7ujq/)
- Fix: [Raise Sexp/Form needs updated doc and shortcut keys](https://github.com/BetterThanTomorrow/calva/issues/495)

## [2.0.64] - 2019-12-01
- [Add Paredit commands **Push Form Left/right**](https://www.reddit.com/r/Clojure/comments/e3zni2/a_paredit_visual_guide_calvas_paredit_docs/f95v24w/)
- [Add Paredit command **Rewrap**](https://clojureverse.org/t/calva-paredit-just-got-majorly-better/5155/3)

## [2.0.63] - 2019-11-30
- Improve performance of editing Paredit commands
- Add command **Wrap Around ""**

## [2.0.62] - 2019-11-30
- Fix: [Tokenization errors with quotes, derefs, etcetera](https://github.com/BetterThanTomorrow/calva/issues/467)
- Fix: [Glitch in current form highlight in the REPL window when cursor is to the right of a form](https://github.com/BetterThanTomorrow/calva/issues/472)
- Now using the same Paredit implementation for the editor as for the REPL Window.
  - A much more complete set of Paredit commands, and [all documented](https://calva.io/paredit/), in beautiful GIF animations.
  - List based Paredit commands work on strings as well. (Limited by that strings don't have sub lists/strings).
  - Lots of fixes for Paredit commands.
- Fix: [Paredit not activated until focused moved from and back to the editor again](https://github.com/BetterThanTomorrow/calva/issues/454)
- Improving: [paredit `paredit-kill`](https://github.com/BetterThanTomorrow/calva/issues/380)
- Fix: [paredit `backspace` in strict mode](https://github.com/BetterThanTomorrow/calva/issues/379)
- Fix: [REPL window use it own set of paredit hotkeys and these are not configurable](https://github.com/BetterThanTomorrow/calva/issues/260)
- Add default keyboard shortcut maps for the REPL prompt: multi-line or single-line.
- Improvements for Commands using the **Current form** and **Current top level form**:
  - Fix: [Form selection fails on things like '(1)](https://github.com/BetterThanTomorrow/calva/issues/418)
  - Less precision needed for the right form to be selected.
  - All commands for this use the same implementation (so, you can use e.g. **Select Current Form** to know what **Evaluate Current Form** will evaluate).
- Fix: ["Load current Namespace in REPL Window" command not working](https://github.com/BetterThanTomorrow/calva/issues/477)
- Theme compatible status bar indicators for pprint and paredit

## [2.0.61] - 2019-11-15
- Fix: [paredit.deleteBackward sets cursor position wrong when deleting a line. ](https://github.com/BetterThanTomorrow/calva/issues/458)
- Fix: [Calva Highlight sometimes incorrectly recognizes form as a `comment` form](https://github.com/BetterThanTomorrow/calva/issues/403)
- Fix: [Expand selection fails at the start and end of the input of the REPL window](https://github.com/BetterThanTomorrow/calva/issues/417)
- [Add test message to test runner](https://github.com/BetterThanTomorrow/calva/issues/425)
- [Remove some paredit inconsistencies](https://github.com/BetterThanTomorrow/calva/issues/170)
- Fix: [Lexing regex literal tokenization](https://github.com/BetterThanTomorrow/calva/issues/463)

## [2.0.60] - 2019-11-11
- Re-enable default stylings for nREPL status bar items.
- Make `pprint` the default Pretty Printer.

## [2.0.59] - 2019-11-10
- [Enable information providers in jar files e.g. opened with the "Go to Definition" command](https://github.com/BetterThanTomorrow/calva/pull/455)
- [Make Pretty Printing more Configurable](https://github.com/BetterThanTomorrow/calva/pull/436)

## [2.0.58] - 2019-11-07
- [Incorrect red highlights around brackets/paren in specific case](https://github.com/BetterThanTomorrow/calva/issues/410)
- ["Require REPL Utilities" command is broken](https://github.com/BetterThanTomorrow/calva/issues/451)
- [Fix hover definition for symbols derefed with `@` and quoted symbols](https://github.com/BetterThanTomorrow/calva/issues/106)
- [Improve signature help-while-typing hover, with active arg markup](https://github.com/BetterThanTomorrow/calva/pull/450)

## [2.0.57] - 2019-11-03
- [Provide argument list help as you type the function's arguments](https://github.com/BetterThanTomorrow/calva/issues/361)
- [Support special forms in editor hover/completion](https://github.com/BetterThanTomorrow/calva/issues/441)

## [2.0.56] - 2019-11-02
- Add setting for wether to open REPL Window on connect or not
- [Re-open REPL windows where they were last closed](https://github.com/BetterThanTomorrow/calva/issues/300)
- Lexer performance considerably improved. Fixes [this](https://github.com/BetterThanTomorrow/calva/issues/228) and [this](https://github.com/BetterThanTomorrow/calva/issues/128))
- [REPL colours and logo a bit toned down](https://github.com/BetterThanTomorrow/calva/issues/303)
- Removed `useWSL`configuration option because the the use of Calva is fully supported through the [Remote - WSL](https://marketplace.visualstudio.com/items?itemName=ms-vscode-remote.remote-wsl) extension.

## [2.0.55] - 2019-10-27
- [Add commands for interrupting the current evaluation as well as all running evaluations](https://github.com/BetterThanTomorrow/calva/issues/237)
- [Calva asks for user input when `stdin` needs it (e.g. `read-line`)](https://github.com/BetterThanTomorrow/calva/issues/377)
- Command for clearing the REPL history reworked and now also ”restarts” the REPL window.
- Commands are now added to REPL window history only if they are not identical to the previous command on the history stack.
- [Fix floating promises in evaluation module](https://github.com/BetterThanTomorrow/calva/issues/411)
- REPL Window Evaluation errors now initially hide the stack trace. The user can show it with a click.

## [2.0.54] - 2019-10-25
- [Stop linting, start bundling clj-kondo](https://github.com/BetterThanTomorrow/calva/issues/423)

## [2.0.53] - 2019-10-24
- [Fix hang when user input is requested](https://github.com/BetterThanTomorrow/calva/issues/377)
- Upgrade to `cider-nrepl 0.22.4`

## [2.0.52] - 2019-10-19
- [Add info box for VIM Extension users](https://github.com/BetterThanTomorrow/calva/issues/396)
- [Fix undefined namespace when starting a shadow-cljs cljs REPL Window ](https://github.com/BetterThanTomorrow/calva/issues/115)
- [Make opening the REPL window on connect async](https://github.com/BetterThanTomorrow/calva/issues/399)
- [Fix shadow-cljs menuSelections for Custom Connect Sequences](https://github.com/BetterThanTomorrow/calva/issues/404)

## [2.0.51] - 2019-10-15
- [Toggle the "Use WSL" setting requires extension restart to effect definition provider](https://github.com/BetterThanTomorrow/calva/issues/397)
- [Go to Definition and Peek Definition not working on Windows 10 when using WSL](https://github.com/BetterThanTomorrow/calva/issues/132)
- [Highlight extension settings are uninitialized if no closure editor active on activation ](https://github.com/BetterThanTomorrow/calva/issues/401)
- [Overly aggressive paredit in REPL window](https://github.com/BetterThanTomorrow/calva/issues/255)
- [REPL window use it own set of paredit hotkeys and these are not configurable](https://github.com/BetterThanTomorrow/calva/issues/260)
- [Completion in REPL window should work like in the editor](https://github.com/BetterThanTomorrow/calva/issues/394)

## [2.0.50] - 2019-10-15
- Move user documentation from the wiki to: https://calva.readthedocs.io/

## [2.0.49] - 2019-10-11
- [Fix bugs in comment form selection](https://github.com/BetterThanTomorrow/calva/issues/374)
- [Use of undeclared var in REPL window resets the namespace](https://github.com/BetterThanTomorrow/calva/issues/257)
- [Remove warning that extensions use the `vscode-resource:` scheme directly](https://github.com/BetterThanTomorrow/calva/issues/391)

## [2.0.48] - 2019-10-11
- [Support Jack-in without file open for single-rooted workspace](https://github.com/BetterThanTomorrow/calva/issues/366)
- [Show argument list of fn](https://github.com/BetterThanTomorrow/calva/issues/238)
- [Make code more robust in case Jack-in task fails](https://github.com/BetterThanTomorrow/calva/issues/367)
- [Fix dimming out of stacked ignored forms](https://github.com/BetterThanTomorrow/calva/issues/385)
- [The extension should specify the default schemes for document selectors](https://github.com/BetterThanTomorrow/calva/issues/368)

## [2.0.46] - 2019-10-08
- [Connect warnings and errors as popups](https://github.com/BetterThanTomorrow/calva/issues/356)
- [Don't remove default indents when Calva is not the auto-formatter](https://github.com/BetterThanTomorrow/calva/pull/383)

## [2.0.44] - 2019-10-05
- [Support for custom project/workflow commands](https://github.com/BetterThanTomorrow/calva/issues/281)

## [2.0.43] - 2019-10-03
- [Insourcing @tonsky's Clojure Warrior, now named Calva Highlight](https://github.com/BetterThanTomorrow/calva/pull/362)
- [Update status bar when configuration changed](https://github.com/BetterThanTomorrow/calva/issues/358)

## [2.0.42] - 2019-09-29
- [Adding selected calva commands to the editors context menu](https://github.com/BetterThanTomorrow/calva/issues/338)
- [Fix bug with painting all existing result decoration with the same status](https://github.com/BetterThanTomorrow/calva/issues/353)
- [Fix bug with reporting errors using off-by-one line and column numbers](https://github.com/BetterThanTomorrow/calva/issues/354)

## [2.0.41] - 2019-09-28
- [Add pretty print mode](https://github.com/BetterThanTomorrow/calva/issues/327)
- [Add command for evaluating top level form as comment](https://github.com/BetterThanTomorrow/calva/issues/349)
- [Stop writing results from **Evaluate to Comment** to output pane](https://github.com/BetterThanTomorrow/calva/issues/347)

## [2.0.40] - 2019-09-25
- [Add command for connecting to a non-project REPL](https://github.com/BetterThanTomorrow/calva/issues/328)
- [Add hover to inline result display, containing the full results](https://github.com/BetterThanTomorrow/calva/pull/336)
- [Better inline evaluation error reports with file context](https://github.com/BetterThanTomorrow/calva/issues/329)
- [Enhancement REPL window handling / nREPL menu button](https://github.com/BetterThanTomorrow/calva/issues/337)
- [Print async output, and a setting for where it should go](https://github.com/BetterThanTomorrow/calva/issues/218)
- [Fix REPL window prompt does not always reflect current ns](https://github.com/BetterThanTomorrow/calva/issues/280)
- [Escape HTML in stdout and stderr in REPL window](https://github.com/BetterThanTomorrow/calva/issues/321)
- [Add content security policy to webview and remove image load error](https://github.com/BetterThanTomorrow/calva/issues/341)

## [2.0.39] - 2019-09-20
- [Revert disconnecting and jacking out on closing of REPL window](https://github.com/BetterThanTomorrow/calva/issues/326)

## [2.0.38] - 2019-09-14
- [Close java processes when closing or reloading VS Code. (Windows)](https://github.com/BetterThanTomorrow/calva/issues/305)

## [2.0.37] - 2019-09-14
- [Support connecting to Leiningen and CLI project using shadow-cljs watcher](https://github.com/BetterThanTomorrow/calva/issues/314)
- Fix [Figwheel Main deps added to non-cljs projects](https://github.com/BetterThanTomorrow/calva/issues/317)

## [2.0.36] - 2019-09-12
- Fix [REPL Window namespace being reset to user](https://github.com/BetterThanTomorrow/calva/issues/302)
- Update nrepl-version to 0.22.1

## [2.0.35] - 2019-09-10
- [Customizing the REPL connect sequence](https://github.com/BetterThanTomorrow/calva/issues/282)
- [Support for launching with user aliases/profiles](https://github.com/BetterThanTomorrow/calva/issues/288)

## [2.0.34] - 2019-09-04
- More accurate code completion lookups.
- [Keep focus in editor when evaluating to the REPL Window](https://github.com/BetterThanTomorrow/calva/issues/229).

## [2.0.33] - 2019-08-17
- Support for starting leiningen and clj projects with aliases.

## [2.0.31] - 2019-08-13
- Support Jack-in and Connect in multi-project workspaces.
- Fix bug with snippet field navigation not working.

## [2.0.30] - 2019-08-04
- nREPL status bar indicator can now be styled

## [2.0.29] - 2019-08-04
- Fix jack-in command quoting for `zsh`.

## [2.0.28] - 2019-08-01
- Jack in quoting fixes, mainly for Windows with `clojure/clj`.
- Fix formatting bug when forms not separated by whitespace.

## [2.0.25] - 2019-07-12
- Add command for running test under cursor (at point in CIDER lingo).

## [2.0.24] - 2019-07-12
- Add ParEdit `forwardUpSexp`.

## [2.0.20] - 2019-06-20
- Improve custom CLJS REPL.

## [1.3.x -> 2.0.20] - -> 06.2019
... huge gap in the Changelog. Sorry about that, but now we have decided to pick up maintaining this log again.

## [1.3.0] - 2018-04-16
- Add support for [shadow-cljs](http://shadow-cljs.org). Please contact me with any information on how this is working for you out there.

## [1.2.14] - 2018-04-06
- Change all keyboard shortcuts to use prefix `ctrl+alt+v`, due to old prefix not working on some alternate keyboard layouts. See [Issue #9](https://github.com/PEZ/clojure4vscode/issues/9).

## [1.2.12] - 2018-04-06
- Add command for re-running previously failing tests (`ctrl+alt+v ctrl+t`).

## [1.2.10] - 2018-04-03
- Add command for toggling automatic adjustment of indentation for new lines (`ctrl+alt+v tab`)

## [1.2.8] - 2018-04-02
- Auto adjust indent more close to this Clojure Style Guide: https://github.com/bbatsov/clojure-style-guide

## [1.2.1] - 2018-03-28
- Select current (auto-detected) form

## [1.2.0] - 2018-03-28
- Terminal REPLs
  - Integrates REPL sessions from the Terminal tab and lets you do stuff like load current namespace ad evaluate code from the editor in the REPL.
- Connection and reconnection stabilization
  - Connecting the editor REPLs was a bit unstable. Now more stable (but there are still some quirks).

## [1.1.20] - 2018-03-25
- Auto detection of forms to evaluate now considers reader macro characters prepending the forms. E.g. before if you tried to evaluate say `#{:a :b :c}` with the cursor placed directly adjacent to the starting or ending curly braces only `{:a :b :c}` would be auto detected and evaluated.
- Highlighting of auto detected forms being evaluated.
- Rendering evaluation errors in the editor the same way as successful (but in red to quickly indicate that the evaluation errored).

![Evaluation demo](/assets/howto/evaluate.gif)

## [1.1.15] - 2018-03-20
- Evaluates vectors and maps with the same ”smart” selection as for lists.

## [1.1.11] - 2018-03-20
- Add inline annotations for interactive code evaluation results.

## [1.1.9] - 2018-03-18
- Add toggle for switching which repl connection is used for `cljc` files, `clj` or `cljs`.

![CLJC repl switching](/assets/howto/cljc-clj-cljs.gif)

- `clj` repl connected to all file types, meaning you can evaluate clojure code in, say, Markdown files.


## [1,1.3] - 2018-03-17
- User setting to evaluate namespace on save/open file (defaults to **on**)

## [1.1.1] - 2018-03-16
- Release of v1, based on **visual:clojure** v2.0, adding:
    - Running tests through the REPL connection, and mark them in the Problems tab
        - Run namespace tests: `ctrl+alt+v t`
        - Run all tests: `ctrl+alt+v a`
    - Evaluate code and replace it in the editor, inline: `ctrl+alt+v e`
    - Error message when evaluation fails
    - Pretty printing evaluation results: `ctrl+alt+v p`
    - Support for `cljc` files (this was supposed to be supported by the original extension, but bug)<|MERGE_RESOLUTION|>--- conflicted
+++ resolved
@@ -3,11 +3,8 @@
 Changes to Calva.
 
 ## [Unreleased]
-<<<<<<< HEAD
 - [Default to using the latest release of clojure](https://github.com/BetterThanTomorrow/calva/issues/1248)
-=======
-- Performance improvement [REPL is Slow and Performance Degrades as the Output Grows](https://github.com/BetterThanTomorrow/calva/issues/942) 
->>>>>>> 649a6e9b
+- Performance improvement [REPL is Slow and Performance Degrades as the Output Grows](https://github.com/BetterThanTomorrow/calva/issues/942) >>>>>>> dev
 
 ## [2.0.205] - 2021-07-14
 - [Use new custom LSP method for server info command and print info in "Calva says" output channel ](https://github.com/BetterThanTomorrow/calva/issues/1211)
