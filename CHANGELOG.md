# Change Log

Changes to Calva.

## [Unreleased]
<<<<<<< HEAD
- Fix so that Calva treats symbol containing the quote character correctly.
- [Fix: Parameter hints popup should be off by default](https://github.com/BetterThanTomorrow/calva/issues/574)
=======

## [2.0.130] - 2020-10-25
- Fix: [Jack-in broken on Windows](https://github.com/BetterThanTomorrow/calva/issues/827)

## [2.0.129] - 2020-10-17
- [Improve stack trace output](https://github.com/BetterThanTomorrow/calva/pull/806)
- Fix: [Jack-in is broken for multi-project workspaces](https://github.com/BetterThanTomorrow/calva/issues/821)

## [2.0.128] - 2020-10-17
- Fix: [Jack-in is broken if live share extension is not installed](https://github.com/BetterThanTomorrow/calva/issues/821)

## [2.0.127] - 2020-10-17
- [Live Share Support](https://github.com/BetterThanTomorrow/calva/issues/803)

## [2.0.126] - 2020-10-11
- Fix: [Can't Jack-In to new Luminus template (+re-frame +shadow-cljs)](https://github.com/BetterThanTomorrow/calva/issues/777)
- Fix: [Wrong `(in-ns ...)` sent for files with `.bb` extension](https://github.com/BetterThanTomorrow/calva/issues/812)

## [no new version] - 2020-09-21
- [Move docs into repo](https://github.com/BetterThanTomorrow/calva/issues/788)

## [2.0.125] - 2020-09-20
- [Fix: evals should be ignored during parsing](https://github.com/BetterThanTomorrow/calva/issues/763)
- Fix: [Test runner can't find tests under cursor when using a custom test macro](https://github.com/BetterThanTomorrow/calva/issues/786)
- Fix: [Test runner output only partially commented](https://github.com/BetterThanTomorrow/calva/issues/787)
- [Allow toggling keyboard shortcuts](https://github.com/BetterThanTomorrow/calva/issues/784)

## [2.0.124] - 2020-08-31
- Re-fix: [Can't jack-in when no project file is open](https://github.com/BetterThanTomorrow/calva/issues/734)
- [Fix getDocument function to not return a Log document](https://github.com/BetterThanTomorrow/calva/issues/771)
- Fix: [Inline evaluation result disappears after a second](https://github.com/BetterThanTomorrow/calva/issues/774)

## [2.0.123] - 2020-08-26
- [Change output/repl window extension to .calva-repl](https://github.com/BetterThanTomorrow/calva/issues/754)
- Re-fix: [Interrupting evaluations produces extra output and no prompt](https://github.com/BetterThanTomorrow/calva/issues/738)
- [Fix/enhance test runner](https://github.com/BetterThanTomorrow/calva/issues/764)

## [2.0.122] - 2020-08-20
- Fix: [Can't jack-in when no project file is open](https://github.com/BetterThanTomorrow/calva/issues/734)
- Fix: [Fix stacktraces not showing in output](https://github.com/BetterThanTomorrow/calva/pull/759)

## [2.0.121] - 2020-08-19
- Fix: ["Go to definition" command fails](https://github.com/BetterThanTomorrow/calva/issues/636)
- Fix: [Weird expand selection behavior near an anonymous function](https://github.com/BetterThanTomorrow/calva/issues/600)
- Fix: [Backspace is not working properly in the output window](https://github.com/BetterThanTomorrow/calva/issues/700)
- Fix: [Cannot read property 'includes' of undefined](https://github.com/BetterThanTomorrow/calva/issues/753)

## [2.0.120] - 2020-08-17
- Fix: [Interrupting evaluations produces extra output and no prompt](https://github.com/BetterThanTomorrow/calva/issues/738)
- Add REPL history to new output/REPL window
- Fix: [Calva's ESC keybinding overrides VS Code's (useful) default](https://github.com/BetterThanTomorrow/calva/issues/740)

## [2.0.119] - 2020-08-07
- Really fix: [Accessing recent results (*1, *2, *3) does not work](https://github.com/BetterThanTomorrow/calva/issues/724)

## [2.0.118] - 2020-08-06
- [Remove old REPL Window](https://github.com/BetterThanTomorrow/calva/issues/711)

## [2.0.117] - 2020-08-05
- Fix: [Paste is broken in 2.0.116](https://github.com/BetterThanTomorrow/calva/issues/730)

## [2.0.116] - 2020-08-05
- Fix: [Format-on-paste should not operate inside string literals](https://github.com/BetterThanTomorrow/calva/issues/720)
- Fix: [Accessing recent results (*1, *2, *3) does not work](https://github.com/BetterThanTomorrow/calva/issues/724)

## [2.0.115] - 2020-08-02
- [Add hover to display results for eval as window into output file](https://github.com/BetterThanTomorrow/calva/issues/693)

## [2.0.114] - 2020-08-02
- Fix: [Stop popping up output window when load file has errors](https://github.com/BetterThanTomorrow/calva/issues/717)

## [2.0.113] - 2020-08-1
- [Add vscode command for to eval code given as args](https://github.com/BetterThanTomorrow/calva/issues/690)
- [Move custom REPL snippets to new output/repl window](https://github.com/BetterThanTomorrow/calva/issues/713)
- Fix: [Continuously evaluating in infinite loop](https://github.com/BetterThanTomorrow/calva/issues/712)

## [2.0.112] - 2020-07-30
- Fix: [Don't open output window until connect starts](https://github.com/BetterThanTomorrow/calva/issues/707)

## [2.0.111] - 2020-07-29
- [Handling ansi code by stripping it](https://github.com/BetterThanTomorrow/calva/issues/696)
- Fix: [Output window sometimes getting out of synch, needing overwrite](https://github.com/BetterThanTomorrow/calva/issues/699)
- Fix: [The *Calva says* panel + output window opening at startup gets a bit too much](https://github.com/BetterThanTomorrow/calva/issues/702)
- Fix: [Repl connection fails if afterCLJJackInCode errors](https://github.com/BetterThanTomorrow/calva/issues/703)

## [2.0.110] - 2020-07-28
- [Fix Connect Fails on Windows](https://github.com/BetterThanTomorrow/calva/issues/694)

## [2.0.109] - 2020-07-27
- [New output/REPL window introduced](https://github.com/BetterThanTomorrow/calva/issues/681)

## [2.0.108] - 2020-07-24
- Fix [Jack-in error when choosing Clojure CLI + shadow-cljs project type](https://github.com/BetterThanTomorrow/calva/issues/675)
- Fix [Cannot use default connect sequences when custom connect sequences added](https://github.com/BetterThanTomorrow/calva/issues/685)
- Add analytics to debugger

## [2.0.107] - 2020-06-16
- Fix [Flicker matching brackets as code is typed](https://github.com/BetterThanTomorrow/calva/issues/673)

## [2.0.106] - 2020-06-16
- Fix [Crash - Lexing fails on comment w/ a 20+ hashes](https://github.com/BetterThanTomorrow/calva/issues/667)

## [2.0.105] - 2020-06-15
- Fix [Debug decorations are breaking after stepping through code during debug session](https://github.com/BetterThanTomorrow/calva/issues/669)

## [2.0.104] - 2020-06-14
- Fix [File lexing fails on junk characters inside strings](https://github.com/BetterThanTomorrow/calva/issues/659)

## [2.0.103] - 2020-06-05
- Fix [Stream output messages to Calva Says as they're received](https://github.com/BetterThanTomorrow/calva/issues/638)
- Fix [highlighting of var quote before open token](https://github.com/BetterThanTomorrow/calva/issues/663)

## [2.0.102] - 2020-06-04
- Fix [Format Document sometimes causes Calva to stop working](https://github.com/BetterThanTomorrow/calva/issues/651)
- Fix [repl hanging after disconnecting debugger while repl window focused](https://github.com/BetterThanTomorrow/calva/issues/647)

## [2.0.101] - 2020-05-11
- [Paredit slurp outer form if current form is nested](https://github.com/BetterThanTomorrow/calva/issues/554)

## [2.0.100] - 2020-05-11
- Fix [clj-kondo exceptions thrown by debugger decorations code](https://github.com/BetterThanTomorrow/calva/issues/642)
- Move [warning for clj-kondo not found on classpath](https://github.com/BetterThanTomorrow/calva/issues/639) to Calva says output channel instead of window warning

## [2.0.99] - 2020-05-10
- Fix [Formatting top-level form stopped working](https://github.com/BetterThanTomorrow/calva/issues/640)

## [2.0.98] - 2020-05-04
- Fix [Problems Editing a Bare file (instead of directory)](https://github.com/BetterThanTomorrow/calva/issues/622)

## [2.0.97] - 2020-05-02
- Fix: [The New Indent engine doesn't follow block rules in ns :require #633](https://github.com/BetterThanTomorrow/calva/issues/633)
- Make the new indent engine the default
- Remove dependency on `paredit.js` from `calva-lib`

## [2.0.96] - 2020-04-29
- [Fix colors in suggestion popup (REPL window)](https://github.com/BetterThanTomorrow/calva/issues/623)
- Add "Instrument Top Level Form for Debugging" command and decorations for instrumented functions
- [Remove duplicate paredit.selectOpenList command in package.json](https://github.com/BetterThanTomorrow/calva/issues/629)

## [2.0.95] - 2020-04-25
- [Separate setting for highlighting current indent guide](https://github.com/BetterThanTomorrow/calva/issues/625)
- [Fix: Problems with v2.0.94 rendering performance ](https://github.com/BetterThanTomorrow/calva/issues/626)

## [2.0.94] - 2020-04-24
- [Rainbow indent guides](https://github.com/BetterThanTomorrow/calva/issues/620)

## [2.0.93] - 2020-04-21
- [Unclutter editor context menu when not in clojure files](https://github.com/BetterThanTomorrow/calva/issues/615)

## [2.0.92] - 2020-04-15
- [Changed all documentation links from https://calva.readthedocs.io/ to https://calva.io/](https://github.com/BetterThanTomorrow/calva/issues/604)
- Add step over, step into, and step out debugger features
- Add annotations for debugging to show debug values as the cursor moves to each breakpoint
- Fix debugger disconnect to show quit value instead of cider-nrepl exception
- Use visible editor if one exists with code being debugged, instead of opening a new one

## [2.0.91] - 2020-04-07
- [Add debugger](https://github.com/BetterThanTomorrow/calva/issues/469)

## [2.0.90] - 2020-04-06
- nREPL `eval` should always send along the `ns` parameter

## [2.0.89] - 2020-03-29
- [Add support for connecting to generic project types](https://github.com/BetterThanTomorrow/calva/issues/595)

## [2.0.88] - 2020-03-22
- [Change all references to `#calva-dev` so that they now point to the `#calva` Slack channel](https://clojurians.slack.com/messages/calva/)

## [2.0.87] - 2020-03-21
- [Fix: Two CLJ REPL Windows open on connect when `afterCLJReplJackInCode`is used](https://github.com/BetterThanTomorrow/calva/issues/593)
- [Add info to docs about how to get around `command not found` Jack-in problems](https://github.com/BetterThanTomorrow/calva/issues/591)

## [2.0.86] - 2020-03-19
- [Fix: REPL Window Paredit does not close strings properly](https://github.com/BetterThanTomorrow/calva/issues/587)

## [2.0.85] - 2020-03-15
- Fix: Make lein-shadow project type use lein injections

## [2.0.84] - 2020-03-15
- [Support projects using lein-shadow](https://github.com/BetterThanTomorrow/calva/issues/585)
- [Add documentation for how to use Calva with Luminus](https://calva.io/luminus/)

## [2.0.83] - 2020-03-13
- When format config fails to parse, fall back on defaults rather than crash
- [Fix: Var quoted symbols are treated as reader tags](https://github.com/BetterThanTomorrow/calva/issues/584)

## [2.0.82] - 2020-03-11
- Fix bug with bad formatting defaults when no config file

## [2.0.81] - 2020-03-11
- [Fix: Structural editing is a bit broken when reader tags are involved](https://github.com/BetterThanTomorrow/calva/issues/581)
- [Add cljfmt indent rules](https://github.com/BetterThanTomorrow/calva/issues/80)

## [2.0.80] - 2020-03-07
- Fix so that Paredit treats symbols containing the quote character correctly.
- [Fix: Parameter hints popup should be off by default](https://github.com/BetterThanTomorrow/calva/issues/574)
- [Fix: `nil` followed by comma not highlighted correctly](https://github.com/BetterThanTomorrow/calva/issues/577)
- [Fix: The syntax highlightning fails with symbols named truesomething/falsesomething](https://github.com/BetterThanTomorrow/calva/issues/578)
- Fix so that Paredit does not consider `^` to be part of a symbol name.
>>>>>>> d76520f6

## [2.0.79] - 2020-03-01
- Use scope `variable.other.constant` for keywords, making them highlight nicely
- [Highlight/parsing/etc: Data reader tags are part of the tagged form](https://github.com/BetterThanTomorrow/calva/issues/570)

## [2.0.78] - 2020-02-28
- [Improve structural navigation through unbalanced brackets](https://github.com/BetterThanTomorrow/calva/issues/524)
- [Fix lexer going into some weird state after lexing certain patterns](https://github.com/BetterThanTomorrow/calva/issues/566)

## [2.0.77] - 2020-02-23
- [Make rainbow parens and highlight use the same lexer as Paredit](https://github.com/BetterThanTomorrow/calva/issues/561)
- [Fix: Some character literals throws paredit out of whack](https://github.com/BetterThanTomorrow/calva/issues/563)
- [Fix: Initial expand selection sometimes fails](https://github.com/BetterThanTomorrow/calva/issues/549)
- [Change line comment characters to ;;](https://github.com/BetterThanTomorrow/calva/issues/564)
- [Use editor namespace for custom REPL commands w/o `ns` specified](https://github.com/BetterThanTomorrow/calva/issues/558)
- [Add support for comment continuation](https://github.com/BetterThanTomorrow/calva/issues/536)

## [2.0.76] - 2020-02-12
- [Fix Calva locking up when opening files with very long lines](https://github.com/BetterThanTomorrow/calva/issues/556)

## [2.0.75] - 2020-02-01
- [Support cljs-suitable JavaScript completion](https://github.com/BetterThanTomorrow/calva/issues/552)
- [Fix Printing to Calva REPL prints <repl#7> before each print out](https://github.com/BetterThanTomorrow/calva/issues/548)

## [2.0.74] - 2020-01-12
- [Fix Windows documentation for Evaluate current form](https://github.com/BetterThanTomorrow/calva/issues/533)
- [Fix repl-window history issue](https://github.com/BetterThanTomorrow/calva/issues/491)
- [Fix documentation for Calva jack-in with REBL and Leiningen](https://github.com/BetterThanTomorrow/calva/issues/542)

## [2.0.73] - 2019-12-25
- [Add Paredit drag up/down commands](https://github.com/BetterThanTomorrow/calva/issues/500)
- [Add Paredit drag forward up/backward down commands](https://github.com/BetterThanTomorrow/calva/issues/500)

## [2.0.72] - 2019-12-13
- [Deselect text after surrounding with parens/braces/etc](https://github.com/BetterThanTomorrow/calva/issues/511)
- Fix: [Strict mode backspace/delete not deleting unbalanced brackets](https://github.com/BetterThanTomorrow/calva/issues/501)

## [2.0.71] - 2019-12-13
- Fix: [Autocompletion in REPL window broken](https://github.com/BetterThanTomorrow/calva/issues/519)

## [2.0.70] - 2019-12-12
- Fix: [REPL Window not accepting keys like cursor, return, etcetera](https://github.com/BetterThanTomorrow/calva/issues/516)

## [2.0.69] - 2019-12-12
- Fix: [Prepare for Fix of Webview editor font size bug](https://github.com/microsoft/vscode/commit/7e2d7965e5d5728c53996f0024be9b0681369b2a)
- Fix: [REPL window font broken](https://github.com/BetterThanTomorrow/calva/issues/515)

## [2.0.68] - 2019-12-11
- Fix: [(read-line) is being called twice from the REPL Window](https://github.com/BetterThanTomorrow/calva/issues/509)
- Fix: [Font size if visibly bigger in the REPL window](https://github.com/BetterThanTomorrow/calva/issues/152)

## [2.0.67] - 2019-12-10
- [Use markdown to format doc strings in hover](https://github.com/BetterThanTomorrow/calva/pull/503)
- [Add setting to enable doc strings in parameter hints](https://github.com/BetterThanTomorrow/calva/pull/503)
- Fix: [Select Backward * commands won't grow selection in REPL window](https://github.com/BetterThanTomorrow/calva/issues/498)
- Fix: [Paredit select forward/backward add to the selection stack even when they don't select anything](https://github.com/BetterThanTomorrow/calva/issues/506)
- Fix: Calva disables cursor movement in non-clojure files when switching from REPL window to, say, a `.json` file.

## [2.0.66] - 2019-12-02
- Fix: [Cursor moves forward after undoing wraparound commands in REPL window](https://github.com/BetterThanTomorrow/calva/issues/499)
- Fix: Wrong keybinding for Toggle Paredit Mode, now is `ctrl+alt+p ctrl+alt+m`, as it should be
- Fix: [Force Delete Forward not working in REPL window in strict mode](https://github.com/BetterThanTomorrow/calva/issues/496)

## [2.0.65] - 2019-12-02
- [Make all Paredit selection commands shrinkable](https://www.reddit.com/r/Clojure/comments/e3zni2/a_paredit_visual_guide_calvas_paredit_docs/f9e7ujq/)
- Fix: [Raise Sexp/Form needs updated doc and shortcut keys](https://github.com/BetterThanTomorrow/calva/issues/495)

## [2.0.64] - 2019-12-01
- [Add Paredit commands **Push Form Left/right**](https://www.reddit.com/r/Clojure/comments/e3zni2/a_paredit_visual_guide_calvas_paredit_docs/f95v24w/)
- [Add Paredit command **Rewrap**](https://clojureverse.org/t/calva-paredit-just-got-majorly-better/5155/3)

## [2.0.63] - 2019-11-30
- Improve performance of editing Paredit commands
- Add command **Wrap Around ""**

## [2.0.62] - 2019-11-30
- Fix: [Tokenization errors with quotes, derefs, etcetera](https://github.com/BetterThanTomorrow/calva/issues/467)
- Fix: [Glitch in current form highlight in the REPL window when cursor is to the right of a form](https://github.com/BetterThanTomorrow/calva/issues/472)
- Now using the same Paredit implementation for the editor as for the REPL Window.
  - A much more complete set of Paredit commands, and [all documented](https://calva.io/paredit/), in beautiful GIF animations.
  - List based Paredit commands work on strings as well. (Limited by that strings don't have sub lists/strings).
  - Lots of fixes for Paredit commands.
- Fix: [Paredit not activated until focused moved from and back to the editor again](https://github.com/BetterThanTomorrow/calva/issues/454)
- Improving: [paredit `paredit-kill`](https://github.com/BetterThanTomorrow/calva/issues/380)
- Fix: [paredit `backspace` in strict mode](https://github.com/BetterThanTomorrow/calva/issues/379)
- Fix: [REPL window use it own set of paredit hotkeys and these are not configurable](https://github.com/BetterThanTomorrow/calva/issues/260)
- Add default keyboard shortcut maps for the REPL prompt: multi-line or single-line.
- Improvements for Commands using the **Current form** and **Current top level form**:
  - Fix: [Form selection fails on things like '(1)](https://github.com/BetterThanTomorrow/calva/issues/418)
  - Less precision needed for the right form to be selected.
  - All commands for this use the same implementation (so, you can use e.g. **Select Current Form** to know what **Evaluate Current Form** will evaluate).
- Fix: ["Load current Namespace in REPL Window" command not working](https://github.com/BetterThanTomorrow/calva/issues/477)
- Theme compatible status bar indicators for pprint and paredit

## [2.0.61] - 2019-11-15
- Fix: [paredit.deleteBackward sets cursor position wrong when deleting a line. ](https://github.com/BetterThanTomorrow/calva/issues/458)
- Fix: [Calva Highlight sometimes incorrectly recognizes form as a `comment` form](https://github.com/BetterThanTomorrow/calva/issues/403)
- Fix: [Expand selection fails at the start and end of the input of the REPL window](https://github.com/BetterThanTomorrow/calva/issues/417)
- [Add test message to test runner](https://github.com/BetterThanTomorrow/calva/issues/425)
- [Remove some paredit inconsistencies](https://github.com/BetterThanTomorrow/calva/issues/170)
- Fix: [Lexing regex literal tokenization](https://github.com/BetterThanTomorrow/calva/issues/463)

## [2.0.60] - 2019-11-11
- Re-enable default stylings for nREPL status bar items.
- Make `pprint` the default Pretty Printer.

## [2.0.59] - 2019-11-10
- [Enable information providers in jar files e.g. opened with the "Go to Definition" command](https://github.com/BetterThanTomorrow/calva/pull/455)
- [Make Pretty Printing more Configurable](https://github.com/BetterThanTomorrow/calva/pull/436)

## [2.0.58] - 2019-11-07
- [Incorrect red highlights around brackets/paren in specific case](https://github.com/BetterThanTomorrow/calva/issues/410)
- ["Require REPL Utilities" command is broken](https://github.com/BetterThanTomorrow/calva/issues/451)
- [Fix hover definition for symbols derefed with `@` and quoted symbols](https://github.com/BetterThanTomorrow/calva/issues/106)
- [Improve signature help-while-typing hover, with active arg markup](https://github.com/BetterThanTomorrow/calva/pull/450)

## [2.0.57] - 2019-11-03
- [Provide argument list help as you type the function's arguments](https://github.com/BetterThanTomorrow/calva/issues/361)
- [Support special forms in editor hover/completion](https://github.com/BetterThanTomorrow/calva/issues/441)

## [2.0.56] - 2019-11-02
- Add setting for wether to open REPL Window on connect or not
- [Re-open REPL windows where they were last closed](https://github.com/BetterThanTomorrow/calva/issues/300)
- Lexer performance considerably improved. Fixes [this](https://github.com/BetterThanTomorrow/calva/issues/228) and [this](https://github.com/BetterThanTomorrow/calva/issues/128))
- [REPL colours and logo a bit toned down](https://github.com/BetterThanTomorrow/calva/issues/303)
- Removed `useWSL`configuration option because the the use of Calva is fully supported through the [Remote - WSL](https://marketplace.visualstudio.com/items?itemName=ms-vscode-remote.remote-wsl) extension.

## [2.0.55] - 2019-10-27
- [Add commands for interrupting the current evaluation as well as all running evaluations](https://github.com/BetterThanTomorrow/calva/issues/237)
- [Calva asks for user input when `stdin` needs it (e.g. `read-line`)](https://github.com/BetterThanTomorrow/calva/issues/377)
- Command for clearing the REPL history reworked and now also ”restarts” the REPL window.
- Commands are now added to REPL window history only if they are not identical to the previous command on the history stack.
- [Fix floating promises in evaluation module](https://github.com/BetterThanTomorrow/calva/issues/411)
- REPL Window Evaluation errors now initially hide the stack trace. The user can show it with a click.

## [2.0.54] - 2019-10-25
- [Stop linting, start bundling clj-kondo](https://github.com/BetterThanTomorrow/calva/issues/423)

## [2.0.53] - 2019-10-24
- [Fix hang when user input is requested](https://github.com/BetterThanTomorrow/calva/issues/377)
- Upgrade to `cider-nrepl 0.22.4`

## [2.0.52] - 2019-10-19
- [Add info box for VIM Extension users](https://github.com/BetterThanTomorrow/calva/issues/396)
- [Fix undefined namespace when starting a shadow-cljs cljs REPL Window ](https://github.com/BetterThanTomorrow/calva/issues/115)
- [Make opening the REPL window on connect async](https://github.com/BetterThanTomorrow/calva/issues/399)
- [Fix shadow-cljs menuSelections for Custom Connect Sequences](https://github.com/BetterThanTomorrow/calva/issues/404)

## [2.0.51] - 2019-10-15
- [Toggle the "Use WSL" setting requires extension restart to effect definition provider](https://github.com/BetterThanTomorrow/calva/issues/397)
- [Go to Definition and Peek Definition not working on Windows 10 when using WSL](https://github.com/BetterThanTomorrow/calva/issues/132)
- [Highlight extension settings are uninitialized if no closure editor active on activation ](https://github.com/BetterThanTomorrow/calva/issues/401)
- [Overly aggressive paredit in REPL window](https://github.com/BetterThanTomorrow/calva/issues/255)
- [REPL window use it own set of paredit hotkeys and these are not configurable](https://github.com/BetterThanTomorrow/calva/issues/260)
- [Completion in REPL window should work like in the editor](https://github.com/BetterThanTomorrow/calva/issues/394)

## [2.0.50] - 2019-10-15
- Move user documentation from the wiki to: https://calva.readthedocs.io/

## [2.0.49] - 2019-10-11
- [Fix bugs in comment form selection](https://github.com/BetterThanTomorrow/calva/issues/374)
- [Use of undeclared var in REPL window resets the namespace](https://github.com/BetterThanTomorrow/calva/issues/257)
- [Remove warning that extensions use the `vscode-resource:` scheme directly](https://github.com/BetterThanTomorrow/calva/issues/391)

## [2.0.48] - 2019-10-11
- [Support Jack-in without file open for single-rooted workspace](https://github.com/BetterThanTomorrow/calva/issues/366)
- [Show argument list of fn](https://github.com/BetterThanTomorrow/calva/issues/238)
- [Make code more robust in case Jack-in task fails](https://github.com/BetterThanTomorrow/calva/issues/367)
- [Fix dimming out of stacked ignored forms](https://github.com/BetterThanTomorrow/calva/issues/385)
- [The extension should specify the default schemes for document selectors](https://github.com/BetterThanTomorrow/calva/issues/368)

## [2.0.46] - 2019-10-08
- [Connect warnings and errors as popups](https://github.com/BetterThanTomorrow/calva/issues/356)
- [Don't remove default indents when Calva is not the auto-formatter](https://github.com/BetterThanTomorrow/calva/pull/383)

## [2.0.44] - 2019-10-05
- [Support for custom project/workflow commands](https://github.com/BetterThanTomorrow/calva/issues/281)

## [2.0.43] - 2019-10-03
- [Insourcing @tonsky's Clojure Warrior, now named Calva Highlight](https://github.com/BetterThanTomorrow/calva/pull/362)
- [Update status bar when configuration changed](https://github.com/BetterThanTomorrow/calva/issues/358)

## [2.0.42] - 2019-09-29
- [Adding selected calva commands to the editors context menu](https://github.com/BetterThanTomorrow/calva/issues/338)
- [Fix bug with painting all existing result decoration with the same status](https://github.com/BetterThanTomorrow/calva/issues/353)
- [Fix bug with reporting errors using off-by-one line and column numbers](https://github.com/BetterThanTomorrow/calva/issues/354)

## [2.0.41] - 2019-09-28
- [Add pretty print mode](https://github.com/BetterThanTomorrow/calva/issues/327)
- [Add command for evaluating top level form as comment](https://github.com/BetterThanTomorrow/calva/issues/349)
- [Stop writing results from **Evaluate to Comment** to output pane](https://github.com/BetterThanTomorrow/calva/issues/347)

## [2.0.40] - 2019-09-25
- [Add command for connecting to a non-project REPL](https://github.com/BetterThanTomorrow/calva/issues/328)
- [Add hover to inline result display, containing the full results](https://github.com/BetterThanTomorrow/calva/pull/336)
- [Better inline evaluation error reports with file context](https://github.com/BetterThanTomorrow/calva/issues/329)
- [Enhancement REPL window handling / nREPL menu button](https://github.com/BetterThanTomorrow/calva/issues/337)
- [Print async output, and a setting for where it should go](https://github.com/BetterThanTomorrow/calva/issues/218)
- [Fix REPL window prompt does not always reflect current ns](https://github.com/BetterThanTomorrow/calva/issues/280)
- [Escape HTML in stdout and stderr in REPL window](https://github.com/BetterThanTomorrow/calva/issues/321)
- [Add content security policy to webview and remove image load error](https://github.com/BetterThanTomorrow/calva/issues/341)

## [2.0.39] - 2019-09-20
- [Revert disconnecting and jacking out on closing of REPL window](https://github.com/BetterThanTomorrow/calva/issues/326)

## [2.0.38] - 2019-09-14
- [Close java processes when closing or reloading VS Code. (Windows)](https://github.com/BetterThanTomorrow/calva/issues/305)

## [2.0.37] - 2019-09-14
- [Support connecting to Leiningen and CLI project using shadow-cljs watcher](https://github.com/BetterThanTomorrow/calva/issues/314)
- Fix [Figwheel Main deps added to non-cljs projects](https://github.com/BetterThanTomorrow/calva/issues/317)

## [2.0.36] - 2019-09-12
- Fix [REPL Window namespace being reset to user](https://github.com/BetterThanTomorrow/calva/issues/302)
- Update nrepl-version to 0.22.1

## [2.0.35] - 2019-09-10
- [Customizing the REPL connect sequence](https://github.com/BetterThanTomorrow/calva/issues/282)
- [Support for launching with user aliases/profiles](https://github.com/BetterThanTomorrow/calva/issues/288)

## [2.0.34] - 2019-09-04
- More accurate code completion lookups.
- [Keep focus in editor when evaluating to the REPL Window](https://github.com/BetterThanTomorrow/calva/issues/229).

## [2.0.33] - 2019-08-17
- Support for starting leiningen and clj projects with aliases.

## [2.0.31] - 2019-08-13
- Support Jack-in and Connect in multi-project workspaces.
- Fix bug with snippet field navigation not working.

## [2.0.30] - 2019-08-04
- nREPL status bar indicator can now be styled

## [2.0.29] - 2019-08-04
- Fix jack-in command quoting for `zsh`.

## [2.0.28] - 2019-08-01
- Jack in quoting fixes, mainly for Windows with `clojure/clj`.
- Fix formatting bug when forms not separated by whitespace.

## [2.0.25] - 2019-07-12
- Add command for running test under cursor (at point in CIDER lingo).

## [2.0.24] - 2019-07-12
- Add ParEdit `forwardUpSexp`.

## [2.0.20] - 2019-06-20
- Improve custom CLJS REPL.

## [1.3.x -> 2.0.20] - -> 06.2019
... huge gap in the Changelog. Sorry about that, but now we have decided to pick up maintaining this log again.

## [1.3.0] - 2018-04-16
- Add support for [shadow-cljs](http://shadow-cljs.org). Please contact me with any information on how this is working for you out there.

## [1.2.14] - 2018-04-06
- Change all keyboard shortcuts to use prefix `ctrl+alt+v`, due to old prefix not working on some alternate keyboard layouts. See [Issue #9](https://github.com/PEZ/clojure4vscode/issues/9).

## [1.2.12] - 2018-04-06
- Add command for re-running previously failing tests (`ctrl+alt+v ctrl+t`).

## [1.2.10] - 2018-04-03
- Add command for toggling automatic adjustment of indentation for new lines (`ctrl+alt+v tab`)

## [1.2.8] - 2018-04-02
- Auto adjust indent more close to this Clojure Style Guide: https://github.com/bbatsov/clojure-style-guide

## [1.2.1] - 2018-03-28
- Select current (auto-detected) form

## [1.2.0] - 2018-03-28
- Terminal REPLs
  - Integrates REPL sessions from the Terminal tab and lets you do stuff like load current namespace ad evaluate code from the editor in the REPL.
- Connection and reconnection stabilization
  - Connecting the editor REPLs was a bit unstable. Now more stable (but there are still some quirks).

## [1.1.20] - 2018-03-25
- Auto detection of forms to evaluate now considers reader macro characters prepending the forms. E.g. before if you tried to evaluate say `#{:a :b :c}` with the cursor placed directly adjacent to the starting or ending curly braces only `{:a :b :c}` would be auto detected and evaluated.
- Highlighting of auto detected forms being evaluated.
- Rendering evaluation errors in the editor the same way as successful (but in red to quickly indicate that the evaluation errored).

![Evaluation demo](/assets/howto/evaluate.gif)

## [1.1.15] - 2018-03-20
- Evaluates vectors and maps with the same ”smart” selection as for lists.

## [1.1.11] - 2018-03-20
- Add inline annotations for interactive code evaluation results.

## [1.1.9] - 2018-03-18
- Add toggle for switching which repl connection is used for `cljc` files, `clj` or `cljs`.

![CLJC repl switching](/assets/howto/cljc-clj-cljs.gif)

- `clj` repl connected to all file types, meaning you can evaluate clojure code in, say, Markdown files.


## [1,1.3] - 2018-03-17
- User setting to evaluate namespace on save/open file (defaults to **on**)

## [1.1.1] - 2018-03-16
- Release of v1, based on **visual:clojure** v2.0, adding:
    - Running tests through the REPL connection, and mark them in the Problems tab
        - Run namespace tests: `ctrl+alt+v t`
        - Run all tests: `ctrl+alt+v a`
    - Evaluate code and replace it in the editor, inline: `ctrl+alt+v e`
    - Error message when evaluation fails
    - Pretty printing evaluation results: `ctrl+alt+v p`
    - Support for `cljc` files (this was supposed to be supported by the original extension, but bug)<|MERGE_RESOLUTION|>--- conflicted
+++ resolved
@@ -3,10 +3,6 @@
 Changes to Calva.
 
 ## [Unreleased]
-<<<<<<< HEAD
-- Fix so that Calva treats symbol containing the quote character correctly.
-- [Fix: Parameter hints popup should be off by default](https://github.com/BetterThanTomorrow/calva/issues/574)
-=======
 
 ## [2.0.130] - 2020-10-25
 - Fix: [Jack-in broken on Windows](https://github.com/BetterThanTomorrow/calva/issues/827)
@@ -206,7 +202,6 @@
 - [Fix: `nil` followed by comma not highlighted correctly](https://github.com/BetterThanTomorrow/calva/issues/577)
 - [Fix: The syntax highlightning fails with symbols named truesomething/falsesomething](https://github.com/BetterThanTomorrow/calva/issues/578)
 - Fix so that Paredit does not consider `^` to be part of a symbol name.
->>>>>>> d76520f6
 
 ## [2.0.79] - 2020-03-01
 - Use scope `variable.other.constant` for keywords, making them highlight nicely
