--- conflicted
+++ resolved
@@ -4,11 +4,8 @@
 
 ## [Unreleased]
 
-<<<<<<< HEAD
 - Fix: [Calva doesn't show action buttons in error message boxes](https://github.com/BetterThanTomorrow/calva/issues/1949)
-=======
 - Fix: [The snippets file is not included in the Calva extension VSIX](https://github.com/BetterThanTomorrow/calva/issues/1953)
->>>>>>> d4fde6fd
 
 ## [2.0.317] - 2022-11-06
 
