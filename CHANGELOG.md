--- conflicted
+++ resolved
@@ -4,16 +4,10 @@
 
 ## [Unreleased]
 
-<<<<<<< HEAD
-=======
 ## [2.0.250] - 2022-03-05
 - Fix: [Version 2.0.247 regression with structural editing, hangs at unbalance + structural delete](https://github.com/BetterThanTomorrow/calva/pull/1573)
 - Fix: [Paredit Slurp and Barf are not metadata aware](https://github.com/BetterThanTomorrow/calva/pull/1576)
 
-## [2.0.249] - 2022-03-04
-- Revert to before metadata-change, because: [Version 2.0.247 regression with structural editing, hangs at unbalance + structural delete](https://github.com/BetterThanTomorrow/calva/pull/1573)
-
->>>>>>> f7b23ed9
 ## [2.0.249] - 2022-03-04
 - Revert to before metadata-change, because: [Version 2.0.247 regression with structural editing, hangs at unbalance + structural delete](https://github.com/BetterThanTomorrow/calva/pull/1573)
 
