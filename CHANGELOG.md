--- conflicted
+++ resolved
@@ -3,9 +3,7 @@
 Changes to Calva.
 
 ## [Unreleased]
-<<<<<<< HEAD
 - Fix: [Allow keybindings to target when the cursor is inside a comment or a string](https://github.com/BetterThanTomorrow/calva/issues/1023)
-=======
 
 ## [2.0.185] - 2021-04-05
 - Fix: [Paredit slurp sometimes leaves an extra space](https://github.com/BetterThanTomorrow/calva/issues/1098)
@@ -41,7 +39,6 @@
 - Add custom REPL snippet variables, $selection, $head, and $tail
 
 ## [2.0.177] - 2021-03-07
->>>>>>> 104661bd
 - Fix: [Navigating to a definition in a jar file throws error in console](https://github.com/BetterThanTomorrow/calva/issues/1047)
 - [Add a Getting Started REPL feature](https://github.com/BetterThanTomorrow/calva/issues/1040)
 
