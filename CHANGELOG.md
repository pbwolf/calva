# Change Log

Changes to Calva.

## [Unreleased]

<<<<<<< HEAD
- Fix: [clojure-lsp does not start in a workspace without project files](https://github.com/BetterThanTomorrow/calva/issues/2069)
=======
## [2.0.332] - 2023-02-15

- Partly fixes: [Cursor moves back to start of indented line when typing inside parens on a new line](https://github.com/BetterThanTomorrow/calva/issues/2071)
>>>>>>> bcd11d81
- [Establish REPL connection without being prompted for the kind of project every time](https://github.com/BetterThanTomorrow/calva/issues/2049)
- Bump bundled deps.clj to v1.11.1.1224
- Fix: [Sometimes unable to load a file in repl while debugging an extension](https://github.com/BetterThanTomorrow/calva/issues/2081)

## [2.0.331] - 2023-02-05

- Bump npm deps [jszip](https://github.com/BetterThanTomorrow/calva/pull/2056), [http-cache-semantics](https://github.com/BetterThanTomorrow/calva/pull/2059)
- Fix: [Indenter and formatter do not agree on keyword in function position when regex indent rules are involved](https://github.com/BetterThanTomorrow/calva/issues/2044)
- Fix: [Missing required argument for "-M ALIASES"](https://github.com/BetterThanTomorrow/calva/issues/2039)

## [2.0.330] - 2023-02-03

- Fix: [Clojure-lsp does not automatically start when using VSCode on Windows in Calva version 2.0.329](https://github.com/BetterThanTomorrow/calva/issues/2054)
- Calva development: [Make e2e test runner re-usable](https://github.com/BetterThanTomorrow/calva/issues/2058)

## [2.0.329] - 2023-02-01

- [Sort aliases for deps.edn projects](https://github.com/BetterThanTomorrow/calva/issues/2035)
- [Sort pre-selected project at the top in REPL connect menu](https://github.com/BetterThanTomorrow/calva/issues/2043)
- Fix: [Indenter and formatter not in agreement about some forms](https://github.com/BetterThanTomorrow/calva/issues/2032)
- Fix: [Regressions introduced with clojure-lsp multi-project support in 2.0.327](https://github.com/BetterThanTomorrow/calva/issues/2041)
- Fix: [Can't use add require feature after updating to 2.0.327 version](https://github.com/BetterThanTomorrow/calva/issues/2040)
- Fix: [Formatting issues on backspace](https://github.com/BetterThanTomorrow/calva/issues/2038)
- Calva development: [Test the built VSIX extension in CI](https://github.com/BetterThanTomorrow/calva/issues/2051)
- Calva development, Fix: [We build Calva twice in CI](https://github.com/BetterThanTomorrow/calva/issues/2052)

## [2.0.328] - 2023-01-27

- Rollback of 2.0.327, first part of: [Regressions introduced with clojure-lsp multi-project support in 2.0.327](https://github.com/BetterThanTomorrow/calva/issues/2041)

## [2.0.327] - 2023-01-27

- [LSP support for multi-project and multi-workspace](https://github.com/BetterThanTomorrow/calva/pull/2020)
- Fix: [Clojure-lsp caching in multi-project workspace](https://github.com/BetterThanTomorrow/calva/issues/934)
- Fix: [With multi-root workspaces the clojure-lsp project root is always the first folder](https://github.com/BetterThanTomorrow/calva/issues/1706)
- Fix: [Getting Started REPLs download config from dram dev branch](https://github.com/BetterThanTomorrow/calva/issues/1977)

## [2.0.326] - 2023-01-24

- Fix: [`afterCLJReplJackInCode` fails if no editor is open](https://github.com/BetterThanTomorrow/calva/issues/2025)
- Fix: [shadow-cljs jack-in silently fails when no builds are selected](https://github.com/BetterThanTomorrow/calva/issues/2022)

## [2.0.325] - 2023-01-21

- Fix: [Setting calva.testOnSave broken: no tests found](https://github.com/BetterThanTomorrow/calva/issues/2005)

## [2.0.324] - 2023-01-15

- Fix: [Evaluating blocking snippets deadlocks the editor](https://github.com/BetterThanTomorrow/calva/issues/2012)
- Fix (formatter): [Indenter and formatter fails while typing out body of deftype method](https://github.com/BetterThanTomorrow/calva/issues/1957)
- Fix: [Inconsistent formatting of defprotocol with docstring on separate line from method declaration](https://github.com/BetterThanTomorrow/calva/issues/1978)

## [2.0.323] - 2023-01-07

- Fix: [Provider completions not handling errors gracefully](https://github.com/BetterThanTomorrow/calva/issues/2006)
- Partly fix (indenter): [Indenter and formatter fails while typing out body of deftype method](https://github.com/BetterThanTomorrow/calva/issues/1957)

## [2.0.322] - 2022-12-14

- Fix: [Clojure notebooks don't seem to work on MS-Windows](https://github.com/BetterThanTomorrow/calva/issues/1994)
- Fix: [Calva development: npm run prettier-format fails on MS-Windows](https://github.com/BetterThanTomorrow/calva/issues/1996)
- Bump bundled deps.clj to v1.11.1.1208

## [2.0.321] - 2022-12-05

- Fix: [Supplying a custom printFn to the pretty printer does not work](https://github.com/BetterThanTomorrow/calva/issues/1979)
- Fix: [CI: Webpack build throws with an error: [webpack-cli] Error: error:0308010C:digital envelope routines::unsupported](https://github.com/BetterThanTomorrow/calva/issues/1985)
- Fix: [Running a single test runs all tests](https://github.com/BetterThanTomorrow/calva/issues/1981)
- [Update Calva docs to no longer mention removed clojure-lsp setting](https://github.com/BetterThanTomorrow/calva/issues/1988)

## [2.0.320] - 2022-11-23

- [Stop the nrepl client from spamming the server with ops it doesn't support](https://github.com/BetterThanTomorrow/calva/issues/1969)
- Bump bundled deps.clj to v1.11.1.1200

## [2.0.319] - 2022-11-10

- Fix: [The indenter fails matching cljfmt rules on qualified symbols](https://github.com/BetterThanTomorrow/calva/issues/1956)
- [Add info about cider-nrepl docs to calva.io/connect](https://github.com/BetterThanTomorrow/calva/issues/1955)
- [Inform about Calva version on startup](https://github.com/BetterThanTomorrow/calva/issues/1954)
- Fix: [Calva docs site theme color not used](https://github.com/BetterThanTomorrow/calva/issues/1960)

## [2.0.318] - 2022-11-08

- Fix: [Calva doesn't show action buttons in error message boxes](https://github.com/BetterThanTomorrow/calva/issues/1949)
- Fix: [The snippets file is not included in the Calva extension VSIX](https://github.com/BetterThanTomorrow/calva/issues/1953)

## [2.0.317] - 2022-11-06

- [Make Calva more VIM friendly](https://github.com/BetterThanTomorrow/calva/issues/1947)
- [Remove `calva.fmt.formatAsYouType` setting](https://github.com/BetterThanTomorrow/calva/issues/1827)

## [2.0.316] - 2022-11-05

- Bundle deps.clj.jar v1.11.1.1189
- [Honor pretty-print settings for load-file](https://github.com/BetterThanTomorrow/calva/issues/1905)
- [Add editor snippet for Rich Comments marked with trailing `:rcf`](https://github.com/BetterThanTomorrow/calva/issues/1941)
- [Add custom REPL command snippet `$current-pair` variable](https://github.com/BetterThanTomorrow/calva/issues/1943)
- [Add custom REPL command snippet `$file-text` variable](https://github.com/BetterThanTomorrow/calva/issues/1944)

## [2.0.315] - 2022-11-03

- [Inform if Calva nREPL dependencies are not fulfilled](https://github.com/BetterThanTomorrow/calva/issues/1935)
- Fix: [Calva does not fall back on lsp definitions when nrepl definitions fail](https://github.com/BetterThanTomorrow/calva/issues/1933)
- Fix: [Warnings printed with an added `;` on a line of its own](https://github.com/BetterThanTomorrow/calva/issues/1930)
- Fix: [Extra newlines are printed in output from function called from test](https://github.com/BetterThanTomorrow/calva/issues/1937)

## [2.0.314] - 2022-11-01

- [Squash spaces when Paredit Kill/Delete Right](https://github.com/BetterThanTomorrow/calva/issues/1923)
- Fix: [Newline lacking before results when evaluating at the REPL prompt](https://github.com/BetterThanTomorrow/calva/issues/1931)

## [2.0.313] - 2022-10-31

- [Use format-as-you-type for Paredit](https://github.com/BetterThanTomorrow/calva/issues/1924)
- Fix: [Newline missing in some prints to Output/REPL window](https://github.com/BetterThanTomorrow/calva/issues/1927)

## [2.0.312] - 2022-10-30

- Fix: [Unwanted newlines are added to REPL output of Kaocha test run](https://github.com/BetterThanTomorrow/calva/issues/1826)
- Fix: [Unexpected newline character in the output](https://github.com/BetterThanTomorrow/calva/issues/998)

## [2.0.311] - 2022-10-27

- Fix: [Drag sexps in value part of doseq sometimes jumps 2 sexps instead of 1](https://github.com/BetterThanTomorrow/calva/issues/1914)
- Fix: [Can't do formatting code from Calva: Fire up the Getting Started REPL on hello_repl.clj](https://github.com/BetterThanTomorrow/calva/issues/1918)
- Fix: [Calva: Open REPL snippets User config.edn couldn't create the file if parent folders doesn't exist](https://github.com/BetterThanTomorrow/calva/issues/1916)
- Calva development: [Use requirements.txt in CI for publishing docs](https://github.com/BetterThanTomorrow/calva/issues/1913)
- Bump deps.clj to v1.11.1.1182

## [2.0.310] - 2022-10-24

- Calva development: [Refactor `extension.ts` for less boilerplate and improved readability](https://github.com/BetterThanTomorrow/calva/issues/1906)
- Calva development, Fix: [Docs publishing in CI is failing](https://github.com/BetterThanTomorrow/calva/issues/1909)
- Calva development, Fix: [Grammar tests fail too often](https://github.com/BetterThanTomorrow/calva/issues/1910)

## [2.0.309] - 2022-10-22

- Fix: [Jack-in as live share guest not working](https://github.com/BetterThanTomorrow/calva/issues/1625)
- [Filter out code action errors](https://github.com/BetterThanTomorrow/calva/pull/1904), addressing [this issue](https://github.com/BetterThanTomorrow/calva/issues/1889)

## [2.0.308] - 2022-10-19

- [A more flexible evaluate-to-cursor command](https://github.com/BetterThanTomorrow/calva/issues/1901)
- [Test runner does not show stacktrace on error](https://github.com/BetterThanTomorrow/calva/issues/424)

## [2.0.307] - 2022-10-11

- [Support user level `~/.config/calva/config.edn`](https://github.com/BetterThanTomorrow/calva/issues/1887)

## [2.0.306] - 2022-10-09

- [Allow Clojure code in `.calva/config.edn` repl and hover snippets](https://github.com/BetterThanTomorrow/calva/issues/1885)

## [2.0.305] - 2022-09-30

- [Make it easier to find the clojure-lsp server trace log level](https://github.com/BetterThanTomorrow/calva/issues/1876)
- [Bump cljfmt dependency to `v0.9.0`](https://github.com/BetterThanTomorrow/calva/issues/1878)
- Fix: [Not honoring `calva.evalOnSave` when `calva.testOnSave` is enabled](https://github.com/BetterThanTomorrow/calva/issues/1880)
- Bump pre-bundled deps.clj.jar to `v1.11.1.1165`

## [2.0.304] - 2022-09-20

- [Keep deps.clj updated](https://github.com/BetterThanTomorrow/calva/issues/1871)

## [2.0.303] - 2022-09-18

- Fix: [Download of clojure-lsp nightly build fails on Apple M1/M2](https://github.com/BetterThanTomorrow/calva/issues/1869)

## [2.0.302] - 2022-09-18

- [Show error message if loading file results in an error](https://github.com/BetterThanTomorrow/calva/issues/1767)
- Document workaround for: [Allow sending a different project-root-uri during LSP initialize request](https://github.com/BetterThanTomorrow/calva/issues/1866)

## [2.0.301] - 2022-09-16

- Fix test running issue: [Two references to the same class in the same namespace can refer to two different instances of the class](https://github.com/BetterThanTomorrow/calva/issues/1821)
- [Make it possible to format Clojure code using the pretty printer](https://github.com/BetterThanTomorrow/calva/issues/1843)

## [2.0.300] - 2022-09-11

- Fix: [Notebooks don't recognize rich comments at the end](https://github.com/BetterThanTomorrow/calva/issues/1857)
- [Make Calva `deps.edn` Jack-in smarter about if an alias has empty `:main-opts`](https://github.com/BetterThanTomorrow/calva/issues/1859)

## [2.0.299] - 2022-09-06

- [Bind any keys to custom custom repl commands](https://github.com/BetterThanTomorrow/calva/issues/1853)
- Fix: [Inline evaluation results not visible in Light themes](https://github.com/BetterThanTomorrow/calva/issues/1855)

## [2.0.298] - 2022-08-31

- [Check if `clojure` is installed and working before selecting default `deps.edn` Jack-in](https://github.com/BetterThanTomorrow/calva/issues/1848)

## [2.0.297] - 2022-08-29

- Update deps.clj to version 0.1.1155

## [2.0.296] - 2022-08-29

- [Rich comment handling in notebooks](https://github.com/BetterThanTomorrow/calva/issues/1845)
- [Default to use deps.clj instead of clojure for starting deps.edn projects](https://github.com/BetterThanTomorrow/calva/issues/1846)
- Update deps.clj to version 0.1.1100

## [2.0.295] - 2022-08-28

- Fix: [Leiningen and deps.edn projects with shadow-cljs is too hard to connect to](https://github.com/BetterThanTomorrow/calva/issues/1842)

## [2.0.294] - 2022-08-25

- [Output metadata on notebooks](https://github.com/BetterThanTomorrow/calva/issues/1836)
- Fix: [Staged file gets evaluated instead of uncommitted file](https://github.com/BetterThanTomorrow/calva/issues/1833)
- [Update nrepl jack-in dependency to 1.0 ](https://github.com/BetterThanTomorrow/calva/issues/1839)

## [2.0.293] - 2022-08-18

- [Add jack-in support for Gradle/Clojurephant](https://github.com/BetterThanTomorrow/calva/pull/1815)
- [Color customization for inline result](https://github.com/BetterThanTomorrow/calva/issues/1831)

## [2.0.292] - 2022-08-18

- [Clojure Notebooks](https://github.com/BetterThanTomorrow/calva/issues/1824)
- Fix: [Wrong 'when condition' for command 'paredit.togglemode'](https://github.com/BetterThanTomorrow/calva/issues/1804)

## [2.0.291] - 2022-08-01

- Fix: [Clojure-lsp silently fails to start on versions of VS Code lower than 1.67.0](https://github.com/BetterThanTomorrow/calva/issues/1818)

## [2.0.290] - 2022-07-31

- Fix: [Clojure-lsp server info command is not enabled if a non-clojure file is open in the active editor](https://github.com/BetterThanTomorrow/calva/issues/1810)
- Fix: [An error is thrown when the clojure-lsp server is stopped via Calva's command for stopping it](https://github.com/BetterThanTomorrow/calva/issues/1773)

## [2.0.289] - 2022-07-04

- Fix: [:refer-clojure :exclude doesn't work as expected](https://github.com/BetterThanTomorrow/calva/issues/1718)
- Fix: [Shadowing of Clojure vars doesn't work in the REPL, even with :refer-clojure :exclude](https://github.com/BetterThanTomorrow/calva/issues/1153)
- Fix: [Command not found error shown when clojure-lsp server info command is run](https://github.com/BetterThanTomorrow/calva/issues/1790)
- [Update cider-nrepl jack-in dependency version](https://github.com/BetterThanTomorrow/calva/issues/1792)

## [2.0.288] - 2022-07-02

- [Add configuration for which symbol definition provider to use](https://github.com/BetterThanTomorrow/calva/issues/1785)
- [Update clojure-lsp version and path settings documentation](https://github.com/BetterThanTomorrow/calva/issues/1791)

## [2.0.287] - 2022-06-25

- Fix: [Error reporting for load file differs from evaluate code](https://github.com/BetterThanTomorrow/calva/issues/1774)
- Fix: [Accepting and rejecting Github Copilot suggestions does not work](https://github.com/BetterThanTomorrow/calva/issues/1781)
- [Use Apple Silicon clojure-lsp builds on M1 and M2 macs when available](https://github.com/BetterThanTomorrow/calva/issues/1780)

## [2.0.286] - 2022-06-13

- [Add option in clojure-lsp quick pick to restart clojure-lsp](https://github.com/BetterThanTomorrow/calva/issues/1770)

## [2.0.285] - 2022-06-11

- Fix: [Paredit strict backspace in the leftmost symbol/keyword/thing inserts a space instead](https://github.com/BetterThanTomorrow/calva/pull/1771)

## [2.0.284] - 2022-06-11

- [Add a command to restart clojure-lsp](https://github.com/BetterThanTomorrow/calva/issues/1727)

## [2.0.283] - 2022-06-10

- [Add a Dart->ClojureDart converter](https://github.com/BetterThanTomorrow/calva/pull/1763)
- [Make Paredit strict backspace smarter, removing empty lines](https://github.com/BetterThanTomorrow/calva/issues/1741)

## [2.0.282] - 2022-06-04

- Fix: [clojure-lsp fails to download for some Apple M1 users](https://github.com/BetterThanTomorrow/calva/pull/1761)

## [2.0.281] - 2022-06-03

- [Updates to how we choose clojure-lsp executable for different platforms](https://github.com/BetterThanTomorrow/calva/pull/1758), fixes: [#1590](https://github.com/BetterThanTomorrow/calva/issues/1590), and [#1598](https://github.com/BetterThanTomorrow/calva/issues/1598)
- [Add sponsor link to the Calva extension manifest](https://github.com/BetterThanTomorrow/calva/issues/1759)

## [2.0.280] - 2022-05-31

- Fix: [Debugger decorations are not working properly](https://github.com/BetterThanTomorrow/calva/issues/1165)
- Add some logging when Calva starts and finishes activating

## [2.0.279] - 2022-05-30

- [Expose Calva's `registerDocumentSymbolProvider` function in the extension API](https://github.com/BetterThanTomorrow/calva/issues/1752)
- [Support use of nightly clojure-lsp builds](https://github.com/BetterThanTomorrow/calva/issues/1746)
- [Update Calva's Extension api docs with Joyride sections](https://github.com/BetterThanTomorrow/calva/issues/1754)

## [2.0.278] - 2022-05-29

- [Extension API: Fix Javascript examples & align them with their ClojureScript versions](https://github.com/BetterThanTomorrow/calva/issues/1742)
- [Extension API for retrieving the current REPL session key](https://github.com/BetterThanTomorrow/calva/issues/1747)
- [Extension API for some common ranges, like current form and top level form](https://github.com/BetterThanTomorrow/calva/issues/1748)

## [2.0.277] - 2022-05-26

- [Extension API: Evaluate via Calva's REPL connection](https://github.com/BetterThanTomorrow/calva/issues/1719)
- Fix: [alt+<up,down> arrow inside map destruction is not working properly](https://github.com/BetterThanTomorrow/calva/issues/1737)
- [Name change for loading/evaluating a whole file for better command lookup](https://github.com/BetterThanTomorrow/calva/issues/1731)

## [2.0.276] - 2022-05-22

- Fix: [Hover documentation shows "undefined" for functions that don't have a doc string](https://github.com/BetterThanTomorrow/calva/issues/1735)
- [Enable awaiting Calva Paredit commands when using `vscode.commands.executeCommand()`](https://github.com/BetterThanTomorrow/calva/issues/1733)

## [2.0.275] - 2022-05-18

- Addressing: [Better REPL feedback while waiting for evaluation](https://github.com/BetterThanTomorrow/calva/issues/1543)

## [2.0.274] - 2022-05-12

- Fix: [**Toggle between implementation and test** doesn't work in multi-root workspaces](https://github.com/BetterThanTomorrow/calva/issues/1725)

## [2.0.273] - 2022-05-11

- Fix: [Calva fails finding project root if a file from outside the workspace is the active editor](https://github.com/BetterThanTomorrow/calva/issues/1721)

## [2.0.272] - 2022-05-07

- [Add Joyride REPL server start and connect, a.k.a. Jack-in](https://github.com/BetterThanTomorrow/calva/issues/1714)

## [2.0.271] - 2022-05-06

- Fix: [Toggle between implementation and test command should set editor focus](https://github.com/BetterThanTomorrow/calva/issues/1707)
- Fix: [Hijacked shortcuts only works on strict](https://github.com/BetterThanTomorrow/calva/issues/1711)
- [Enable users to bind keyboard shortcuts to clojure-lsp drag commands](https://github.com/BetterThanTomorrow/calva/issues/1697)

## [2.0.270] - 2022-05-02

- Fix: [Downloaded clojure-lsp not working for static linux distros](https://github.com/BetterThanTomorrow/calva/issues/1692)
- [Add dedicated Joyride nREPL Connect option](https://github.com/BetterThanTomorrow/calva/issues/1704)

## [2.0.269] - 2022-04-20

- [How about a command converting JavaScript to ClojureScript?](https://github.com/BetterThanTomorrow/calva/issues/1687)

## [2.0.268] - 2022-04-18

- Fix: [Jack-in doesn't handle a shadow-cljs config without builds](https://github.com/BetterThanTomorrow/calva/issues/1683)
- [Merge LSP + NREPL completions and goToDefintion](https://github.com/BetterThanTomorrow/calva/issues/1498)

## [2.0.267] - 2022-04-13

- [Add command for formatting away multiple space between forms on the same line](https://github.com/BetterThanTomorrow/calva/issues/1677)

## [2.0.266] - 2022-04-11

- Fix: [Jump between source/test does not work properly with multiple workspace folders](https://github.com/BetterThanTomorrow/calva/issues/1219)

## [2.0.265] - 2022-04-08

- [Update paredit sexp forward/backward command labels](https://github.com/BetterThanTomorrow/calva/issues/1660)
- Fix: [clojure-lsp initialized in a non-working state when there is no VS Code folder](https://github.com/BetterThanTomorrow/calva/issues/1664)

## [2.0.264] - 2022-04-07

- Fix: [shadow-cljs shows error when running calva.loadFile command](https://github.com/BetterThanTomorrow/calva/issues/1670)

## [2.0.263] - 2022-04-06

- [Improve kondo configuration documentation](https://github.com/BetterThanTomorrow/calva/issues/1282)
- [Require VS Code 1.66+ (and update project node version to 16+)](https://github.com/BetterThanTomorrow/calva/issues/1638#issuecomment-1086726236)
- Maintenance: [Upgrade TS + some ts eslint plugins + fix any necessary changes thereof](https://github.com/BetterThanTomorrow/calva/issues/1639)
- Fix: [Command not working: sync the Output/REPL window namespace with the current file](https://github.com/BetterThanTomorrow/calva/issues/1503)

## [2.0.262] - 2022-04-02

- Tech debt mortgage: [Cleanup/removal of EditableDocument.selectionLeft/Right APIs](https://github.com/BetterThanTomorrow/calva/issues/1607)]
- Maintenance: [Update node version to v14, which is maintenance LTS until 2023-04-30](https://github.com/BetterThanTomorrow/calva/pull/1656)
- Maintenance: [Update default build/dev task to rebuild cljs+ts, watch cljs+ts tests, watch linter, and Prettier watcher, add a custom Connect Sequence for connecting to Calva `:cljs-lib`](https://github.com/BetterThanTomorrow/calva/pull/1652)
- [Add new `paredit.[forward/backward]SexpOrUp` commands](https://github.com/BetterThanTomorrow/calva/issues/1657)

## [2.0.261] - 2022-04-01

- Fix: [Results doc gets in a bad state and does not update](https://github.com/BetterThanTomorrow/calva/issues/1509)
- Fix: [Indenting not working correctly in vectors starting with fn-like symbols](https://github.com/BetterThanTomorrow/calva/issues/1622)
- Fix: [Make server side `pprint` the default pretty printer](https://github.com/BetterThanTomorrow/calva/issues/1650)

## [2.0.260] - 2022-03-27

- Fix: [Rainbow parentheses sometimes not activating](https://github.com/BetterThanTomorrow/calva/issues/1616)

## [2.0.259] - 2022-03-26

- [Add setting for enabling LiveShare support](https://github.com/BetterThanTomorrow/calva/issues/1629)

## [2.0.258] - 2022-03-25

- Fix: [Connect fails when there is no project file (deps.edn, etc)](https://github.com/BetterThanTomorrow/calva/issues/1613)
- [Make `calva` the default pretty printer](https://github.com/BetterThanTomorrow/calva/issues/1619)
- [Add default Clojure associations for file extensions `.bb` and `.cljd`](https://github.com/BetterThanTomorrow/calva/issues/1617)
- Fix: [Warning when loading a file produces an error: n.filter is not a function](https://github.com/BetterThanTomorrow/calva/issues/1567)

## [2.0.257] - 2022-03-23

- Maintenance: [Update _even more_ TypeScript code to be compatible with strictNullChecks.](https://github.com/BetterThanTomorrow/calva/pull/1605)
- [Support Polylith and monorepo jack-in/connect better](https://github.com/BetterThanTomorrow/calva/issues/1254)
- Fix: [Calva Refactor commands not appearing in command palette after initial start](https://github.com/BetterThanTomorrow/calva/issues/1610)

## [2.0.256] - 2022-03-19

- Be more graceful about that [clojure-lsp does not start in the Getting Started REPL](https://github.com/BetterThanTomorrow/calva/issues/1601)
- Fix: [An extra quick-pick prompt at pops up after jack-in](https://github.com/BetterThanTomorrow/calva/issues/1600)

## [2.0.255] - 2022-03-18

- Maintenance: [Update more TypeScript code to be compatible with strictNullChecks.](https://github.com/BetterThanTomorrow/calva/pull/1581)

## [2.0.254] - 2022-03-16

- [Add commands for starting and stopping clojure-lsp](https://github.com/BetterThanTomorrow/calva/pull/1592)
- Maintenance: [Dumb down the token cursor some dealing with meta data and readers](https://github.com/BetterThanTomorrow/calva/pull/1585)

## [2.0.253] - 2022-03-09

- Fix: [Structural editing hangs in specific cases of unbalanced forms](https://github.com/BetterThanTomorrow/calva/pull/1585)
- Fix: [Hover snippet markdown and adds example](https://github.com/BetterThanTomorrow/calva/pull/1582)
- Maintenance: [Begin work on enabling strictNullChecks in the TypeScript config.](https://github.com/BetterThanTomorrow/calva/pull/1568)

## [2.0.252] - 2022-03-05

- Fix: [Tab doesn't work in snippet mode](https://github.com/BetterThanTomorrow/calva/pull/1580)

## [2.0.251] - 2022-03-05

- Fix: [Metadata affects the Current Form being recognized](https://github.com/BetterThanTomorrow/calva/pull/1577)
- Fix: [ENTER key does not pick suggestion when cursor is not in a form in output window ](https://github.com/BetterThanTomorrow/calva/pull/1578)

## [2.0.250] - 2022-03-05

- Fix: [Version 2.0.247 regression with structural editing, hangs at unbalance + structural delete](https://github.com/BetterThanTomorrow/calva/pull/1573)
- Fix: [Paredit Slurp and Barf are not metadata aware](https://github.com/BetterThanTomorrow/calva/pull/1576)

## [2.0.249] - 2022-03-04

- Revert to before metadata-change, because: [Version 2.0.247 regression with structural editing, hangs at unbalance + structural delete](https://github.com/BetterThanTomorrow/calva/pull/1573)

## [2.0.248] - 2022-03-03

- [Remove special grammar scopes for keywords](https://github.com/BetterThanTomorrow/calva/pull/1571)

## [2.0.247] - 2022-03-02

- [Enable the @typescript-eslint/no-floating-promises eslint rule](https://github.com/BetterThanTomorrow/calva/pull/1564)
- [Include metadata in current form selection/evaluation/etcetera](https://github.com/BetterThanTomorrow/calva/pull/1551)

## [2.0.246] - 2022-02-24

- Fix: [Format config from clojure-lsp broken](https://github.com/BetterThanTomorrow/calva/issues/1561)
- Fix2: [Format on save](https://github.com/BetterThanTomorrow/calva/issues/1556)

## [2.0.245] - 2022-02-23

- Fix: [Print stacktrace link in REPL gets duplicated](https://github.com/BetterThanTomorrow/calva/issues/1542)
- [Publish pre-releases when dev updates](https://github.com/BetterThanTomorrow/calva/issues/1554)
- [Apply basic typescript eslint rules](https://github.com/BetterThanTomorrow/calva/issues/1536)
- Fix: [”Resolve macro as...” code action produces unreadable text in pop up](https://github.com/BetterThanTomorrow/calva/issues/1539)
- Fix: [Format on save](https://github.com/BetterThanTomorrow/calva/issues/1556)

## [2.0.244] - 2022-02-20

- [Add custom hover snippets](https://github.com/BetterThanTomorrow/calva/issues/1471)
- [Add option to read cljfmt config from clojure-lsp](https://github.com/BetterThanTomorrow/calva/issues/1545)
- Fix: [Map key/value pair aligning is not working on format](https://github.com/BetterThanTomorrow/calva/issues/1535)
- Change default keybinding for **Infer parens** to `ctrl+alt+p i` (from `shift+tab`)
- Change default keybinding for **Tab dedent** to `shift+tab` (from `shift+ctrl+i`)
- [Make alt+enter evaluate top level form also within line-comments](https://github.com/BetterThanTomorrow/calva/issues/1549)

## [2.0.243] - 2022-02-13

- [Use vanilla cljfmt for regular formatting](https://github.com/BetterThanTomorrow/calva/pull/1179)

## [2.0.242] - 2022-02-13

- Maintenance: [Upgrade typescript and linting packages/configs.](https://github.com/BetterThanTomorrow/calva/pull/1529)

## [2.0.241] - 2022-02-11

- Maintenance: [Consistently format all JavaScript and TypeScript in the project and provide for easily formatting these files in the future.](https://github.com/BetterThanTomorrow/calva/pull/1524)

## [2.0.240] - 2022-02-06

- Maintenance: [Update dependencies to fix security vulnerabilities](https://github.com/BetterThanTomorrow/calva/pull/1520)

## [2.0.239] - 2022-02-06

- Maintenance: [Update dependencies to fix security vulnerabilities](https://github.com/BetterThanTomorrow/calva/pull/1520) (Change was not actually included in this release. See next release.)

## [2.0.238] - 2022-02-06

- Fix: ['Add to history' not working on eval in repl](https://github.com/BetterThanTomorrow/calva/issues/1594)
- Fix: [TypeError when "Run Tests for Current Namespace" in non "-test" namespace](https://github.com/BetterThanTomorrow/calva/issues/1516)

## [2.0.237] - 2022-01-30

- Fix: ['Show Previous REPL History Entry' command not working on v.2.0.236](https://github.com/BetterThanTomorrow/calva/issues/1594)

## [2.0.236] - 2022-01-25

- Fix: [Exception thrown when registering "resolve-macro-as" command](https://github.com/BetterThanTomorrow/calva/issues/1495)
- [Show code eval in repl option](https://github.com/BetterThanTomorrow/calva/issues/1465)

## [2.0.235] - 2022-01-22

- [Continue to support -Aalias for jack-in](https://github.com/BetterThanTomorrow/calva/issues/1474)
- [Add custom commands from libraries](https://github.com/BetterThanTomorrow/calva/pull/1442)
- [Clojure-lsp not starting when offline](https://github.com/BetterThanTomorrow/calva/issues/1299)
- Workaround: [VS Code highlights characters in the output/REPL window prompt](https://github.com/BetterThanTomorrow/calva/pull/1475)
- [Exclude REPL output window from LSP analysis](https://github.com/BetterThanTomorrow/calva/issues/1250)
- Fix: [Snippet in custom command doesn't work with function metadata] (https://github.com/BetterThanTomorrow/calva/issues/1463)

## [2.0.234] - 2022-01-16

- [Improve LSP startup feedback on status bar](https://github.com/BetterThanTomorrow/calva/pull/1454)
- [Fix errors in test output when fixtures throw exceptions](https://github.com/BetterThanTomorrow/calva/issues/1456).

## [2.0.233] - 2022-01-07

- [Add experimental support for Test Explorer](https://github.com/BetterThanTomorrow/calva/issues/953)
- Maintenance: [Upgrade dependencies to attempt to fix Dependabot security alert](https://github.com/BetterThanTomorrow/calva/pull/1447)
- Fix: [Update nrepl and cider-nrepl versions in jack-in dependencies](https://github.com/BetterThanTomorrow/calva/issues/1444)

## [2.0.232] - 2021-12-31

- [Prevent warning during deps.edn jack-in](https://github.com/BetterThanTomorrow/calva/issues/1355)
- Fix: [Connecting to an out-of-process nREPL server and a merged Figwheel-main build](https://github.com/BetterThanTomorrow/calva/issues/1386)
- Fix: [Empty lines in output.calva-repl when running tests](https://github.com/BetterThanTomorrow/calva/issues/1448)

## [2.0.231] - 2021-12-14

- Fix: [Calva randomly edits file while in Live Share](https://github.com/BetterThanTomorrow/calva/issues/1434)

## [2.0.230] - 2021-12-13

- Fix: [Hover broken when repl is connected but cider-nrepl is not present](https://github.com/BetterThanTomorrow/calva/issues/1432)
- Fix: [Some valid floats are highlighted incorrectly](https://github.com/BetterThanTomorrow/calva/issues/1378)

## [2.0.229] - 2021-12-12

- Fix: [Babashka Jack-In REPL doesn't show eval errors](https://github.com/BetterThanTomorrow/calva/issues/1413)
- [Inform about conflict with the Clojure extension](https://github.com/BetterThanTomorrow/calva/issues/1427)
- Fix: [Run All Tests command doesn't run tests in .cljc file with reader conditional in ns](https://github.com/BetterThanTomorrow/calva/issues/1328).
- Fix: [Allow LSP features on jar files](https://github.com/BetterThanTomorrow/calva/issues/1421)

## [2.0.228] - 2021-12-02

- Revert: Parinfer Experimental
- Revert: Full Format Experimental
- Revert: Remove `calva.fmt.formatAsYouType` option

## [2.0.227] - 2021-12-01

- Re-enable, Experimental: [Add Parinfer Mode](https://github.com/BetterThanTomorrow/calva/issues/253)
- Experimental: [Add option to keep text more fully formatted as you type](https://github.com/BetterThanTomorrow/calva/issues/1406)
- [Remove `calva.fmt.formatAsYouType` option](https://github.com/BetterThanTomorrow/calva/issues/1407)
- Fix: [Test runner not finding tests with + in middle of the name](https://github.com/BetterThanTomorrow/calva/issues/1383)

## [2.0.226] - 2021-11-29

- Internal: [Handle the unknown-op status from test commands](https://github.com/BetterThanTomorrow/calva/pull/1365)
- Fix: [textDocument/linkedEditingRange failed when opening files or moving cursor](https://github.com/BetterThanTomorrow/calva/issues/1374)
- Fix: [paredit.spliceSexp doesn't work with set literals](https://github.com/BetterThanTomorrow/calva/issues/1395)
- Fix: [LSP code actions not working](https://github.com/BetterThanTomorrow/calva/issues/1373)

## [2.0.225] - 2021-11-10

- Revert 224 changes: [Version v2.0.224 causes problems on some machines (possibly Windows related)](https://github.com/BetterThanTomorrow/calva/issues/1379)

## [2.0.224] - 2021-11-10

- Experimental: [Add Parinfer Options](https://github.com/BetterThanTomorrow/calva/issues/253)

## [2.0.223] - 2021-11-01

- [Include material from clojuredocs.org in function documentation](https://github.com/BetterThanTomorrow/calva/issues/689)
- Fix: [Not able to escape read-line in the output window](https://github.com/BetterThanTomorrow/calva/issues/783)
- Fix: [Some keyboard shortcuts missing the languageID check](https://github.com/BetterThanTomorrow/calva/issues/823)
- Fix: [Formatting form with comma whitespace inserts 0 and places the cursor wrong](https://github.com/BetterThanTomorrow/calva/issues/1370)
- Fix: [Calva's re-frame docs are outdated](https://github.com/BetterThanTomorrow/calva/issues/1372)

## [2.0.222] - 2021-10-27

- [Add command to open the clojure-lsp log file](https://github.com/BetterThanTomorrow/calva/issues/1362)
- [Add nrepl message logging](https://github.com/BetterThanTomorrow/calva/issues/1198)
- Fix: [ctrl+k for Kill Right conflicts with several bindings on Windows](https://github.com/BetterThanTomorrow/calva/issues/1356)

## [2.0.221] - 2021-10-23

- [Clean away legacy evaluation keyboard shortcuts](https://github.com/BetterThanTomorrow/calva/issues/1353)
- [Don't wait for clojure-lsp to initialize before activating nREPL lookup and navigation](https://github.com/BetterThanTomorrow/calva/issues/1341)
- [Tidy up doc and signature hovers](https://github.com/BetterThanTomorrow/calva/issues/1360)

## [2.0.220] - 2021-10-20

- [Add Paredit select/kill right functionality](https://github.com/BetterThanTomorrow/calva/issues/1024)

## [2.0.219] - 2021-10-19

- [Provide semantic token fallback map for Calva's TM grammar](https://github.com/BetterThanTomorrow/calva/issues/1348)

## [2.0.218] - 2021-10-18

- [npm audit fixes](https://github.com/BetterThanTomorrow/calva/issues/1346)
- [Select top level form fails for top level derefs in comment forms](https://github.com/BetterThanTomorrow/calva/issues/1345)

## [2.0.217] - 2021-10-17

- [Support setting the cider-nrepl print-fn to whatever](https://github.com/BetterThanTomorrow/calva/issues/1340)
- [Make Add Rich Comment command go to any existing Rich comment right below](https://github.com/BetterThanTomorrow/calva/issues/1333)
- [Add semantic tokens support from LSP](https://github.com/BetterThanTomorrow/calva/issues/1231)
- Fix: [Inline evaluation results no longer display in 2.0.216](https://github.com/BetterThanTomorrow/calva/issues/1332)

## [2.0.216] - 2021-10-10

- Fix: [Inline results display pushes the cursor away when evaluation at the end of the line](https://github.com/BetterThanTomorrow/calva/issues/1329)
- Fix: [Inline evaluation display renders differently than the REPL display for empty spaces](https://github.com/BetterThanTomorrow/calva/issues/872)

## [2.0.215] - 2021-10-10

- [Add command for inserting a Rich Comment](https://github.com/BetterThanTomorrow/calva/issues/1324)

## [2.0.214] - 2021-10-06

- [Add Babashka Jack-in option](https://github.com/BetterThanTomorrow/calva/issues/1001)
- [Add nbb Jack-in option](https://github.com/BetterThanTomorrow/calva/issues/1311)
- Fix: [Not currently possible to Jack-in to a ClojureScript nREPL Server](https://github.com/BetterThanTomorrow/calva/issues/1310)
- [Update deps.clj version to 0.0.19](https://github.com/BetterThanTomorrow/calva/issues/1319)

## [2.0.213] - 2021-10-02

- Workaround [nbb nrepl-server: can only eval from file with extension .clj](https://github.com/BetterThanTomorrow/calva/issues/1308)

## [2.0.212] - 2021-09-26

- Fix [The schema for the setting `calva.highlight.bracketColors` is broken](https://github.com/BetterThanTomorrow/calva/issues/1290)
- Fix [Can't use $current-form more than once in a custom repl command snippet](https://github.com/BetterThanTomorrow/calva/issues/1301)

## [2.0.211] - 2021-09-01

- [Add setting for letting Paredit Kill commands copy the deleted code to the clipboard](https://github.com/BetterThanTomorrow/calva/issues/1283)

## [2.0.210] - 2021-08-25

- [Add back jack-in/connect config `deps.edn + shadow-cljs`](https://github.com/BetterThanTomorrow/calva/issues/1270)

## [2.0.209] - 2021-08-17

- Fix [Statusbar buttons hard to see with light themes](https://github.com/BetterThanTomorrow/calva/issues/1264)

## [2.0.208] - 2021-08-09

- Fix [Project configuration shadow-cljs + deps.edn doesn't work](https://github.com/BetterThanTomorrow/calva/issues/1253)

## [2.0.207] - 2021-08-07

- [Support a blank `clojureLspVersion` setting](https://github.com/BetterThanTomorrow/calva/issues/1251)

## [2.0.206] - 2021-08-05

- [Default to using the latest release of clojure-lsp](https://github.com/BetterThanTomorrow/calva/issues/1248)
- Performance improvement [REPL is Slow and Performance Degrades as the Output Grows](https://github.com/BetterThanTomorrow/calva/issues/942)

## [2.0.205] - 2021-07-14

- [Use new custom LSP method for server info command and print info in "Calva says" output channel ](https://github.com/BetterThanTomorrow/calva/issues/1211)
- Update clojure-lsp to version [2021.07.12-12.30.59](https://github.com/clojure-lsp/clojure-lsp/releases/tag/2021.07.12-12.30.59)
- [Roll back debugger call stack improvement](https://github.com/BetterThanTomorrow/calva/pull/1236)

## [2.0.204] - 2021-07-11

- [Put closing paren of rich comments on separate line](https://github.com/BetterThanTomorrow/calva/issues/1224)
- Fix: [Calva formatting defaults do not get applied when including any kind of .cljfmt.edn config](https://github.com/BetterThanTomorrow/calva/issues/1228)
- Workaround: [Paredit commands don't propagate to multiple cursors](https://github.com/BetterThanTomorrow/calva/issues/610)

## [2.0.203] - 2021-07-04

- Fix: [Custom repl commands show error if run from non-clojure file](https://github.com/BetterThanTomorrow/calva/issues/1203)
- Improvement: [REPL is Slow and Performance Degrades as the Output Grows](https://github.com/BetterThanTomorrow/calva/issues/942)
- Fix: [Paredit drag up/down kills line comments](https://github.com/BetterThanTomorrow/calva/issues/1222)
- Bump clojure-lsp [2021.07.01-13.46.18](https://github.com/clojure-lsp/clojure-lsp/releases/tag/2021.07.01-13.46.18)

## [2.0.202] - 2021-06-29

- Fix: [Custom repl commands are not evaluated in specified ns if different than current ns](https://github.com/BetterThanTomorrow/calva/issues/1196)
- Fix: [clojure-lsp statusbar messages move the nREPL button around](https://github.com/BetterThanTomorrow/calva/issues/1205)
- [Add command for toggling between implementation and test](https://github.com/BetterThanTomorrow/calva/issues/1168)
- [Add command for evaluating the current top level form up to cursor](https://github.com/BetterThanTomorrow/calva/issues/1215)
- [Add command for evaluating from the start of the file to cursor](https://github.com/BetterThanTomorrow/calva/issues/1216)

## [2.0.201] - 2021-06-24

- [Add nrepl and clojure-lsp versions to Calva says greetings](https://github.com/BetterThanTomorrow/calva/issues/1199)
- Workaround: [Command Palette shows wrong keyboard shortcuts for Paredit Forward/Backward Sexp](https://github.com/BetterThanTomorrow/calva/issues/1161)
- Update clojure-lsp to version `2021.06.24-01.20.01`

## [2.0.200] - 2021-06-06

- Update clojure-lsp to version 2021.06.01-16.19.44

## [2.0.199] - 2021-06-04

- [Support custom clojure-lsp path](https://github.com/BetterThanTomorrow/calva/issues/1181)
- [Improve debugger call stack](https://github.com/BetterThanTomorrow/calva/issues/1150)

## [2.0.198] - 2021-05-26

- [Add Standalone ClojureScript Quick Start REPLs](https://github.com/BetterThanTomorrow/calva/issues/1185)

## [2.0.197] - 2021-05-12

- [Add command for evaluating enclosing form](https://github.com/BetterThanTomorrow/calva/issues/1176)

## [2.0.196] - 2021-05-10

- Fix: [Forward slurp with closing paren after newline, breaks the structure](https://github.com/BetterThanTomorrow/calva/issues/1171)
- [Pre-bind some keyboard shortcuts to custom REPL commands](https://github.com/BetterThanTomorrow/calva/issues/1173)

## [2.0.195] - 2021-05-07

- Update cider-nrepl to [0.26.0](https://github.com/clojure-emacs/cider-nrepl/releases/tag/v0.26.0)
- [Makes it possible to add a jackInEnv per replConnectSequences](https://github.com/BetterThanTomorrow/calva/issues/1124)

## [2.0.194] - 2021-04-26

- [Make Clojure-lsp Server Info command always enabled](https://github.com/BetterThanTomorrow/calva/issues/1143)
- [Add docs about using Calva with Krell](https://calva.io/krell)

## [2.0.193] - 2021-04-24

- [Give the user some help to choose the right deps.edn jack-in alias when there are aliases with :main-opts](https://github.com/BetterThanTomorrow/calva/issues/1140)
- Update clojure-lsp to [2021.04.23-15.49.47](https://github.com/clojure-lsp/clojure-lsp/releases/tag/2021.04.23-15.49.47)

## [2.0.192] - 2021-04-21

- Fix: [Evaluating top level form sometimes does nothing](https://github.com/BetterThanTomorrow/calva/issues/1136)
- Fix: [Line comment continuation needs some tweaking](https://github.com/BetterThanTomorrow/calva/issues/1137)

## [2.0.191] - 2021-04-20

- [Replace automatic comment continuation with an on-demand one](https://github.com/BetterThanTomorrow/calva/issues/644)
- Fix: [Wrong selection restored after eval-to-comment](https://github.com/BetterThanTomorrow/calva/issues/1131)
- Bump `cider-nrepl` to [0.25.11](https://github.com/clojure-emacs/cider-nrepl/blob/master/CHANGELOG.md#02511-2021-04-12)

## [2.0.190] - 2021-04-19

- [Add Resolve Macro As (clojure-lsp) support](https://github.com/BetterThanTomorrow/calva/issues/1077)
- Fix: [REPL evaluation hangs if an error is raised during debug session](https://github.com/BetterThanTomorrow/calva/issues/1118)

## [2.0.189] - 2021-04-18

- [Paredit backspace should delete non-bracket parts of the opening token](https://github.com/BetterThanTomorrow/calva/issues/1122)
- [Use `shift+tab` for the ”Infer parens from indentation” command](https://github.com/BetterThanTomorrow/calva/issues/1126)
- Fix: [Inline evaluation results can show up in the wrong editor](https://github.com/BetterThanTomorrow/calva/issues/1120)
- [Bring back results in hovers](https://github.com/BetterThanTomorrow/calva/issues/736)

## [2.0.188] - 2021-04-16

- Fix: [Getting Started REPL failing on Windows when username has spaces (on some machines)](https://github.com/BetterThanTomorrow/calva/issues/1085)

## [2.0.187] - 2021-04-11

- [Add built-in REPL Connect Sequences for ClojureScript built-in for browser and Node REPLs](https://github.com/BetterThanTomorrow/calva/issues/1114)
- [Remove Nashorn ClojureScript Jack-in option](https://github.com/BetterThanTomorrow/calva/issues/1117)

## [2.0.186] - 2021-04-10

- [Allow keybindings to target when the cursor is inside a comment or a string](https://github.com/BetterThanTomorrow/calva/issues/1023)
- [Use alt+up/down for drag sexpr backward/forward](https://github.com/BetterThanTomorrow/calva/issues/1111)
- [Make it possible to disable some of Paredits hijacking of VS Code default shortcuts](https://github.com/BetterThanTomorrow/calva/issues/1112)
- Fix: [The unbalanced closing-bracket feature is active in line comments](https://github.com/BetterThanTomorrow/calva/issues/1105)
- [Remove the display diagnostics setting in favor of managing diagnostics entirely via clojure-lsp config](https://github.com/BetterThanTomorrow/calva/issues/1067)
- Bump `clojure-lsp` to [2021.04.07-16.34.10](https://github.com/clojure-lsp/clojure-lsp/releases/tag/2021.04.07-16.34.10)
- Bump `cider-nrepl` to [0.25.10](https://github.com/clojure-emacs/cider-nrepl/blob/master/CHANGELOG.md#02510-2021-04-08)

## [2.0.185] - 2021-04-05

- Fix: [Paredit slurp sometimes leaves an extra space](https://github.com/BetterThanTomorrow/calva/issues/1098)
- Fix: [Delete empty literal function causes newline to be removed](https://github.com/BetterThanTomorrow/calva/issues/1079)
- Add experimental setting to: [Prevent extra closing brackets in strict mode](https://github.com/BetterThanTomorrow/calva/issues/650)
- Bump `clojure-lsp` to `2021.04.03-18.43.55`

## [2.0.184] - 2021-04-02

- Fix: [Calva not detecting tests with aliased clojure.test namespace](https://github.com/BetterThanTomorrow/calva/issues/1086)
- Fix: [Auto-generated namespaces not working correctly in some cases](https://github.com/BetterThanTomorrow/calva/issues/1060)
- [Make clojure-lsp version configurable by the user](https://github.com/BetterThanTomorrow/calva/issues/1088) and bump to `2021.03.30-20.42.34`
- [Remove warning about clj-kondo extension](https://github.com/BetterThanTomorrow/calva/issues/1091)

## [2.0.183] - 2021-03-30

- [Stop printing to the output window when all evaluations are interrupted](https://github.com/BetterThanTomorrow/calva/issues/978)
- Fix: [Completion not working with babashka](https://github.com/BetterThanTomorrow/calva/issues/1083)

## [2.0.182] - 2021-03-26

- [Use graalvm-compiled native image for clojure-lsp instead of jar](https://github.com/BetterThanTomorrow/calva/issues/1017)

## [2.0.181] - 2021-03-22

- Update clojure-lsp to 2021.03.21-23.29.19

## [2.0.180] - 2021-03-21

- [Make Paredit forward, then backward selections (and vice versa) behave like ”normal” forward/backward selection does](https://github.com/BetterThanTomorrow/calva/pull/1062)

## [2.0.179] - 2021-03-10

- Implementation detail: [Use cljs for state](https://github.com/BetterThanTomorrow/calva/pull/1053)

## [2.0.178] - 2021-03-09

- [Add command for evaluating from start of list to cursor](https://github.com/BetterThanTomorrow/calva/issues/1057)
- Add custom REPL snippet variables, $selection, $head, and $tail

## [2.0.177] - 2021-03-07

- Fix: [Navigating to a definition in a jar file throws error in console](https://github.com/BetterThanTomorrow/calva/issues/1047)
- [Add a Getting Started REPL feature](https://github.com/BetterThanTomorrow/calva/issues/1040)

## [2.0.176] - 2021-02-24

- Revert switch to cljs for lsp, until [the issue with released cljs/js interop](https://github.com/BetterThanTomorrow/calva/issues/1044) has been fixed

## [2.0.174] - 2021-02-24

- [Translate clojure-lsp integration to cljs](https://github.com/BetterThanTomorrow/calva/issues/1025)

## [2.0.173] - 2021-02-21

- Fix [Connect ”not in project” glitches](https://github.com/BetterThanTomorrow/calva/issues/814)
- [Add a ”Start Standalone REPL” commands](https://github.com/BetterThanTomorrow/calva/issues/1003)
- [Add a configuration option to disable diagnostics](https://github.com/BetterThanTomorrow/calva/pull/981)

## [2.0.171] - 2021-02-10

- Update clojure-lsp to version 2021.02.09-18.28.06 (Fix: [Auto completion does not work in clojure-lsp only mode (no repl connection)](https://github.com/BetterThanTomorrow/calva/issues/996#issuecomment-776148282))
- Update clojure-lsp to version 2021.02.10-03.01.19 (Fix: [Project clj-kondo config file not being considered](https://github.com/BetterThanTomorrow/calva/issues/1026))

## [2.0.170] - 2021-02-09

- [Paredit drag backward/forward should drag bindings as pairs](https://github.com/BetterThanTomorrow/calva/issues/529)

## [2.0.169] - 2021-02-09

- Update clojure-lsp to version 2021.02.07-22.51.26 (fix previous attempt)

## [2.0.168] - 2021-02-08

- Update clojure-lsp to version 2021.02.07-22.51.26

## [2.0.164] - 2021-02-06

- Really fix: [Demo gifs 404 on VisualStudio Marketplace](https://github.com/BetterThanTomorrow/calva/issues/1018)

## [2.0.163] - 2021-02-06

- Fix: [Demo gifs 404 on VisualStudio Marketplace](https://github.com/BetterThanTomorrow/calva/issues/1018)

## [2.0.162] - 2021-02-06

- Fix for fix of: [Fix Paredit raise sexpr doesn't work when cursor is behind the current form](https://github.com/BetterThanTomorrow/calva/issues/1016)

## [2.0.161] - 2021-02-05

- [Automate more of the release process and document it (including rationale)](https://github.com/BetterThanTomorrow/calva/issues/860)

## [2.0.160] - 2021-02-05

- [Upgrade clojure-lsp to 2021.02.05-03.05.34](https://github.com/clojure-lsp/clojure-lsp/releases/tag/2021.02.05-03.05.34)
- [Fix Paredit raise sexpr doesn't work when cursor is behind the current form](https://github.com/BetterThanTomorrow/calva/issues/1016)

## [2.0.159] - 2021-02-05

- [Enable keyboard shortcuts for custom REPL commands](https://github.com/BetterThanTomorrow/calva/issues/1011)
- [Add commands for tapping current and top-level forms](https://github.com/BetterThanTomorrow/calva/issues/1008)

## [2.0.158] - 2021-02-03

- [Add setting to use only static parts of Calva](https://github.com/BetterThanTomorrow/calva/issues/1005)
- Fix: [Load file command not loading changes since last file save on Windows](https://github.com/BetterThanTomorrow/calva/issues/975)
- Update clojure-lsp to 2021.02.02-14.02.23

## [2.0.157] - 2021-02-01

- [Add command for copying jack-in command to clipboard](https://github.com/BetterThanTomorrow/calva/pull/995)
- [Change default shortcuts for Paredit forward/backward sexp, expand/shrink selection, and for slurping and barfing](https://github.com/BetterThanTomorrow/calva/issues/950)
- [Add Custom Commands variables for current form and more](https://github.com/BetterThanTomorrow/calva/issues/986)
- Fix: [Jack-in fails to launch deps.edn projects for some Windows users](https://github.com/BetterThanTomorrow/calva/issues/1000)

## [2.0.156] - 2021-01-28

- Fix: [Debug instrumentation decoration not working correctly anymore on Windows](https://github.com/BetterThanTomorrow/calva/issues/969)
- Fix: [Debugger decorations issues](https://github.com/BetterThanTomorrow/calva/issues/976)

## [2.0.155] - 2021-01-27

- [Make command palette show alt+enter shortcut variant instead of enter for evaluating top level form](https://github.com/BetterThanTomorrow/calva/issues/989)
- Update clojure-lsp to 2021.01.28-03.03.16
- Fix: [nrepl port detection race condition](https://github.com/BetterThanTomorrow/calva/issues/901)

## [2.0.154] - 2021-01-27

- Fix: [Calva uses ; for comments instead of ;;](https://github.com/BetterThanTomorrow/calva/issues/971)
- Update cider-nrepl to 0.25.8
- Update clojure-lsp to 2021.01.26-22.35.27

## [2.0.153] - 2021-01-19

- [Use status bar message instead of withProgress message for clojure-lsp initialization](https://github.com/BetterThanTomorrow/calva/issues/974)
- [Update cider-nrepl: 0.25.6 -> 0.25.7](https://github.com/BetterThanTomorrow/calva/issues/973)
- Fix: ["Extract function" refactoring doesn't work as expected with selections](https://github.com/BetterThanTomorrow/calva/issues/958)

## [2.0.152] - 2021-01-19

- Fix: [Jack-In env with non-string variables fails](https://github.com/BetterThanTomorrow/calva/issues/959)
- [Use clojure-lsp for usages for debug instrumentation decorations, and stop injecting clj-kondo at jack-in](https://github.com/BetterThanTomorrow/calva/issues/931)

## [2.0.151] - 2021-01-15

- Fix: [Debugger is broken on Windows](https://github.com/BetterThanTomorrow/calva/issues/947)

## [2.0.150] - 2021-01-13

- [Stop bundling clj-kondo in favor of using it through clojure-lsp](https://github.com/BetterThanTomorrow/calva/issues/868)

## [2.0.149] - 2021-01-12

- Fix: [calva.jackInEnv does not resolve `${env:...}`](https://github.com/BetterThanTomorrow/calva/issues/933)
- Update clojure-lsp to version 2021.01.12-02.18.26. Fix: [clojure-lsp processes left running/orphaned if VS Code is closed while the lsp server is starting](https://github.com/BetterThanTomorrow/calva/issues/906)

## [2.0.148] - 2021-01-07

- Update clojure-lsp to version 2021.01.07-20.02.02

## [2.0.147] - 2021-01-07

- Fix: [Dimming ignored forms does not work correctly with metadata](https://github.com/BetterThanTomorrow/calva/issues/908)
- [Improve clojure-lsp jar integration](https://github.com/BetterThanTomorrow/calva/issues/913)
- Update clojure-lsp to version 2021.01.07-12.28.44

## [2.0.146] - 2021-01-04

- Fix: [Slurp forward sometimes joins forms to one](https://github.com/BetterThanTomorrow/calva/issues/883)
- Fix: [clojure-lsp processes left running/orphaned if VS Code is closed while the lsp server is starting](https://github.com/BetterThanTomorrow/calva/issues/906)
- Fix: [go to definition jumps to inc instead of inc'](https://github.com/BetterThanTomorrow/calva/issues/884)
- Fix: [Error when start a REPL with jdk15](https://github.com/BetterThanTomorrow/calva/issues/888)

## [2.0.145] - 2021-01-03

- [Add command for opening the file for the output/repl window namespace](https://github.com/BetterThanTomorrow/calva/issues/920)
- [Add setting for auto opening the repl window on Jack-in/Connect](https://github.com/BetterThanTomorrow/calva/issues/922)
- [Add setting for auto opening the Jack-in Terminal](https://github.com/BetterThanTomorrow/calva/issues/923)
- [Replace opening Calva says on start w/ info message box](https://github.com/BetterThanTomorrow/calva/issues/923)
- [Add command for opening Calva documentation](https://github.com/BetterThanTomorrow/calva/issues/923)
- [Change default keyboard shortcut for syncing the repl window ns to `ctrl+alt+c n`](https://github.com/BetterThanTomorrow/calva/issues/923)

## [2.0.144] - 2021-01-01

- [Reactivate definitions/navigation in core and library files](https://github.com/BetterThanTomorrow/calva/issues/915)
- [Make load-file available in the output window](https://github.com/BetterThanTomorrow/calva/issues/910)
- [Make the ns in the repl prompt a peekable symbol](https://github.com/BetterThanTomorrow/calva/issues/904)

## [2.0.142 and 2.0.143] - 2020-12-30

- No changes besides version number. Released due to vsix publishing issues.

## [2.0.141] - 2020-12-30

- Update clojure-lsp to include [jar dependency navigation fix for Windows](https://github.com/clojure-lsp/clojure-lsp/issues/223)
- Fix: [clojure-lsp refactorings not working on Windows](https://github.com/BetterThanTomorrow/calva/issues/911)
- [Remove default key binding for toggling Calva key bindings](https://github.com/BetterThanTomorrow/calva/issues/815)

## [2.0.140] - 2020-12-28

- [Make Jack-in dependency versions configurable (and bump 'em all with default settings)](https://github.com/BetterThanTomorrow/calva/pull/899)

## [2.0.139] - 2020-12-28

- [Use Pseudo Terminal instead of Task for Jack-in](https://github.com/BetterThanTomorrow/calva/pull/654)
- [Prefer cider-nrepl symbol definitions over clojure-lsp](https://github.com/BetterThanTomorrow/calva/issues/897)
- [Enable clojure-lsp completion items when no nrepl connection](https://github.com/BetterThanTomorrow/calva/pull/898)

## [2.0.138] - 2020-12-27

- [Bring in refactorings we get access to via clojure-lsp](https://github.com/BetterThanTomorrow/calva/issues/890)
- [Add ”clojure-lsp starting” progress indicator](https://github.com/BetterThanTomorrow/calva/issues/892)
- [Fix step into local dep with debugger](https://github.com/BetterThanTomorrow/calva/issues/893)

## [2.0.137] - 2020-12-24

- [Bring in clojure-lsp](https://github.com/BetterThanTomorrow/calva/pull/572)

## [2.0.136] - 2020-12-23

- Fix: [Jack-in/Connect prompts sometimes not showing on Windows](https://github.com/BetterThanTomorrow/calva/issues/885)

## [2.0.135] - 2020-12-20

- [Binding keys to REPL functions, passing the namespace and cursor line (Notespace integration)](https://github.com/BetterThanTomorrow/calva/issues/863)
- [Make REPL prompt submit if the cursor is after the top level form](https://github.com/BetterThanTomorrow/calva/issues/875)
- [Only print stacktrace on demand](https://github.com/BetterThanTomorrow/calva/issues/878)

## [2.0.134] - 2020-12-05

- Fix: [Live share jackout error](https://github.com/BetterThanTomorrow/calva/issues/856)
- Fix: [Cannot read property 'document' of undefined](https://github.com/BetterThanTomorrow/calva/issues/846)

## [2.0.133] - 2020-11-25

- Add [ns name deriving](https://github.com/BetterThanTomorrow/calva/issues/844)

## [2.0.132] - 2020-11-16

- Fix: [[Live Share] connecting to REPL as guest doesn't work in multi-project workspace](https://github.com/BetterThanTomorrow/calva/issues/831)

## [2.0.131] - 2020-11-05

- Fix: [Syntax highlighting error when repl prompt shows ns containing digits](https://github.com/BetterThanTomorrow/calva/issues/834)
- Fix: [Syntax highlighting errors with tokens at the start of a line](https://github.com/BetterThanTomorrow/calva/issues/835)
- Fix: [Various parsing issues](https://github.com/BetterThanTomorrow/calva/issues/802)

## [2.0.130] - 2020-10-25

- Fix: [Jack-in broken on Windows](https://github.com/BetterThanTomorrow/calva/issues/827)

## [2.0.129] - 2020-10-17

- [Improve stack trace output](https://github.com/BetterThanTomorrow/calva/pull/806)
- Fix: [Jack-in is broken for multi-project workspaces](https://github.com/BetterThanTomorrow/calva/issues/821)

## [2.0.128] - 2020-10-17

- Fix: [Jack-in is broken if live share extension is not installed](https://github.com/BetterThanTomorrow/calva/issues/821)

## [2.0.127] - 2020-10-17

- [Live Share Support](https://github.com/BetterThanTomorrow/calva/issues/803)

## [2.0.126] - 2020-10-11

- Fix: [Can't Jack-In to new Luminus template (+re-frame +shadow-cljs)](https://github.com/BetterThanTomorrow/calva/issues/777)
- Fix: [Wrong `(in-ns ...)` sent for files with `.bb` extension](https://github.com/BetterThanTomorrow/calva/issues/812)

## [no new version] - 2020-09-21

- [Move docs into repo](https://github.com/BetterThanTomorrow/calva/issues/788)

## [2.0.125] - 2020-09-20

- [Fix: evals should be ignored during parsing](https://github.com/BetterThanTomorrow/calva/issues/763)
- Fix: [Test runner can't find tests under cursor when using a custom test macro](https://github.com/BetterThanTomorrow/calva/issues/786)
- Fix: [Test runner output only partially commented](https://github.com/BetterThanTomorrow/calva/issues/787)
- [Allow toggling keyboard shortcuts](https://github.com/BetterThanTomorrow/calva/issues/784)

## [2.0.124] - 2020-08-31

- Re-fix: [Can't jack-in when no project file is open](https://github.com/BetterThanTomorrow/calva/issues/734)
- [Fix getDocument function to not return a Log document](https://github.com/BetterThanTomorrow/calva/issues/771)
- Fix: [Inline evaluation result disappears after a second](https://github.com/BetterThanTomorrow/calva/issues/774)

## [2.0.123] - 2020-08-26

- [Change output/repl window extension to .calva-repl](https://github.com/BetterThanTomorrow/calva/issues/754)
- Re-fix: [Interrupting evaluations produces extra output and no prompt](https://github.com/BetterThanTomorrow/calva/issues/738)
- [Fix/enhance test runner](https://github.com/BetterThanTomorrow/calva/issues/764)

## [2.0.122] - 2020-08-20

- Fix: [Can't jack-in when no project file is open](https://github.com/BetterThanTomorrow/calva/issues/734)
- Fix: [Fix stacktraces not showing in output](https://github.com/BetterThanTomorrow/calva/pull/759)

## [2.0.121] - 2020-08-19

- Fix: ["Go to definition" command fails](https://github.com/BetterThanTomorrow/calva/issues/636)
- Fix: [Weird expand selection behavior near an anonymous function](https://github.com/BetterThanTomorrow/calva/issues/600)
- Fix: [Backspace is not working properly in the output window](https://github.com/BetterThanTomorrow/calva/issues/700)
- Fix: [Cannot read property 'includes' of undefined](https://github.com/BetterThanTomorrow/calva/issues/753)

## [2.0.120] - 2020-08-17

- Fix: [Interrupting evaluations produces extra output and no prompt](https://github.com/BetterThanTomorrow/calva/issues/738)
- Add REPL history to new output/REPL window
- Fix: [Calva's ESC keybinding overrides VS Code's (useful) default](https://github.com/BetterThanTomorrow/calva/issues/740)

## [2.0.119] - 2020-08-07

- Really fix: [Accessing recent results (*1, *2, \*3) does not work](https://github.com/BetterThanTomorrow/calva/issues/724)

## [2.0.118] - 2020-08-06

- [Remove old REPL Window](https://github.com/BetterThanTomorrow/calva/issues/711)

## [2.0.117] - 2020-08-05

- Fix: [Paste is broken in 2.0.116](https://github.com/BetterThanTomorrow/calva/issues/730)

## [2.0.116] - 2020-08-05

- Fix: [Format-on-paste should not operate inside string literals](https://github.com/BetterThanTomorrow/calva/issues/720)
- Fix: [Accessing recent results (*1, *2, \*3) does not work](https://github.com/BetterThanTomorrow/calva/issues/724)

## [2.0.115] - 2020-08-02

- [Add hover to display results for eval as window into output file](https://github.com/BetterThanTomorrow/calva/issues/693)

## [2.0.114] - 2020-08-02

- Fix: [Stop popping up output window when load file has errors](https://github.com/BetterThanTomorrow/calva/issues/717)

## [2.0.113] - 2020-08-1

- [Add vscode command for to eval code given as args](https://github.com/BetterThanTomorrow/calva/issues/690)
- [Move custom REPL snippets to new output/repl window](https://github.com/BetterThanTomorrow/calva/issues/713)
- Fix: [Continuously evaluating in infinite loop](https://github.com/BetterThanTomorrow/calva/issues/712)

## [2.0.112] - 2020-07-30

- Fix: [Don't open output window until connect starts](https://github.com/BetterThanTomorrow/calva/issues/707)

## [2.0.111] - 2020-07-29

- [Handling ansi code by stripping it](https://github.com/BetterThanTomorrow/calva/issues/696)
- Fix: [Output window sometimes getting out of synch, needing overwrite](https://github.com/BetterThanTomorrow/calva/issues/699)
- Fix: [The _Calva says_ panel + output window opening at startup gets a bit too much](https://github.com/BetterThanTomorrow/calva/issues/702)
- Fix: [Repl connection fails if afterCLJJackInCode errors](https://github.com/BetterThanTomorrow/calva/issues/703)

## [2.0.110] - 2020-07-28

- [Fix Connect Fails on Windows](https://github.com/BetterThanTomorrow/calva/issues/694)

## [2.0.109] - 2020-07-27

- [New output/REPL window introduced](https://github.com/BetterThanTomorrow/calva/issues/681)

## [2.0.108] - 2020-07-24

- Fix [Jack-in error when choosing Clojure CLI + shadow-cljs project type](https://github.com/BetterThanTomorrow/calva/issues/675)
- Fix [Cannot use default connect sequences when custom connect sequences added](https://github.com/BetterThanTomorrow/calva/issues/685)
- Add analytics to debugger

## [2.0.107] - 2020-06-16

- Fix [Flicker matching brackets as code is typed](https://github.com/BetterThanTomorrow/calva/issues/673)

## [2.0.106] - 2020-06-16

- Fix [Crash - Lexing fails on comment w/ a 20+ hashes](https://github.com/BetterThanTomorrow/calva/issues/667)

## [2.0.105] - 2020-06-15

- Fix [Debug decorations are breaking after stepping through code during debug session](https://github.com/BetterThanTomorrow/calva/issues/669)

## [2.0.104] - 2020-06-14

- Fix [File lexing fails on junk characters inside strings](https://github.com/BetterThanTomorrow/calva/issues/659)
- [Use Pseudo-terminal instead of Task for Jack-in](https://github.com/BetterThanTomorrow/calva/pull/654)

## [2.0.103] - 2020-06-05

- Fix [Stream output messages to Calva Says as they're received](https://github.com/BetterThanTomorrow/calva/issues/638)
- Fix [highlighting of var quote before open token](https://github.com/BetterThanTomorrow/calva/issues/663)

## [2.0.102] - 2020-06-04

- Fix [Format Document sometimes causes Calva to stop working](https://github.com/BetterThanTomorrow/calva/issues/651)
- Fix [repl hanging after disconnecting debugger while repl window focused](https://github.com/BetterThanTomorrow/calva/issues/647)
- [Use a pseudo terminal for Jack-in - and stop (ab)using the Tasks system for this](https://github.com/BetterThanTomorrow/calva/pull/654)

## [2.0.101] - 2020-05-11

- [Paredit slurp outer form if current form is nested](https://github.com/BetterThanTomorrow/calva/issues/554)

## [2.0.100] - 2020-05-11

- Fix [clj-kondo exceptions thrown by debugger decorations code](https://github.com/BetterThanTomorrow/calva/issues/642)
- Move [warning for clj-kondo not found on classpath](https://github.com/BetterThanTomorrow/calva/issues/639) to Calva says output channel instead of window warning

## [2.0.99] - 2020-05-10

- Fix [Formatting top-level form stopped working](https://github.com/BetterThanTomorrow/calva/issues/640)

## [2.0.98] - 2020-05-04

- Fix [Problems Editing a Bare file (instead of directory)](https://github.com/BetterThanTomorrow/calva/issues/622)

## [2.0.97] - 2020-05-02

- Fix: [The New Indent engine doesn't follow block rules in ns :require #633](https://github.com/BetterThanTomorrow/calva/issues/633)
- Make the new indent engine the default
- Remove dependency on `paredit.js` from `calva-lib`

## [2.0.96] - 2020-04-29

- [Fix colors in suggestion popup (REPL window)](https://github.com/BetterThanTomorrow/calva/issues/623)
- Add "Instrument Top Level Form for Debugging" command and decorations for instrumented functions
- [Remove duplicate paredit.selectOpenList command in package.json](https://github.com/BetterThanTomorrow/calva/issues/629)

## [2.0.95] - 2020-04-25

- [Separate setting for highlighting current indent guide](https://github.com/BetterThanTomorrow/calva/issues/625)
- [Fix: Problems with v2.0.94 rendering performance ](https://github.com/BetterThanTomorrow/calva/issues/626)

## [2.0.94] - 2020-04-24

- [Rainbow indent guides](https://github.com/BetterThanTomorrow/calva/issues/620)

## [2.0.93] - 2020-04-21

- [Unclutter editor context menu when not in clojure files](https://github.com/BetterThanTomorrow/calva/issues/615)

## [2.0.92] - 2020-04-15

- [Changed all documentation links from https://calva.readthedocs.io/ to https://calva.io/](https://github.com/BetterThanTomorrow/calva/issues/604)
- Add step over, step into, and step out debugger features
- Add annotations for debugging to show debug values as the cursor moves to each breakpoint
- Fix debugger disconnect to show quit value instead of cider-nrepl exception
- Use visible editor if one exists with code being debugged, instead of opening a new one

## [2.0.91] - 2020-04-07

- [Add debugger](https://github.com/BetterThanTomorrow/calva/issues/469)

## [2.0.90] - 2020-04-06

- nREPL `eval` should always send along the `ns` parameter

## [2.0.89] - 2020-03-29

- [Add support for connecting to generic project types](https://github.com/BetterThanTomorrow/calva/issues/595)

## [2.0.88] - 2020-03-22

- [Change all references to `#calva-dev` so that they now point to the `#calva` Slack channel](https://clojurians.slack.com/messages/calva/)

## [2.0.87] - 2020-03-21

- [Fix: Two CLJ REPL Windows open on connect when `afterCLJReplJackInCode`is used](https://github.com/BetterThanTomorrow/calva/issues/593)
- [Add info to docs about how to get around `command not found` Jack-in problems](https://github.com/BetterThanTomorrow/calva/issues/591)

## [2.0.86] - 2020-03-19

- [Fix: REPL Window Paredit does not close strings properly](https://github.com/BetterThanTomorrow/calva/issues/587)

## [2.0.85] - 2020-03-15

- Fix: Make lein-shadow project type use lein injections

## [2.0.84] - 2020-03-15

- [Support projects using lein-shadow](https://github.com/BetterThanTomorrow/calva/issues/585)
- [Add documentation for how to use Calva with Luminus](https://calva.io/luminus/)

## [2.0.83] - 2020-03-13

- When format config fails to parse, fall back on defaults rather than crash
- [Fix: Var quoted symbols are treated as reader tags](https://github.com/BetterThanTomorrow/calva/issues/584)

## [2.0.82] - 2020-03-11

- Fix bug with bad formatting defaults when no config file

## [2.0.81] - 2020-03-11

- [Fix: Structural editing is a bit broken when reader tags are involved](https://github.com/BetterThanTomorrow/calva/issues/581)
- [Add cljfmt indent rules](https://github.com/BetterThanTomorrow/calva/issues/80)

## [2.0.80] - 2020-03-07

- Fix so that Paredit treats symbols containing the quote character correctly.
- [Fix: Parameter hints popup should be off by default](https://github.com/BetterThanTomorrow/calva/issues/574)
- [Fix: `nil` followed by comma not highlighted correctly](https://github.com/BetterThanTomorrow/calva/issues/577)
- [Fix: The syntax highlightning fails with symbols named truesomething/falsesomething](https://github.com/BetterThanTomorrow/calva/issues/578)
- Fix so that Paredit does not consider `^` to be part of a symbol name.

## [2.0.79] - 2020-03-01

- Use scope `variable.other.constant` for keywords, making them highlight nicely
- [Highlight/parsing/etc: Data reader tags are part of the tagged form](https://github.com/BetterThanTomorrow/calva/issues/570)

## [2.0.78] - 2020-02-28

- [Improve structural navigation through unbalanced brackets](https://github.com/BetterThanTomorrow/calva/issues/524)
- [Fix lexer going into some weird state after lexing certain patterns](https://github.com/BetterThanTomorrow/calva/issues/566)

## [2.0.77] - 2020-02-23

- [Make rainbow parens and highlight use the same lexer as Paredit](https://github.com/BetterThanTomorrow/calva/issues/561)
- [Fix: Some character literals throws paredit out of whack](https://github.com/BetterThanTomorrow/calva/issues/563)
- [Fix: Initial expand selection sometimes fails](https://github.com/BetterThanTomorrow/calva/issues/549)
- [Change line comment characters to ;;](https://github.com/BetterThanTomorrow/calva/issues/564)
- [Use editor namespace for custom REPL commands w/o `ns` specified](https://github.com/BetterThanTomorrow/calva/issues/558)
- [Add support for comment continuation](https://github.com/BetterThanTomorrow/calva/issues/536)

## [2.0.76] - 2020-02-12

- [Fix Calva locking up when opening files with very long lines](https://github.com/BetterThanTomorrow/calva/issues/556)

## [2.0.75] - 2020-02-01

- [Support cljs-suitable JavaScript completion](https://github.com/BetterThanTomorrow/calva/issues/552)
- [Fix Printing to Calva REPL prints <repl#7> before each print out](https://github.com/BetterThanTomorrow/calva/issues/548)

## [2.0.74] - 2020-01-12

- [Fix Windows documentation for Evaluate current form](https://github.com/BetterThanTomorrow/calva/issues/533)
- [Fix repl-window history issue](https://github.com/BetterThanTomorrow/calva/issues/491)
- [Fix documentation for Calva jack-in with REBL and Leiningen](https://github.com/BetterThanTomorrow/calva/issues/542)

## [2.0.73] - 2019-12-25

- [Add Paredit drag up/down commands](https://github.com/BetterThanTomorrow/calva/issues/500)
- [Add Paredit drag forward up/backward down commands](https://github.com/BetterThanTomorrow/calva/issues/500)

## [2.0.72] - 2019-12-13

- [Deselect text after surrounding with parens/braces/etc](https://github.com/BetterThanTomorrow/calva/issues/511)
- Fix: [Strict mode backspace/delete not deleting unbalanced brackets](https://github.com/BetterThanTomorrow/calva/issues/501)

## [2.0.71] - 2019-12-13

- Fix: [Autocompletion in REPL window broken](https://github.com/BetterThanTomorrow/calva/issues/519)

## [2.0.70] - 2019-12-12

- Fix: [REPL Window not accepting keys like cursor, return, etcetera](https://github.com/BetterThanTomorrow/calva/issues/516)

## [2.0.69] - 2019-12-12

- Fix: [Prepare for Fix of Webview editor font size bug](https://github.com/microsoft/vscode/commit/7e2d7965e5d5728c53996f0024be9b0681369b2a)
- Fix: [REPL window font broken](https://github.com/BetterThanTomorrow/calva/issues/515)

## [2.0.68] - 2019-12-11

- Fix: [(read-line) is being called twice from the REPL Window](https://github.com/BetterThanTomorrow/calva/issues/509)
- Fix: [Font size if visibly bigger in the REPL window](https://github.com/BetterThanTomorrow/calva/issues/152)

## [2.0.67] - 2019-12-10

- [Use markdown to format doc strings in hover](https://github.com/BetterThanTomorrow/calva/pull/503)
- [Add setting to enable doc strings in parameter hints](https://github.com/BetterThanTomorrow/calva/pull/503)
- Fix: [Select Backward \* commands won't grow selection in REPL window](https://github.com/BetterThanTomorrow/calva/issues/498)
- Fix: [Paredit select forward/backward add to the selection stack even when they don't select anything](https://github.com/BetterThanTomorrow/calva/issues/506)
- Fix: Calva disables cursor movement in non-clojure files when switching from REPL window to, say, a `.json` file.

## [2.0.66] - 2019-12-02

- Fix: [Cursor moves forward after undoing wraparound commands in REPL window](https://github.com/BetterThanTomorrow/calva/issues/499)
- Fix: Wrong keybinding for Toggle Paredit Mode, now is `ctrl+alt+p ctrl+alt+m`, as it should be
- Fix: [Force Delete Forward not working in REPL window in strict mode](https://github.com/BetterThanTomorrow/calva/issues/496)

## [2.0.65] - 2019-12-02

- [Make all Paredit selection commands shrinkable](https://www.reddit.com/r/Clojure/comments/e3zni2/a_paredit_visual_guide_calvas_paredit_docs/f9e7ujq/)
- Fix: [Raise Sexp/Form needs updated doc and shortcut keys](https://github.com/BetterThanTomorrow/calva/issues/495)

## [2.0.64] - 2019-12-01

- [Add Paredit commands **Push Form Left/right**](https://www.reddit.com/r/Clojure/comments/e3zni2/a_paredit_visual_guide_calvas_paredit_docs/f95v24w/)
- [Add Paredit command **Rewrap**](https://clojureverse.org/t/calva-paredit-just-got-majorly-better/5155/3)

## [2.0.63] - 2019-11-30

- Improve performance of editing Paredit commands
- Add command **Wrap Around ""**

## [2.0.62] - 2019-11-30

- Fix: [Tokenization errors with quotes, derefs, etcetera](https://github.com/BetterThanTomorrow/calva/issues/467)
- Fix: [Glitch in current form highlight in the REPL window when cursor is to the right of a form](https://github.com/BetterThanTomorrow/calva/issues/472)
- Now using the same Paredit implementation for the editor as for the REPL Window.
  - A much more complete set of Paredit commands, and [all documented](https://calva.io/paredit/), in beautiful GIF animations.
  - List based Paredit commands work on strings as well. (Limited by that strings don't have sub lists/strings).
  - Lots of fixes for Paredit commands.
- Fix: [Paredit not activated until focused moved from and back to the editor again](https://github.com/BetterThanTomorrow/calva/issues/454)
- Improving: [paredit `paredit-kill`](https://github.com/BetterThanTomorrow/calva/issues/380)
- Fix: [paredit `backspace` in strict mode](https://github.com/BetterThanTomorrow/calva/issues/379)
- Fix: [REPL window use it own set of paredit hotkeys and these are not configurable](https://github.com/BetterThanTomorrow/calva/issues/260)
- Add default keyboard shortcut maps for the REPL prompt: multi-line or single-line.
- Improvements for Commands using the **Current form** and **Current top level form**:
  - Fix: [Form selection fails on things like '(1)](https://github.com/BetterThanTomorrow/calva/issues/418)
  - Less precision needed for the right form to be selected.
  - All commands for this use the same implementation (so, you can use e.g. **Select Current Form** to know what **Evaluate Current Form** will evaluate).
- Fix: ["Load current Namespace in REPL Window" command not working](https://github.com/BetterThanTomorrow/calva/issues/477)
- Theme compatible status bar indicators for pprint and paredit

## [2.0.61] - 2019-11-15

- Fix: [paredit.deleteBackward sets cursor position wrong when deleting a line. ](https://github.com/BetterThanTomorrow/calva/issues/458)
- Fix: [Calva Highlight sometimes incorrectly recognizes form as a `comment` form](https://github.com/BetterThanTomorrow/calva/issues/403)
- Fix: [Expand selection fails at the start and end of the input of the REPL window](https://github.com/BetterThanTomorrow/calva/issues/417)
- [Add test message to test runner](https://github.com/BetterThanTomorrow/calva/issues/425)
- [Remove some paredit inconsistencies](https://github.com/BetterThanTomorrow/calva/issues/170)
- Fix: [Lexing regex literal tokenization](https://github.com/BetterThanTomorrow/calva/issues/463)

## [2.0.60] - 2019-11-11

- Re-enable default stylings for nREPL status bar items.
- Make `pprint` the default Pretty Printer.

## [2.0.59] - 2019-11-10

- [Enable information providers in jar files e.g. opened with the "Go to Definition" command](https://github.com/BetterThanTomorrow/calva/pull/455)
- [Make Pretty Printing more Configurable](https://github.com/BetterThanTomorrow/calva/pull/436)

## [2.0.58] - 2019-11-07

- [Incorrect red highlights around brackets/paren in specific case](https://github.com/BetterThanTomorrow/calva/issues/410)
- ["Require REPL Utilities" command is broken](https://github.com/BetterThanTomorrow/calva/issues/451)
- [Fix hover definition for symbols derefed with `@` and quoted symbols](https://github.com/BetterThanTomorrow/calva/issues/106)
- [Improve signature help-while-typing hover, with active arg markup](https://github.com/BetterThanTomorrow/calva/pull/450)

## [2.0.57] - 2019-11-03

- [Provide argument list help as you type the function's arguments](https://github.com/BetterThanTomorrow/calva/issues/361)
- [Support special forms in editor hover/completion](https://github.com/BetterThanTomorrow/calva/issues/441)

## [2.0.56] - 2019-11-02

- Add setting for wether to open REPL Window on connect or not
- [Re-open REPL windows where they were last closed](https://github.com/BetterThanTomorrow/calva/issues/300)
- Lexer performance considerably improved. Fixes [this](https://github.com/BetterThanTomorrow/calva/issues/228) and [this](https://github.com/BetterThanTomorrow/calva/issues/128))
- [REPL colours and logo a bit toned down](https://github.com/BetterThanTomorrow/calva/issues/303)
- Removed `useWSL`configuration option because the the use of Calva is fully supported through the [Remote - WSL](https://marketplace.visualstudio.com/items?itemName=ms-vscode-remote.remote-wsl) extension.

## [2.0.55] - 2019-10-27

- [Add commands for interrupting the current evaluation as well as all running evaluations](https://github.com/BetterThanTomorrow/calva/issues/237)
- [Calva asks for user input when `stdin` needs it (e.g. `read-line`)](https://github.com/BetterThanTomorrow/calva/issues/377)
- Command for clearing the REPL history reworked and now also ”restarts” the REPL window.
- Commands are now added to REPL window history only if they are not identical to the previous command on the history stack.
- [Fix floating promises in evaluation module](https://github.com/BetterThanTomorrow/calva/issues/411)
- REPL Window Evaluation errors now initially hide the stack trace. The user can show it with a click.

## [2.0.54] - 2019-10-25

- [Stop linting, start bundling clj-kondo](https://github.com/BetterThanTomorrow/calva/issues/423)

## [2.0.53] - 2019-10-24

- [Fix hang when user input is requested](https://github.com/BetterThanTomorrow/calva/issues/377)
- Upgrade to `cider-nrepl 0.22.4`

## [2.0.52] - 2019-10-19

- [Add info box for VIM Extension users](https://github.com/BetterThanTomorrow/calva/issues/396)
- [Fix undefined namespace when starting a shadow-cljs cljs REPL Window ](https://github.com/BetterThanTomorrow/calva/issues/115)
- [Make opening the REPL window on connect async](https://github.com/BetterThanTomorrow/calva/issues/399)
- [Fix shadow-cljs menuSelections for Custom Connect Sequences](https://github.com/BetterThanTomorrow/calva/issues/404)

## [2.0.51] - 2019-10-15

- [Toggle the "Use WSL" setting requires extension restart to effect definition provider](https://github.com/BetterThanTomorrow/calva/issues/397)
- [Go to Definition and Peek Definition not working on Windows 10 when using WSL](https://github.com/BetterThanTomorrow/calva/issues/132)
- [Highlight extension settings are uninitialized if no closure editor active on activation ](https://github.com/BetterThanTomorrow/calva/issues/401)
- [Overly aggressive paredit in REPL window](https://github.com/BetterThanTomorrow/calva/issues/255)
- [REPL window use it own set of paredit hotkeys and these are not configurable](https://github.com/BetterThanTomorrow/calva/issues/260)
- [Completion in REPL window should work like in the editor](https://github.com/BetterThanTomorrow/calva/issues/394)

## [2.0.50] - 2019-10-15

- Move user documentation from the wiki to: https://calva.readthedocs.io/

## [2.0.49] - 2019-10-11

- [Fix bugs in comment form selection](https://github.com/BetterThanTomorrow/calva/issues/374)
- [Use of undeclared var in REPL window resets the namespace](https://github.com/BetterThanTomorrow/calva/issues/257)
- [Remove warning that extensions use the `vscode-resource:` scheme directly](https://github.com/BetterThanTomorrow/calva/issues/391)

## [2.0.48] - 2019-10-11

- [Support Jack-in without file open for single-rooted workspace](https://github.com/BetterThanTomorrow/calva/issues/366)
- [Show argument list of fn](https://github.com/BetterThanTomorrow/calva/issues/238)
- [Make code more robust in case Jack-in task fails](https://github.com/BetterThanTomorrow/calva/issues/367)
- [Fix dimming out of stacked ignored forms](https://github.com/BetterThanTomorrow/calva/issues/385)
- [The extension should specify the default schemes for document selectors](https://github.com/BetterThanTomorrow/calva/issues/368)

## [2.0.46] - 2019-10-08

- [Connect warnings and errors as popups](https://github.com/BetterThanTomorrow/calva/issues/356)
- [Don't remove default indents when Calva is not the auto-formatter](https://github.com/BetterThanTomorrow/calva/pull/383)

## [2.0.44] - 2019-10-05

- [Support for custom project/workflow commands](https://github.com/BetterThanTomorrow/calva/issues/281)

## [2.0.43] - 2019-10-03

- [Insourcing @tonsky's Clojure Warrior, now named Calva Highlight](https://github.com/BetterThanTomorrow/calva/pull/362)
- [Update status bar when configuration changed](https://github.com/BetterThanTomorrow/calva/issues/358)

## [2.0.42] - 2019-09-29

- [Adding selected calva commands to the editors context menu](https://github.com/BetterThanTomorrow/calva/issues/338)
- [Fix bug with painting all existing result decoration with the same status](https://github.com/BetterThanTomorrow/calva/issues/353)
- [Fix bug with reporting errors using off-by-one line and column numbers](https://github.com/BetterThanTomorrow/calva/issues/354)

## [2.0.41] - 2019-09-28

- [Add pretty print mode](https://github.com/BetterThanTomorrow/calva/issues/327)
- [Add command for evaluating top level form as comment](https://github.com/BetterThanTomorrow/calva/issues/349)
- [Stop writing results from **Evaluate to Comment** to output pane](https://github.com/BetterThanTomorrow/calva/issues/347)

## [2.0.40] - 2019-09-25

- [Add command for connecting to a non-project REPL](https://github.com/BetterThanTomorrow/calva/issues/328)
- [Add hover to inline result display, containing the full results](https://github.com/BetterThanTomorrow/calva/pull/336)
- [Better inline evaluation error reports with file context](https://github.com/BetterThanTomorrow/calva/issues/329)
- [Enhancement REPL window handling / nREPL menu button](https://github.com/BetterThanTomorrow/calva/issues/337)
- [Print async output, and a setting for where it should go](https://github.com/BetterThanTomorrow/calva/issues/218)
- [Fix REPL window prompt does not always reflect current ns](https://github.com/BetterThanTomorrow/calva/issues/280)
- [Escape HTML in stdout and stderr in REPL window](https://github.com/BetterThanTomorrow/calva/issues/321)
- [Add content security policy to webview and remove image load error](https://github.com/BetterThanTomorrow/calva/issues/341)

## [2.0.39] - 2019-09-20

- [Revert disconnecting and jacking out on closing of REPL window](https://github.com/BetterThanTomorrow/calva/issues/326)

## [2.0.38] - 2019-09-14

- [Close java processes when closing or reloading VS Code. (Windows)](https://github.com/BetterThanTomorrow/calva/issues/305)

## [2.0.37] - 2019-09-14

- [Support connecting to Leiningen and CLI project using shadow-cljs watcher](https://github.com/BetterThanTomorrow/calva/issues/314)
- Fix [Figwheel Main deps added to non-cljs projects](https://github.com/BetterThanTomorrow/calva/issues/317)

## [2.0.36] - 2019-09-12

- Fix [REPL Window namespace being reset to user](https://github.com/BetterThanTomorrow/calva/issues/302)
- Update nrepl-version to 0.22.1

## [2.0.35] - 2019-09-10

- [Customizing the REPL connect sequence](https://github.com/BetterThanTomorrow/calva/issues/282)
- [Support for launching with user aliases/profiles](https://github.com/BetterThanTomorrow/calva/issues/288)

## [2.0.34] - 2019-09-04

- More accurate code completion lookups.
- [Keep focus in editor when evaluating to the REPL Window](https://github.com/BetterThanTomorrow/calva/issues/229).

## [2.0.33] - 2019-08-17

- Support for starting leiningen and clj projects with aliases.

## [2.0.31] - 2019-08-13

- Support Jack-in and Connect in multi-project workspaces.
- Fix bug with snippet field navigation not working.

## [2.0.30] - 2019-08-04

- nREPL status bar indicator can now be styled

## [2.0.29] - 2019-08-04

- Fix jack-in command quoting for `zsh`.

## [2.0.28] - 2019-08-01

- Jack in quoting fixes, mainly for Windows with `clojure/clj`.
- Fix formatting bug when forms not separated by whitespace.

## [2.0.25] - 2019-07-12

- Add command for running test under cursor (at point in CIDER lingo).

## [2.0.24] - 2019-07-12

- Add ParEdit `forwardUpSexp`.

## [2.0.20] - 2019-06-20

- Improve custom CLJS REPL.

## [1.3.x -> 2.0.20] - -> 06.2019

... huge gap in the Changelog. Sorry about that, but now we have decided to pick up maintaining this log again.

## [1.3.0] - 2018-04-16

- Add support for [shadow-cljs](http://shadow-cljs.org). Please contact me with any information on how this is working for you out there.

## [1.2.14] - 2018-04-06

- Change all keyboard shortcuts to use prefix `ctrl+alt+v`, due to old prefix not working on some alternate keyboard layouts. See [Issue #9](https://github.com/PEZ/clojure4vscode/issues/9).

## [1.2.12] - 2018-04-06

- Add command for re-running previously failing tests (`ctrl+alt+v ctrl+t`).

## [1.2.10] - 2018-04-03

- Add command for toggling automatic adjustment of indentation for new lines (`ctrl+alt+v tab`)

## [1.2.8] - 2018-04-02

- Auto adjust indent more close to this Clojure Style Guide: https://github.com/bbatsov/clojure-style-guide

## [1.2.1] - 2018-03-28

- Select current (auto-detected) form

## [1.2.0] - 2018-03-28

- Terminal REPLs
  - Integrates REPL sessions from the Terminal tab and lets you do stuff like load current namespace ad evaluate code from the editor in the REPL.
- Connection and reconnection stabilization
  - Connecting the editor REPLs was a bit unstable. Now more stable (but there are still some quirks).

## [1.1.20] - 2018-03-25

- Auto detection of forms to evaluate now considers reader macro characters prepending the forms. E.g. before if you tried to evaluate say `#{:a :b :c}` with the cursor placed directly adjacent to the starting or ending curly braces only `{:a :b :c}` would be auto detected and evaluated.
- Highlighting of auto detected forms being evaluated.
- Rendering evaluation errors in the editor the same way as successful (but in red to quickly indicate that the evaluation errored).

![Evaluation demo](/assets/howto/evaluate.gif)

## [1.1.15] - 2018-03-20

- Evaluates vectors and maps with the same ”smart” selection as for lists.

## [1.1.11] - 2018-03-20

- Add inline annotations for interactive code evaluation results.

## [1.1.9] - 2018-03-18

- Add toggle for switching which repl connection is used for `cljc` files, `clj` or `cljs`.

![CLJC repl switching](/assets/howto/cljc-clj-cljs.gif)

- `clj` repl connected to all file types, meaning you can evaluate clojure code in, say, Markdown files.

## [1,1.3] - 2018-03-17

- User setting to evaluate namespace on save/open file (defaults to **on**)

## [1.1.1] - 2018-03-16

- Release of v1, based on **visual:clojure** v2.0, adding:
  - Running tests through the REPL connection, and mark them in the Problems tab
    - Run namespace tests: `ctrl+alt+v t`
    - Run all tests: `ctrl+alt+v a`
  - Evaluate code and replace it in the editor, inline: `ctrl+alt+v e`
  - Error message when evaluation fails
  - Pretty printing evaluation results: `ctrl+alt+v p`
  - Support for `cljc` files (this was supposed to be supported by the original extension, but bug)<|MERGE_RESOLUTION|>--- conflicted
+++ resolved
@@ -4,13 +4,11 @@
 
 ## [Unreleased]
 
-<<<<<<< HEAD
 - Fix: [clojure-lsp does not start in a workspace without project files](https://github.com/BetterThanTomorrow/calva/issues/2069)
-=======
+
 ## [2.0.332] - 2023-02-15
 
 - Partly fixes: [Cursor moves back to start of indented line when typing inside parens on a new line](https://github.com/BetterThanTomorrow/calva/issues/2071)
->>>>>>> bcd11d81
 - [Establish REPL connection without being prompted for the kind of project every time](https://github.com/BetterThanTomorrow/calva/issues/2049)
 - Bump bundled deps.clj to v1.11.1.1224
 - Fix: [Sometimes unable to load a file in repl while debugging an extension](https://github.com/BetterThanTomorrow/calva/issues/2081)
