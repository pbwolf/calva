--- conflicted
+++ resolved
@@ -2,10 +2,8 @@
 Changes to Calva.
 
 ## [Unreleased]
-<<<<<<< HEAD
 - [Add debugging](https://github.com/BetterThanTomorrow/calva/issues/469)
 - Fix so that Calva treats symbol containing the quote character correctly.
-=======
 
 ## [2.0.83] -2020-03-13
 - When format config fails to parse, fall back on defaults rather than crash
@@ -20,7 +18,6 @@
 
 ## [2.0.80] - 2020-03-07
 - Fix so that Paredit treats symbols containing the quote character correctly.
->>>>>>> 15cb3dae
 - [Fix: Parameter hints popup should be off by default](https://github.com/BetterThanTomorrow/calva/issues/574)
 - [Fix: `nil` followed by comma not highlighted correctly](https://github.com/BetterThanTomorrow/calva/issues/577)
 - [Fix: The syntax highlightning fails with symbols named truesomething/falsesomething](https://github.com/BetterThanTomorrow/calva/issues/578)
