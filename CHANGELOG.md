# Change Log

Changes to Calva.

## [Unreleased]

<<<<<<< HEAD
- Fix: [Calva: Open REPL snippets User config.edn couldn't create the file if parent folders doesn't exist](https://github.com/BetterThanTomorrow/calva/issues/1916)
=======
- Calva development: [Use requirements.txt in CI for publishing docs](https://github.com/BetterThanTomorrow/calva/issues/1913)
- Bump deps.clj to v1.11.1.1182
- Fix: [Drag sexps in value part of doseq sometimes jumps 2 sexps instead of 1](https://github.com/BetterThanTomorrow/calva/issues/1914)
>>>>>>> 0df7d745

## [2.0.310] - 2022-10-24

- Calva development: [Refactor `extension.ts` for less boilerplate and improved readability](https://github.com/BetterThanTomorrow/calva/issues/1906)
- Calva development, Fix: [Docs publishing in CI is failing](https://github.com/BetterThanTomorrow/calva/issues/1909)
- Calva development, Fix: [Grammar tests fail too often](https://github.com/BetterThanTomorrow/calva/issues/1910)

## [2.0.309] - 2022-10-22

- Fix: [Jack-in as live share guest not working](https://github.com/BetterThanTomorrow/calva/issues/1625)
- [Filter out code action errors](https://github.com/BetterThanTomorrow/calva/pull/1904), addressing [this issue](https://github.com/BetterThanTomorrow/calva/issues/1889)

## [2.0.308] - 2022-10-19

- [A more flexible evaluate-to-cursor command](https://github.com/BetterThanTomorrow/calva/issues/1901)
- [Test runner does not show stacktrace on error](https://github.com/BetterThanTomorrow/calva/issues/424)

## [2.0.307] - 2022-10-11

- [Support user level `~/.config/calva/config.edn`](https://github.com/BetterThanTomorrow/calva/issues/1887)

## [2.0.306] - 2022-10-09

- [Allow Clojure code in `.calva/config.edn` repl and hover snippets](https://github.com/BetterThanTomorrow/calva/issues/1885)

## [2.0.305] - 2022-09-30

- [Make it easier to find the clojure-lsp server trace log level](https://github.com/BetterThanTomorrow/calva/issues/1876)
- [Bump cljfmt dependency to `v0.9.0`](https://github.com/BetterThanTomorrow/calva/issues/1878)
- Fix: [Not honoring `calva.evalOnSave` when `calva.testOnSave` is enabled](https://github.com/BetterThanTomorrow/calva/issues/1880)
- Bump pre-bundled deps.clj.jar to `v1.11.1.1165`

## [2.0.304] - 2022-09-20

- [Keep deps.clj updated](https://github.com/BetterThanTomorrow/calva/issues/1871)

## [2.0.303] - 2022-09-18

- Fix: [Download of clojure-lsp nightly build fails on Apple M1/M2](https://github.com/BetterThanTomorrow/calva/issues/1869)

## [2.0.302] - 2022-09-18

- [Show error message if loading file results in an error](https://github.com/BetterThanTomorrow/calva/issues/1767)
- Document workaround for: [Allow sending a different project-root-uri during LSP initialize request](https://github.com/BetterThanTomorrow/calva/issues/1866)

## [2.0.301] - 2022-09-16

- Fix test running issue: [Two references to the same class in the same namespace can refer to two different instances of the class](https://github.com/BetterThanTomorrow/calva/issues/1821)
- [Make it possible to format Clojure code using the pretty printer](https://github.com/BetterThanTomorrow/calva/issues/1843)

## [2.0.300] - 2022-09-11

- Fix: [Notebooks don't recognize rich comments at the end](https://github.com/BetterThanTomorrow/calva/issues/1857)
- [Make Calva `deps.edn` Jack-in smarter about if an alias has empty `:main-opts`](https://github.com/BetterThanTomorrow/calva/issues/1859)

## [2.0.299] - 2022-09-06

- [Bind any keys to custom custom repl commands](https://github.com/BetterThanTomorrow/calva/issues/1853)
- Fix: [Inline evaluation results not visible in Light themes](https://github.com/BetterThanTomorrow/calva/issues/1855)

## [2.0.298] - 2022-08-31

- [Check if `clojure` is installed and working before selecting default `deps.edn` Jack-in](https://github.com/BetterThanTomorrow/calva/issues/1848)

## [2.0.297] - 2022-08-29

- Update deps.clj to version 0.1.1155

## [2.0.296] - 2022-08-29

- [Rich comment handling in notebooks](https://github.com/BetterThanTomorrow/calva/issues/1845)
- [Default to use deps.clj instead of clojure for starting deps.edn projects](https://github.com/BetterThanTomorrow/calva/issues/1846)
- Update deps.clj to version 0.1.1100

## [2.0.295] - 2022-08-28

- Fix: [Leiningen and deps.edn projects with shadow-cljs is too hard to connect to](https://github.com/BetterThanTomorrow/calva/issues/1842)

## [2.0.294] - 2022-08-25

- [Output metadata on notebooks](https://github.com/BetterThanTomorrow/calva/issues/1836)
- Fix: [Staged file gets evaluated instead of uncommitted file](https://github.com/BetterThanTomorrow/calva/issues/1833)
- [Update nrepl jack-in dependency to 1.0 ](https://github.com/BetterThanTomorrow/calva/issues/1839)

## [2.0.293] - 2022-08-18

- [Add jack-in support for Gradle/Clojurephant](https://github.com/BetterThanTomorrow/calva/pull/1815)
- [Color customization for inline result](https://github.com/BetterThanTomorrow/calva/issues/1831)

## [2.0.292] - 2022-08-18

- [Clojure Notebooks](https://github.com/BetterThanTomorrow/calva/issues/1824)
- Fix: [Wrong 'when condition' for command 'paredit.togglemode'](https://github.com/BetterThanTomorrow/calva/issues/1804)

## [2.0.291] - 2022-08-01

- Fix: [Clojure-lsp silently fails to start on versions of VS Code lower than 1.67.0](https://github.com/BetterThanTomorrow/calva/issues/1818)

## [2.0.290] - 2022-07-31

- Fix: [Clojure-lsp server info command is not enabled if a non-clojure file is open in the active editor](https://github.com/BetterThanTomorrow/calva/issues/1810)
- Fix: [An error is thrown when the clojure-lsp server is stopped via Calva's command for stopping it](https://github.com/BetterThanTomorrow/calva/issues/1773)

## [2.0.289] - 2022-07-04

- Fix: [:refer-clojure :exclude doesn't work as expected](https://github.com/BetterThanTomorrow/calva/issues/1718)
- Fix: [Shadowing of Clojure vars doesn't work in the REPL, even with :refer-clojure :exclude](https://github.com/BetterThanTomorrow/calva/issues/1153)
- Fix: [Command not found error shown when clojure-lsp server info command is run](https://github.com/BetterThanTomorrow/calva/issues/1790)
- [Update cider-nrepl jack-in dependency version](https://github.com/BetterThanTomorrow/calva/issues/1792)

## [2.0.288] - 2022-07-02

- [Add configuration for which symbol definition provider to use](https://github.com/BetterThanTomorrow/calva/issues/1785)
- [Update clojure-lsp version and path settings documentation](https://github.com/BetterThanTomorrow/calva/issues/1791)

## [2.0.287] - 2022-06-25

- Fix: [Error reporting for load file differs from evaluate code](https://github.com/BetterThanTomorrow/calva/issues/1774)
- Fix: [Accepting and rejecting Github Copilot suggestions does not work](https://github.com/BetterThanTomorrow/calva/issues/1781)
- [Use Apple Silicon clojure-lsp builds on M1 and M2 macs when available](https://github.com/BetterThanTomorrow/calva/issues/1780)

## [2.0.286] - 2022-06-13

- [Add option in clojure-lsp quick pick to restart clojure-lsp](https://github.com/BetterThanTomorrow/calva/issues/1770)

## [2.0.285] - 2022-06-11

- Fix: [Paredit strict backspace in the leftmost symbol/keyword/thing inserts a space instead](https://github.com/BetterThanTomorrow/calva/pull/1771)

## [2.0.284] - 2022-06-11

- [Add a command to restart clojure-lsp](https://github.com/BetterThanTomorrow/calva/issues/1727)

## [2.0.283] - 2022-06-10

- [Add a Dart->ClojureDart converter](https://github.com/BetterThanTomorrow/calva/pull/1763)
- [Make Paredit strict backspace smarter, removing empty lines](https://github.com/BetterThanTomorrow/calva/issues/1741)

## [2.0.282] - 2022-06-04

- Fix: [clojure-lsp fails to download for some Apple M1 users](https://github.com/BetterThanTomorrow/calva/pull/1761)

## [2.0.281] - 2022-06-03

- [Updates to how we choose clojure-lsp executable for different platforms](https://github.com/BetterThanTomorrow/calva/pull/1758), fixes: [#1590](https://github.com/BetterThanTomorrow/calva/issues/1590), and [#1598](https://github.com/BetterThanTomorrow/calva/issues/1598)
- [Add sponsor link to the Calva extension manifest](https://github.com/BetterThanTomorrow/calva/issues/1759)

## [2.0.280] - 2022-05-31

- Fix: [Debugger decorations are not working properly](https://github.com/BetterThanTomorrow/calva/issues/1165)
- Add some logging when Calva starts and finishes activating

## [2.0.279] - 2022-05-30

- [Expose Calva's `registerDocumentSymbolProvider` function in the extension API](https://github.com/BetterThanTomorrow/calva/issues/1752)
- [Support use of nightly clojure-lsp builds](https://github.com/BetterThanTomorrow/calva/issues/1746)
- [Update Calva's Extension api docs with Joyride sections](https://github.com/BetterThanTomorrow/calva/issues/1754)

## [2.0.278] - 2022-05-29

- [Extension API: Fix Javascript examples & align them with their ClojureScript versions](https://github.com/BetterThanTomorrow/calva/issues/1742)
- [Extension API for retrieving the current REPL session key](https://github.com/BetterThanTomorrow/calva/issues/1747)
- [Extension API for some common ranges, like current form and top level form](https://github.com/BetterThanTomorrow/calva/issues/1748)

## [2.0.277] - 2022-05-26

- [Extension API: Evaluate via Calva's REPL connection](https://github.com/BetterThanTomorrow/calva/issues/1719)
- Fix: [alt+<up,down> arrow inside map destruction is not working properly](https://github.com/BetterThanTomorrow/calva/issues/1737)
- [Name change for loading/evaluating a whole file for better command lookup](https://github.com/BetterThanTomorrow/calva/issues/1731)

## [2.0.276] - 2022-05-22

- Fix: [Hover documentation shows "undefined" for functions that don't have a doc string](https://github.com/BetterThanTomorrow/calva/issues/1735)
- [Enable awaiting Calva Paredit commands when using `vscode.commands.executeCommand()`](https://github.com/BetterThanTomorrow/calva/issues/1733)

## [2.0.275] - 2022-05-18

- Addressing: [Better REPL feedback while waiting for evaluation](https://github.com/BetterThanTomorrow/calva/issues/1543)

## [2.0.274] - 2022-05-12

- Fix: [**Toggle between implementation and test** doesn't work in multi-root workspaces](https://github.com/BetterThanTomorrow/calva/issues/1725)

## [2.0.273] - 2022-05-11

- Fix: [Calva fails finding project root if a file from outside the workspace is the active editor](https://github.com/BetterThanTomorrow/calva/issues/1721)

## [2.0.272] - 2022-05-07

- [Add Joyride REPL server start and connect, a.k.a. Jack-in](https://github.com/BetterThanTomorrow/calva/issues/1714)

## [2.0.271] - 2022-05-06

- Fix: [Toggle between implementation and test command should set editor focus](https://github.com/BetterThanTomorrow/calva/issues/1707)
- Fix: [Hijacked shortcuts only works on strict](https://github.com/BetterThanTomorrow/calva/issues/1711)
- [Enable users to bind keyboard shortcuts to clojure-lsp drag commands](https://github.com/BetterThanTomorrow/calva/issues/1697)

## [2.0.270] - 2022-05-02

- Fix: [Downloaded clojure-lsp not working for static linux distros](https://github.com/BetterThanTomorrow/calva/issues/1692)
- [Add dedicated Joyride nREPL Connect option](https://github.com/BetterThanTomorrow/calva/issues/1704)

## [2.0.269] - 2022-04-20

- [How about a command converting JavaScript to ClojureScript?](https://github.com/BetterThanTomorrow/calva/issues/1687)

## [2.0.268] - 2022-04-18

- Fix: [Jack-in doesn't handle a shadow-cljs config without builds](https://github.com/BetterThanTomorrow/calva/issues/1683)
- [Merge LSP + NREPL completions and goToDefintion](https://github.com/BetterThanTomorrow/calva/issues/1498)

## [2.0.267] - 2022-04-13

- [Add command for formatting away multiple space between forms on the same line](https://github.com/BetterThanTomorrow/calva/issues/1677)

## [2.0.266] - 2022-04-11

- Fix: [Jump between source/test does not work properly with multiple workspace folders](https://github.com/BetterThanTomorrow/calva/issues/1219)

## [2.0.265] - 2022-04-08

- [Update paredit sexp forward/backward command labels](https://github.com/BetterThanTomorrow/calva/issues/1660)
- Fix: [clojure-lsp initialized in a non-working state when there is no VS Code folder](https://github.com/BetterThanTomorrow/calva/issues/1664)

## [2.0.264] - 2022-04-07

- Fix: [shadow-cljs shows error when running calva.loadFile command](https://github.com/BetterThanTomorrow/calva/issues/1670)

## [2.0.263] - 2022-04-06

- [Improve kondo configuration documentation](https://github.com/BetterThanTomorrow/calva/issues/1282)
- [Require VS Code 1.66+ (and update project node version to 16+)](https://github.com/BetterThanTomorrow/calva/issues/1638#issuecomment-1086726236)
- Maintenance: [Upgrade TS + some ts eslint plugins + fix any necessary changes thereof](https://github.com/BetterThanTomorrow/calva/issues/1639)
- Fix: [Command not working: sync the Output/REPL window namespace with the current file](https://github.com/BetterThanTomorrow/calva/issues/1503)

## [2.0.262] - 2022-04-02

- Tech debt mortgage: [Cleanup/removal of EditableDocument.selectionLeft/Right APIs](https://github.com/BetterThanTomorrow/calva/issues/1607)]
- Maintenance: [Update node version to v14, which is maintenance LTS until 2023-04-30](https://github.com/BetterThanTomorrow/calva/pull/1656)
- Maintenance: [Update default build/dev task to rebuild cljs+ts, watch cljs+ts tests, watch linter, and Prettier watcher, add a custom Connect Sequence for connecting to Calva `:cljs-lib`](https://github.com/BetterThanTomorrow/calva/pull/1652)
- [Add new `paredit.[forward/backward]SexpOrUp` commands](https://github.com/BetterThanTomorrow/calva/issues/1657)

## [2.0.261] - 2022-04-01

- Fix: [Results doc gets in a bad state and does not update](https://github.com/BetterThanTomorrow/calva/issues/1509)
- Fix: [Indenting not working correctly in vectors starting with fn-like symbols](https://github.com/BetterThanTomorrow/calva/issues/1622)
- Fix: [Make server side `pprint` the default pretty printer](https://github.com/BetterThanTomorrow/calva/issues/1650)

## [2.0.260] - 2022-03-27

- Fix: [Rainbow parentheses sometimes not activating](https://github.com/BetterThanTomorrow/calva/issues/1616)

## [2.0.259] - 2022-03-26

- [Add setting for enabling LiveShare support](https://github.com/BetterThanTomorrow/calva/issues/1629)

## [2.0.258] - 2022-03-25

- Fix: [Connect fails when there is no project file (deps.edn, etc)](https://github.com/BetterThanTomorrow/calva/issues/1613)
- [Make `calva` the default pretty printer](https://github.com/BetterThanTomorrow/calva/issues/1619)
- [Add default Clojure associations for file extensions `.bb` and `.cljd`](https://github.com/BetterThanTomorrow/calva/issues/1617)
- Fix: [Warning when loading a file produces an error: n.filter is not a function](https://github.com/BetterThanTomorrow/calva/issues/1567)

## [2.0.257] - 2022-03-23

- Maintenance: [Update _even more_ TypeScript code to be compatible with strictNullChecks.](https://github.com/BetterThanTomorrow/calva/pull/1605)
- [Support Polylith and monorepo jack-in/connect better](https://github.com/BetterThanTomorrow/calva/issues/1254)
- Fix: [Calva Refactor commands not appearing in command palette after initial start](https://github.com/BetterThanTomorrow/calva/issues/1610)

## [2.0.256] - 2022-03-19

- Be more graceful about that [clojure-lsp does not start in the Getting Started REPL](https://github.com/BetterThanTomorrow/calva/issues/1601)
- Fix: [An extra quick-pick prompt at pops up after jack-in](https://github.com/BetterThanTomorrow/calva/issues/1600)

## [2.0.255] - 2022-03-18

- Maintenance: [Update more TypeScript code to be compatible with strictNullChecks.](https://github.com/BetterThanTomorrow/calva/pull/1581)

## [2.0.254] - 2022-03-16

- [Add commands for starting and stopping clojure-lsp](https://github.com/BetterThanTomorrow/calva/pull/1592)
- Maintenance: [Dumb down the token cursor some dealing with meta data and readers](https://github.com/BetterThanTomorrow/calva/pull/1585)

## [2.0.253] - 2022-03-09

- Fix: [Structural editing hangs in specific cases of unbalanced forms](https://github.com/BetterThanTomorrow/calva/pull/1585)
- Fix: [Hover snippet markdown and adds example](https://github.com/BetterThanTomorrow/calva/pull/1582)
- Maintenance: [Begin work on enabling strictNullChecks in the TypeScript config.](https://github.com/BetterThanTomorrow/calva/pull/1568)

## [2.0.252] - 2022-03-05

- Fix: [Tab doesn't work in snippet mode](https://github.com/BetterThanTomorrow/calva/pull/1580)

## [2.0.251] - 2022-03-05

- Fix: [Metadata affects the Current Form being recognized](https://github.com/BetterThanTomorrow/calva/pull/1577)
- Fix: [ENTER key does not pick suggestion when cursor is not in a form in output window ](https://github.com/BetterThanTomorrow/calva/pull/1578)

## [2.0.250] - 2022-03-05

- Fix: [Version 2.0.247 regression with structural editing, hangs at unbalance + structural delete](https://github.com/BetterThanTomorrow/calva/pull/1573)
- Fix: [Paredit Slurp and Barf are not metadata aware](https://github.com/BetterThanTomorrow/calva/pull/1576)

## [2.0.249] - 2022-03-04

- Revert to before metadata-change, because: [Version 2.0.247 regression with structural editing, hangs at unbalance + structural delete](https://github.com/BetterThanTomorrow/calva/pull/1573)

## [2.0.248] - 2022-03-03

- [Remove special grammar scopes for keywords](https://github.com/BetterThanTomorrow/calva/pull/1571)

## [2.0.247] - 2022-03-02

- [Enable the @typescript-eslint/no-floating-promises eslint rule](https://github.com/BetterThanTomorrow/calva/pull/1564)
- [Include metadata in current form selection/evaluation/etcetera](https://github.com/BetterThanTomorrow/calva/pull/1551)

## [2.0.246] - 2022-02-24

- Fix: [Format config from clojure-lsp broken](https://github.com/BetterThanTomorrow/calva/issues/1561)
- Fix2: [Format on save](https://github.com/BetterThanTomorrow/calva/issues/1556)

## [2.0.245] - 2022-02-23

- Fix: [Print stacktrace link in REPL gets duplicated](https://github.com/BetterThanTomorrow/calva/issues/1542)
- [Publish pre-releases when dev updates](https://github.com/BetterThanTomorrow/calva/issues/1554)
- [Apply basic typescript eslint rules](https://github.com/BetterThanTomorrow/calva/issues/1536)
- Fix: [”Resolve macro as...” code action produces unreadable text in pop up](https://github.com/BetterThanTomorrow/calva/issues/1539)
- Fix: [Format on save](https://github.com/BetterThanTomorrow/calva/issues/1556)

## [2.0.244] - 2022-02-20

- [Add custom hover snippets](https://github.com/BetterThanTomorrow/calva/issues/1471)
- [Add option to read cljfmt config from clojure-lsp](https://github.com/BetterThanTomorrow/calva/issues/1545)
- Fix: [Map key/value pair aligning is not working on format](https://github.com/BetterThanTomorrow/calva/issues/1535)
- Change default keybinding for **Infer parens** to `ctrl+alt+p i` (from `shift+tab`)
- Change default keybinding for **Tab dedent** to `shift+tab` (from `shift+ctrl+i`)
- [Make alt+enter evaluate top level form also within line-comments](https://github.com/BetterThanTomorrow/calva/issues/1549)

## [2.0.243] - 2022-02-13

- [Use vanilla cljfmt for regular formatting](https://github.com/BetterThanTomorrow/calva/pull/1179)

## [2.0.242] - 2022-02-13

- Maintenance: [Upgrade typescript and linting packages/configs.](https://github.com/BetterThanTomorrow/calva/pull/1529)

## [2.0.241] - 2022-02-11

- Maintenance: [Consistently format all JavaScript and TypeScript in the project and provide for easily formatting these files in the future.](https://github.com/BetterThanTomorrow/calva/pull/1524)

## [2.0.240] - 2022-02-06

- Maintenance: [Update dependencies to fix security vulnerabilities](https://github.com/BetterThanTomorrow/calva/pull/1520)

## [2.0.239] - 2022-02-06

- Maintenance: [Update dependencies to fix security vulnerabilities](https://github.com/BetterThanTomorrow/calva/pull/1520) (Change was not actually included in this release. See next release.)

## [2.0.238] - 2022-02-06

- Fix: ['Add to history' not working on eval in repl](https://github.com/BetterThanTomorrow/calva/issues/1594)
- Fix: [TypeError when "Run Tests for Current Namespace" in non "-test" namespace](https://github.com/BetterThanTomorrow/calva/issues/1516)

## [2.0.237] - 2022-01-30

- Fix: ['Show Previous REPL History Entry' command not working on v.2.0.236](https://github.com/BetterThanTomorrow/calva/issues/1594)

## [2.0.236] - 2022-01-25

- Fix: [Exception thrown when registering "resolve-macro-as" command](https://github.com/BetterThanTomorrow/calva/issues/1495)
- [Show code eval in repl option](https://github.com/BetterThanTomorrow/calva/issues/1465)

## [2.0.235] - 2022-01-22

- [Continue to support -Aalias for jack-in](https://github.com/BetterThanTomorrow/calva/issues/1474)
- [Add custom commands from libraries](https://github.com/BetterThanTomorrow/calva/pull/1442)
- [Clojure-lsp not starting when offline](https://github.com/BetterThanTomorrow/calva/issues/1299)
- Workaround: [VS Code highlights characters in the output/REPL window prompt](https://github.com/BetterThanTomorrow/calva/pull/1475)
- [Exclude REPL output window from LSP analysis](https://github.com/BetterThanTomorrow/calva/issues/1250)
- Fix: [Snippet in custom command doesn't work with function metadata] (https://github.com/BetterThanTomorrow/calva/issues/1463)

## [2.0.234] - 2022-01-16

- [Improve LSP startup feedback on status bar](https://github.com/BetterThanTomorrow/calva/pull/1454)
- [Fix errors in test output when fixtures throw exceptions](https://github.com/BetterThanTomorrow/calva/issues/1456).

## [2.0.233] - 2022-01-07

- [Add experimental support for Test Explorer](https://github.com/BetterThanTomorrow/calva/issues/953)
- Maintenance: [Upgrade dependencies to attempt to fix Dependabot security alert](https://github.com/BetterThanTomorrow/calva/pull/1447)
- Fix: [Update nrepl and cider-nrepl versions in jack-in dependencies](https://github.com/BetterThanTomorrow/calva/issues/1444)

## [2.0.232] - 2021-12-31

- [Prevent warning during deps.edn jack-in](https://github.com/BetterThanTomorrow/calva/issues/1355)
- Fix: [Connecting to an out-of-process nREPL server and a merged Figwheel-main build](https://github.com/BetterThanTomorrow/calva/issues/1386)
- Fix: [Empty lines in output.calva-repl when running tests](https://github.com/BetterThanTomorrow/calva/issues/1448)

## [2.0.231] - 2021-12-14

- Fix: [Calva randomly edits file while in Live Share](https://github.com/BetterThanTomorrow/calva/issues/1434)

## [2.0.230] - 2021-12-13

- Fix: [Hover broken when repl is connected but cider-nrepl is not present](https://github.com/BetterThanTomorrow/calva/issues/1432)
- Fix: [Some valid floats are highlighted incorrectly](https://github.com/BetterThanTomorrow/calva/issues/1378)

## [2.0.229] - 2021-12-12

- Fix: [Babashka Jack-In REPL doesn't show eval errors](https://github.com/BetterThanTomorrow/calva/issues/1413)
- [Inform about conflict with the Clojure extension](https://github.com/BetterThanTomorrow/calva/issues/1427)
- Fix: [Run All Tests command doesn't run tests in .cljc file with reader conditional in ns](https://github.com/BetterThanTomorrow/calva/issues/1328).
- Fix: [Allow LSP features on jar files](https://github.com/BetterThanTomorrow/calva/issues/1421)

## [2.0.228] - 2021-12-02

- Revert: Parinfer Experimental
- Revert: Full Format Experimental
- Revert: Remove `calva.fmt.formatAsYouType` option

## [2.0.227] - 2021-12-01

- Re-enable, Experimental: [Add Parinfer Mode](https://github.com/BetterThanTomorrow/calva/issues/253)
- Experimental: [Add option to keep text more fully formatted as you type](https://github.com/BetterThanTomorrow/calva/issues/1406)
- [Remove `calva.fmt.formatAsYouType` option](https://github.com/BetterThanTomorrow/calva/issues/1407)
- Fix: [Test runner not finding tests with + in middle of the name](https://github.com/BetterThanTomorrow/calva/issues/1383)

## [2.0.226] - 2021-11-29

- Internal: [Handle the unknown-op status from test commands](https://github.com/BetterThanTomorrow/calva/pull/1365)
- Fix: [textDocument/linkedEditingRange failed when opening files or moving cursor](https://github.com/BetterThanTomorrow/calva/issues/1374)
- Fix: [paredit.spliceSexp doesn't work with set literals](https://github.com/BetterThanTomorrow/calva/issues/1395)
- Fix: [LSP code actions not working](https://github.com/BetterThanTomorrow/calva/issues/1373)

## [2.0.225] - 2021-11-10

- Revert 224 changes: [Version v2.0.224 causes problems on some machines (possibly Windows related)](https://github.com/BetterThanTomorrow/calva/issues/1379)

## [2.0.224] - 2021-11-10

- Experimental: [Add Parinfer Options](https://github.com/BetterThanTomorrow/calva/issues/253)

## [2.0.223] - 2021-11-01

- [Include material from clojuredocs.org in function documentation](https://github.com/BetterThanTomorrow/calva/issues/689)
- Fix: [Not able to escape read-line in the output window](https://github.com/BetterThanTomorrow/calva/issues/783)
- Fix: [Some keyboard shortcuts missing the languageID check](https://github.com/BetterThanTomorrow/calva/issues/823)
- Fix: [Formatting form with comma whitespace inserts 0 and places the cursor wrong](https://github.com/BetterThanTomorrow/calva/issues/1370)
- Fix: [Calva's re-frame docs are outdated](https://github.com/BetterThanTomorrow/calva/issues/1372)

## [2.0.222] - 2021-10-27

- [Add command to open the clojure-lsp log file](https://github.com/BetterThanTomorrow/calva/issues/1362)
- [Add nrepl message logging](https://github.com/BetterThanTomorrow/calva/issues/1198)
- Fix: [ctrl+k for Kill Right conflicts with several bindings on Windows](https://github.com/BetterThanTomorrow/calva/issues/1356)

## [2.0.221] - 2021-10-23

- [Clean away legacy evaluation keyboard shortcuts](https://github.com/BetterThanTomorrow/calva/issues/1353)
- [Don't wait for clojure-lsp to initialize before activating nREPL lookup and navigation](https://github.com/BetterThanTomorrow/calva/issues/1341)
- [Tidy up doc and signature hovers](https://github.com/BetterThanTomorrow/calva/issues/1360)

## [2.0.220] - 2021-10-20

- [Add Paredit select/kill right functionality](https://github.com/BetterThanTomorrow/calva/issues/1024)

## [2.0.219] - 2021-10-19

- [Provide semantic token fallback map for Calva's TM grammar](https://github.com/BetterThanTomorrow/calva/issues/1348)

## [2.0.218] - 2021-10-18

- [npm audit fixes](https://github.com/BetterThanTomorrow/calva/issues/1346)
- [Select top level form fails for top level derefs in comment forms](https://github.com/BetterThanTomorrow/calva/issues/1345)

## [2.0.217] - 2021-10-17

- [Support setting the cider-nrepl print-fn to whatever](https://github.com/BetterThanTomorrow/calva/issues/1340)
- [Make Add Rich Comment command go to any existing Rich comment right below](https://github.com/BetterThanTomorrow/calva/issues/1333)
- [Add semantic tokens support from LSP](https://github.com/BetterThanTomorrow/calva/issues/1231)
- Fix: [Inline evaluation results no longer display in 2.0.216](https://github.com/BetterThanTomorrow/calva/issues/1332)

## [2.0.216] - 2021-10-10

- Fix: [Inline results display pushes the cursor away when evaluation at the end of the line](https://github.com/BetterThanTomorrow/calva/issues/1329)
- Fix: [Inline evaluation display renders differently than the REPL display for empty spaces](https://github.com/BetterThanTomorrow/calva/issues/872)

## [2.0.215] - 2021-10-10

- [Add command for inserting a Rich Comment](https://github.com/BetterThanTomorrow/calva/issues/1324)

## [2.0.214] - 2021-10-06

- [Add Babashka Jack-in option](https://github.com/BetterThanTomorrow/calva/issues/1001)
- [Add nbb Jack-in option](https://github.com/BetterThanTomorrow/calva/issues/1311)
- Fix: [Not currently possible to Jack-in to a ClojureScript nREPL Server](https://github.com/BetterThanTomorrow/calva/issues/1310)
- [Update deps.clj version to 0.0.19](https://github.com/BetterThanTomorrow/calva/issues/1319)

## [2.0.213] - 2021-10-02

- Workaround [nbb nrepl-server: can only eval from file with extension .clj](https://github.com/BetterThanTomorrow/calva/issues/1308)

## [2.0.212] - 2021-09-26

- Fix [The schema for the setting `calva.highlight.bracketColors` is broken](https://github.com/BetterThanTomorrow/calva/issues/1290)
- Fix [Can't use $current-form more than once in a custom repl command snippet](https://github.com/BetterThanTomorrow/calva/issues/1301)

## [2.0.211] - 2021-09-01

- [Add setting for letting Paredit Kill commands copy the deleted code to the clipboard](https://github.com/BetterThanTomorrow/calva/issues/1283)

## [2.0.210] - 2021-08-25

- [Add back jack-in/connect config `deps.edn + shadow-cljs`](https://github.com/BetterThanTomorrow/calva/issues/1270)

## [2.0.209] - 2021-08-17

- Fix [Statusbar buttons hard to see with light themes](https://github.com/BetterThanTomorrow/calva/issues/1264)

## [2.0.208] - 2021-08-09

- Fix [Project configuration shadow-cljs + deps.edn doesn't work](https://github.com/BetterThanTomorrow/calva/issues/1253)

## [2.0.207] - 2021-08-07

- [Support a blank `clojureLspVersion` setting](https://github.com/BetterThanTomorrow/calva/issues/1251)

## [2.0.206] - 2021-08-05

- [Default to using the latest release of clojure-lsp](https://github.com/BetterThanTomorrow/calva/issues/1248)
- Performance improvement [REPL is Slow and Performance Degrades as the Output Grows](https://github.com/BetterThanTomorrow/calva/issues/942)

## [2.0.205] - 2021-07-14

- [Use new custom LSP method for server info command and print info in "Calva says" output channel ](https://github.com/BetterThanTomorrow/calva/issues/1211)
- Update clojure-lsp to version [2021.07.12-12.30.59](https://github.com/clojure-lsp/clojure-lsp/releases/tag/2021.07.12-12.30.59)
- [Roll back debugger call stack improvement](https://github.com/BetterThanTomorrow/calva/pull/1236)

## [2.0.204] - 2021-07-11

- [Put closing paren of rich comments on separate line](https://github.com/BetterThanTomorrow/calva/issues/1224)
- Fix: [Calva formatting defaults do not get applied when including any kind of .cljfmt.edn config](https://github.com/BetterThanTomorrow/calva/issues/1228)
- Workaround: [Paredit commands don't propagate to multiple cursors](https://github.com/BetterThanTomorrow/calva/issues/610)

## [2.0.203] - 2021-07-04

- Fix: [Custom repl commands show error if run from non-clojure file](https://github.com/BetterThanTomorrow/calva/issues/1203)
- Improvement: [REPL is Slow and Performance Degrades as the Output Grows](https://github.com/BetterThanTomorrow/calva/issues/942)
- Fix: [Paredit drag up/down kills line comments](https://github.com/BetterThanTomorrow/calva/issues/1222)
- Bump clojure-lsp [2021.07.01-13.46.18](https://github.com/clojure-lsp/clojure-lsp/releases/tag/2021.07.01-13.46.18)

## [2.0.202] - 2021-06-29

- Fix: [Custom repl commands are not evaluated in specified ns if different than current ns](https://github.com/BetterThanTomorrow/calva/issues/1196)
- Fix: [clojure-lsp statusbar messages move the nREPL button around](https://github.com/BetterThanTomorrow/calva/issues/1205)
- [Add command for toggling between implementation and test](https://github.com/BetterThanTomorrow/calva/issues/1168)
- [Add command for evaluating the current top level form up to cursor](https://github.com/BetterThanTomorrow/calva/issues/1215)
- [Add command for evaluating from the start of the file to cursor](https://github.com/BetterThanTomorrow/calva/issues/1216)

## [2.0.201] - 2021-06-24

- [Add nrepl and clojure-lsp versions to Calva says greetings](https://github.com/BetterThanTomorrow/calva/issues/1199)
- Workaround: [Command Palette shows wrong keyboard shortcuts for Paredit Forward/Backward Sexp](https://github.com/BetterThanTomorrow/calva/issues/1161)
- Update clojure-lsp to version `2021.06.24-01.20.01`

## [2.0.200] - 2021-06-06

- Update clojure-lsp to version 2021.06.01-16.19.44

## [2.0.199] - 2021-06-04

- [Support custom clojure-lsp path](https://github.com/BetterThanTomorrow/calva/issues/1181)
- [Improve debugger call stack](https://github.com/BetterThanTomorrow/calva/issues/1150)

## [2.0.198] - 2021-05-26

- [Add Standalone ClojureScript Quick Start REPLs](https://github.com/BetterThanTomorrow/calva/issues/1185)

## [2.0.197] - 2021-05-12

- [Add command for evaluating enclosing form](https://github.com/BetterThanTomorrow/calva/issues/1176)

## [2.0.196] - 2021-05-10

- Fix: [Forward slurp with closing paren after newline, breaks the structure](https://github.com/BetterThanTomorrow/calva/issues/1171)
- [Pre-bind some keyboard shortcuts to custom REPL commands](https://github.com/BetterThanTomorrow/calva/issues/1173)

## [2.0.195] - 2021-05-07

- Update cider-nrepl to [0.26.0](https://github.com/clojure-emacs/cider-nrepl/releases/tag/v0.26.0)
- [Makes it possible to add a jackInEnv per replConnectSequences](https://github.com/BetterThanTomorrow/calva/issues/1124)

## [2.0.194] - 2021-04-26

- [Make Clojure-lsp Server Info command always enabled](https://github.com/BetterThanTomorrow/calva/issues/1143)
- [Add docs about using Calva with Krell](https://calva.io/krell)

## [2.0.193] - 2021-04-24

- [Give the user some help to choose the right deps.edn jack-in alias when there are aliases with :main-opts](https://github.com/BetterThanTomorrow/calva/issues/1140)
- Update clojure-lsp to [2021.04.23-15.49.47](https://github.com/clojure-lsp/clojure-lsp/releases/tag/2021.04.23-15.49.47)

## [2.0.192] - 2021-04-21

- Fix: [Evaluating top level form sometimes does nothing](https://github.com/BetterThanTomorrow/calva/issues/1136)
- Fix: [Line comment continuation needs some tweaking](https://github.com/BetterThanTomorrow/calva/issues/1137)

## [2.0.191] - 2021-04-20

- [Replace automatic comment continuation with an on-demand one](https://github.com/BetterThanTomorrow/calva/issues/644)
- Fix: [Wrong selection restored after eval-to-comment](https://github.com/BetterThanTomorrow/calva/issues/1131)
- Bump `cider-nrepl` to [0.25.11](https://github.com/clojure-emacs/cider-nrepl/blob/master/CHANGELOG.md#02511-2021-04-12)

## [2.0.190] - 2021-04-19

- [Add Resolve Macro As (clojure-lsp) support](https://github.com/BetterThanTomorrow/calva/issues/1077)
- Fix: [REPL evaluation hangs if an error is raised during debug session](https://github.com/BetterThanTomorrow/calva/issues/1118)

## [2.0.189] - 2021-04-18

- [Paredit backspace should delete non-bracket parts of the opening token](https://github.com/BetterThanTomorrow/calva/issues/1122)
- [Use `shift+tab` for the ”Infer parens from indentation” command](https://github.com/BetterThanTomorrow/calva/issues/1126)
- Fix: [Inline evaluation results can show up in the wrong editor](https://github.com/BetterThanTomorrow/calva/issues/1120)
- [Bring back results in hovers](https://github.com/BetterThanTomorrow/calva/issues/736)

## [2.0.188] - 2021-04-16

- Fix: [Getting Started REPL failing on Windows when username has spaces (on some machines)](https://github.com/BetterThanTomorrow/calva/issues/1085)

## [2.0.187] - 2021-04-11

- [Add built-in REPL Connect Sequences for ClojureScript built-in for browser and Node REPLs](https://github.com/BetterThanTomorrow/calva/issues/1114)
- [Remove Nashorn ClojureScript Jack-in option](https://github.com/BetterThanTomorrow/calva/issues/1117)

## [2.0.186] - 2021-04-10

- [Allow keybindings to target when the cursor is inside a comment or a string](https://github.com/BetterThanTomorrow/calva/issues/1023)
- [Use alt+up/down for drag sexpr backward/forward](https://github.com/BetterThanTomorrow/calva/issues/1111)
- [Make it possible to disable some of Paredits hijacking of VS Code default shortcuts](https://github.com/BetterThanTomorrow/calva/issues/1112)
- Fix: [The unbalanced closing-bracket feature is active in line comments](https://github.com/BetterThanTomorrow/calva/issues/1105)
- [Remove the display diagnostics setting in favor of managing diagnostics entirely via clojure-lsp config](https://github.com/BetterThanTomorrow/calva/issues/1067)
- Bump `clojure-lsp` to [2021.04.07-16.34.10](https://github.com/clojure-lsp/clojure-lsp/releases/tag/2021.04.07-16.34.10)
- Bump `cider-nrepl` to [0.25.10](https://github.com/clojure-emacs/cider-nrepl/blob/master/CHANGELOG.md#02510-2021-04-08)

## [2.0.185] - 2021-04-05

- Fix: [Paredit slurp sometimes leaves an extra space](https://github.com/BetterThanTomorrow/calva/issues/1098)
- Fix: [Delete empty literal function causes newline to be removed](https://github.com/BetterThanTomorrow/calva/issues/1079)
- Add experimental setting to: [Prevent extra closing brackets in strict mode](https://github.com/BetterThanTomorrow/calva/issues/650)
- Bump `clojure-lsp` to `2021.04.03-18.43.55`

## [2.0.184] - 2021-04-02

- Fix: [Calva not detecting tests with aliased clojure.test namespace](https://github.com/BetterThanTomorrow/calva/issues/1086)
- Fix: [Auto-generated namespaces not working correctly in some cases](https://github.com/BetterThanTomorrow/calva/issues/1060)
- [Make clojure-lsp version configurable by the user](https://github.com/BetterThanTomorrow/calva/issues/1088) and bump to `2021.03.30-20.42.34`
- [Remove warning about clj-kondo extension](https://github.com/BetterThanTomorrow/calva/issues/1091)

## [2.0.183] - 2021-03-30

- [Stop printing to the output window when all evaluations are interrupted](https://github.com/BetterThanTomorrow/calva/issues/978)
- Fix: [Completion not working with babashka](https://github.com/BetterThanTomorrow/calva/issues/1083)

## [2.0.182] - 2021-03-26

- [Use graalvm-compiled native image for clojure-lsp instead of jar](https://github.com/BetterThanTomorrow/calva/issues/1017)

## [2.0.181] - 2021-03-22

- Update clojure-lsp to 2021.03.21-23.29.19

## [2.0.180] - 2021-03-21

- [Make Paredit forward, then backward selections (and vice versa) behave like ”normal” forward/backward selection does](https://github.com/BetterThanTomorrow/calva/pull/1062)

## [2.0.179] - 2021-03-10

- Implementation detail: [Use cljs for state](https://github.com/BetterThanTomorrow/calva/pull/1053)

## [2.0.178] - 2021-03-09

- [Add command for evaluating from start of list to cursor](https://github.com/BetterThanTomorrow/calva/issues/1057)
- Add custom REPL snippet variables, $selection, $head, and $tail

## [2.0.177] - 2021-03-07

- Fix: [Navigating to a definition in a jar file throws error in console](https://github.com/BetterThanTomorrow/calva/issues/1047)
- [Add a Getting Started REPL feature](https://github.com/BetterThanTomorrow/calva/issues/1040)

## [2.0.176] - 2021-02-24

- Revert switch to cljs for lsp, until [the issue with released cljs/js interop](https://github.com/BetterThanTomorrow/calva/issues/1044) has been fixed

## [2.0.174] - 2021-02-24

- [Translate clojure-lsp integration to cljs](https://github.com/BetterThanTomorrow/calva/issues/1025)

## [2.0.173] - 2021-02-21

- Fix [Connect ”not in project” glitches](https://github.com/BetterThanTomorrow/calva/issues/814)
- [Add a ”Start Standalone REPL” commands](https://github.com/BetterThanTomorrow/calva/issues/1003)
- [Add a configuration option to disable diagnostics](https://github.com/BetterThanTomorrow/calva/pull/981)

## [2.0.171] - 2021-02-10

- Update clojure-lsp to version 2021.02.09-18.28.06 (Fix: [Auto completion does not work in clojure-lsp only mode (no repl connection)](https://github.com/BetterThanTomorrow/calva/issues/996#issuecomment-776148282))
- Update clojure-lsp to version 2021.02.10-03.01.19 (Fix: [Project clj-kondo config file not being considered](https://github.com/BetterThanTomorrow/calva/issues/1026))

## [2.0.170] - 2021-02-09

- [Paredit drag backward/forward should drag bindings as pairs](https://github.com/BetterThanTomorrow/calva/issues/529)

## [2.0.169] - 2021-02-09

- Update clojure-lsp to version 2021.02.07-22.51.26 (fix previous attempt)

## [2.0.168] - 2021-02-08

- Update clojure-lsp to version 2021.02.07-22.51.26

## [2.0.164] - 2021-02-06

- Really fix: [Demo gifs 404 on VisualStudio Marketplace](https://github.com/BetterThanTomorrow/calva/issues/1018)

## [2.0.163] - 2021-02-06

- Fix: [Demo gifs 404 on VisualStudio Marketplace](https://github.com/BetterThanTomorrow/calva/issues/1018)

## [2.0.162] - 2021-02-06

- Fix for fix of: [Fix Paredit raise sexpr doesn't work when cursor is behind the current form](https://github.com/BetterThanTomorrow/calva/issues/1016)

## [2.0.161] - 2021-02-05

- [Automate more of the release process and document it (including rationale)](https://github.com/BetterThanTomorrow/calva/issues/860)

## [2.0.160] - 2021-02-05

- [Upgrade clojure-lsp to 2021.02.05-03.05.34](https://github.com/clojure-lsp/clojure-lsp/releases/tag/2021.02.05-03.05.34)
- [Fix Paredit raise sexpr doesn't work when cursor is behind the current form](https://github.com/BetterThanTomorrow/calva/issues/1016)

## [2.0.159] - 2021-02-05

- [Enable keyboard shortcuts for custom REPL commands](https://github.com/BetterThanTomorrow/calva/issues/1011)
- [Add commands for tapping current and top-level forms](https://github.com/BetterThanTomorrow/calva/issues/1008)

## [2.0.158] - 2021-02-03

- [Add setting to use only static parts of Calva](https://github.com/BetterThanTomorrow/calva/issues/1005)
- Fix: [Load file command not loading changes since last file save on Windows](https://github.com/BetterThanTomorrow/calva/issues/975)
- Update clojure-lsp to 2021.02.02-14.02.23

## [2.0.157] - 2021-02-01

- [Add command for copying jack-in command to clipboard](https://github.com/BetterThanTomorrow/calva/pull/995)
- [Change default shortcuts for Paredit forward/backward sexp, expand/shrink selection, and for slurping and barfing](https://github.com/BetterThanTomorrow/calva/issues/950)
- [Add Custom Commands variables for current form and more](https://github.com/BetterThanTomorrow/calva/issues/986)
- Fix: [Jack-in fails to launch deps.edn projects for some Windows users](https://github.com/BetterThanTomorrow/calva/issues/1000)

## [2.0.156] - 2021-01-28

- Fix: [Debug instrumentation decoration not working correctly anymore on Windows](https://github.com/BetterThanTomorrow/calva/issues/969)
- Fix: [Debugger decorations issues](https://github.com/BetterThanTomorrow/calva/issues/976)

## [2.0.155] - 2021-01-27

- [Make command palette show alt+enter shortcut variant instead of enter for evaluating top level form](https://github.com/BetterThanTomorrow/calva/issues/989)
- Update clojure-lsp to 2021.01.28-03.03.16
- Fix: [nrepl port detection race condition](https://github.com/BetterThanTomorrow/calva/issues/901)

## [2.0.154] - 2021-01-27

- Fix: [Calva uses ; for comments instead of ;;](https://github.com/BetterThanTomorrow/calva/issues/971)
- Update cider-nrepl to 0.25.8
- Update clojure-lsp to 2021.01.26-22.35.27

## [2.0.153] - 2021-01-19

- [Use status bar message instead of withProgress message for clojure-lsp initialization](https://github.com/BetterThanTomorrow/calva/issues/974)
- [Update cider-nrepl: 0.25.6 -> 0.25.7](https://github.com/BetterThanTomorrow/calva/issues/973)
- Fix: ["Extract function" refactoring doesn't work as expected with selections](https://github.com/BetterThanTomorrow/calva/issues/958)

## [2.0.152] - 2021-01-19

- Fix: [Jack-In env with non-string variables fails](https://github.com/BetterThanTomorrow/calva/issues/959)
- [Use clojure-lsp for usages for debug instrumentation decorations, and stop injecting clj-kondo at jack-in](https://github.com/BetterThanTomorrow/calva/issues/931)

## [2.0.151] - 2021-01-15

- Fix: [Debugger is broken on Windows](https://github.com/BetterThanTomorrow/calva/issues/947)

## [2.0.150] - 2021-01-13

- [Stop bundling clj-kondo in favor of using it through clojure-lsp](https://github.com/BetterThanTomorrow/calva/issues/868)

## [2.0.149] - 2021-01-12

- Fix: [calva.jackInEnv does not resolve `${env:...}`](https://github.com/BetterThanTomorrow/calva/issues/933)
- Update clojure-lsp to version 2021.01.12-02.18.26. Fix: [clojure-lsp processes left running/orphaned if VS Code is closed while the lsp server is starting](https://github.com/BetterThanTomorrow/calva/issues/906)

## [2.0.148] - 2021-01-07

- Update clojure-lsp to version 2021.01.07-20.02.02

## [2.0.147] - 2021-01-07

- Fix: [Dimming ignored forms does not work correctly with metadata](https://github.com/BetterThanTomorrow/calva/issues/908)
- [Improve clojure-lsp jar integration](https://github.com/BetterThanTomorrow/calva/issues/913)
- Update clojure-lsp to version 2021.01.07-12.28.44

## [2.0.146] - 2021-01-04

- Fix: [Slurp forward sometimes joins forms to one](https://github.com/BetterThanTomorrow/calva/issues/883)
- Fix: [clojure-lsp processes left running/orphaned if VS Code is closed while the lsp server is starting](https://github.com/BetterThanTomorrow/calva/issues/906)
- Fix: [go to definition jumps to inc instead of inc'](https://github.com/BetterThanTomorrow/calva/issues/884)
- Fix: [Error when start a REPL with jdk15](https://github.com/BetterThanTomorrow/calva/issues/888)

## [2.0.145] - 2021-01-03

- [Add command for opening the file for the output/repl window namespace](https://github.com/BetterThanTomorrow/calva/issues/920)
- [Add setting for auto opening the repl window on Jack-in/Connect](https://github.com/BetterThanTomorrow/calva/issues/922)
- [Add setting for auto opening the Jack-in Terminal](https://github.com/BetterThanTomorrow/calva/issues/923)
- [Replace opening Calva says on start w/ info message box](https://github.com/BetterThanTomorrow/calva/issues/923)
- [Add command for opening Calva documentation](https://github.com/BetterThanTomorrow/calva/issues/923)
- [Change default keyboard shortcut for syncing the repl window ns to `ctrl+alt+c n`](https://github.com/BetterThanTomorrow/calva/issues/923)

## [2.0.144] - 2021-01-01

- [Reactivate definitions/navigation in core and library files](https://github.com/BetterThanTomorrow/calva/issues/915)
- [Make load-file available in the output window](https://github.com/BetterThanTomorrow/calva/issues/910)
- [Make the ns in the repl prompt a peekable symbol](https://github.com/BetterThanTomorrow/calva/issues/904)

## [2.0.142 and 2.0.143] - 2020-12-30

- No changes besides version number. Released due to vsix publishing issues.

## [2.0.141] - 2020-12-30

- Update clojure-lsp to include [jar dependency navigation fix for Windows](https://github.com/clojure-lsp/clojure-lsp/issues/223)
- Fix: [clojure-lsp refactorings not working on Windows](https://github.com/BetterThanTomorrow/calva/issues/911)
- [Remove default key binding for toggling Calva key bindings](https://github.com/BetterThanTomorrow/calva/issues/815)

## [2.0.140] - 2020-12-28

- [Make Jack-in dependency versions configurable (and bump 'em all with default settings)](https://github.com/BetterThanTomorrow/calva/pull/899)

## [2.0.139] - 2020-12-28

- [Use Pseudo Terminal instead of Task for Jack-in](https://github.com/BetterThanTomorrow/calva/pull/654)
- [Prefer cider-nrepl symbol definitions over clojure-lsp](https://github.com/BetterThanTomorrow/calva/issues/897)
- [Enable clojure-lsp completion items when no nrepl connection](https://github.com/BetterThanTomorrow/calva/pull/898)

## [2.0.138] - 2020-12-27

- [Bring in refactorings we get access to via clojure-lsp](https://github.com/BetterThanTomorrow/calva/issues/890)
- [Add ”clojure-lsp starting” progress indicator](https://github.com/BetterThanTomorrow/calva/issues/892)
- [Fix step into local dep with debugger](https://github.com/BetterThanTomorrow/calva/issues/893)

## [2.0.137] - 2020-12-24

- [Bring in clojure-lsp](https://github.com/BetterThanTomorrow/calva/pull/572)

## [2.0.136] - 2020-12-23

- Fix: [Jack-in/Connect prompts sometimes not showing on Windows](https://github.com/BetterThanTomorrow/calva/issues/885)

## [2.0.135] - 2020-12-20

- [Binding keys to REPL functions, passing the namespace and cursor line (Notespace integration)](https://github.com/BetterThanTomorrow/calva/issues/863)
- [Make REPL prompt submit if the cursor is after the top level form](https://github.com/BetterThanTomorrow/calva/issues/875)
- [Only print stacktrace on demand](https://github.com/BetterThanTomorrow/calva/issues/878)

## [2.0.134] - 2020-12-05

- Fix: [Live share jackout error](https://github.com/BetterThanTomorrow/calva/issues/856)
- Fix: [Cannot read property 'document' of undefined](https://github.com/BetterThanTomorrow/calva/issues/846)

## [2.0.133] - 2020-11-25

- Add [ns name deriving](https://github.com/BetterThanTomorrow/calva/issues/844)

## [2.0.132] - 2020-11-16

- Fix: [[Live Share] connecting to REPL as guest doesn't work in multi-project workspace](https://github.com/BetterThanTomorrow/calva/issues/831)

## [2.0.131] - 2020-11-05

- Fix: [Syntax highlighting error when repl prompt shows ns containing digits](https://github.com/BetterThanTomorrow/calva/issues/834)
- Fix: [Syntax highlighting errors with tokens at the start of a line](https://github.com/BetterThanTomorrow/calva/issues/835)
- Fix: [Various parsing issues](https://github.com/BetterThanTomorrow/calva/issues/802)

## [2.0.130] - 2020-10-25

- Fix: [Jack-in broken on Windows](https://github.com/BetterThanTomorrow/calva/issues/827)

## [2.0.129] - 2020-10-17

- [Improve stack trace output](https://github.com/BetterThanTomorrow/calva/pull/806)
- Fix: [Jack-in is broken for multi-project workspaces](https://github.com/BetterThanTomorrow/calva/issues/821)

## [2.0.128] - 2020-10-17

- Fix: [Jack-in is broken if live share extension is not installed](https://github.com/BetterThanTomorrow/calva/issues/821)

## [2.0.127] - 2020-10-17

- [Live Share Support](https://github.com/BetterThanTomorrow/calva/issues/803)

## [2.0.126] - 2020-10-11

- Fix: [Can't Jack-In to new Luminus template (+re-frame +shadow-cljs)](https://github.com/BetterThanTomorrow/calva/issues/777)
- Fix: [Wrong `(in-ns ...)` sent for files with `.bb` extension](https://github.com/BetterThanTomorrow/calva/issues/812)

## [no new version] - 2020-09-21

- [Move docs into repo](https://github.com/BetterThanTomorrow/calva/issues/788)

## [2.0.125] - 2020-09-20

- [Fix: evals should be ignored during parsing](https://github.com/BetterThanTomorrow/calva/issues/763)
- Fix: [Test runner can't find tests under cursor when using a custom test macro](https://github.com/BetterThanTomorrow/calva/issues/786)
- Fix: [Test runner output only partially commented](https://github.com/BetterThanTomorrow/calva/issues/787)
- [Allow toggling keyboard shortcuts](https://github.com/BetterThanTomorrow/calva/issues/784)

## [2.0.124] - 2020-08-31

- Re-fix: [Can't jack-in when no project file is open](https://github.com/BetterThanTomorrow/calva/issues/734)
- [Fix getDocument function to not return a Log document](https://github.com/BetterThanTomorrow/calva/issues/771)
- Fix: [Inline evaluation result disappears after a second](https://github.com/BetterThanTomorrow/calva/issues/774)

## [2.0.123] - 2020-08-26

- [Change output/repl window extension to .calva-repl](https://github.com/BetterThanTomorrow/calva/issues/754)
- Re-fix: [Interrupting evaluations produces extra output and no prompt](https://github.com/BetterThanTomorrow/calva/issues/738)
- [Fix/enhance test runner](https://github.com/BetterThanTomorrow/calva/issues/764)

## [2.0.122] - 2020-08-20

- Fix: [Can't jack-in when no project file is open](https://github.com/BetterThanTomorrow/calva/issues/734)
- Fix: [Fix stacktraces not showing in output](https://github.com/BetterThanTomorrow/calva/pull/759)

## [2.0.121] - 2020-08-19

- Fix: ["Go to definition" command fails](https://github.com/BetterThanTomorrow/calva/issues/636)
- Fix: [Weird expand selection behavior near an anonymous function](https://github.com/BetterThanTomorrow/calva/issues/600)
- Fix: [Backspace is not working properly in the output window](https://github.com/BetterThanTomorrow/calva/issues/700)
- Fix: [Cannot read property 'includes' of undefined](https://github.com/BetterThanTomorrow/calva/issues/753)

## [2.0.120] - 2020-08-17

- Fix: [Interrupting evaluations produces extra output and no prompt](https://github.com/BetterThanTomorrow/calva/issues/738)
- Add REPL history to new output/REPL window
- Fix: [Calva's ESC keybinding overrides VS Code's (useful) default](https://github.com/BetterThanTomorrow/calva/issues/740)

## [2.0.119] - 2020-08-07

- Really fix: [Accessing recent results (*1, *2, \*3) does not work](https://github.com/BetterThanTomorrow/calva/issues/724)

## [2.0.118] - 2020-08-06

- [Remove old REPL Window](https://github.com/BetterThanTomorrow/calva/issues/711)

## [2.0.117] - 2020-08-05

- Fix: [Paste is broken in 2.0.116](https://github.com/BetterThanTomorrow/calva/issues/730)

## [2.0.116] - 2020-08-05

- Fix: [Format-on-paste should not operate inside string literals](https://github.com/BetterThanTomorrow/calva/issues/720)
- Fix: [Accessing recent results (*1, *2, \*3) does not work](https://github.com/BetterThanTomorrow/calva/issues/724)

## [2.0.115] - 2020-08-02

- [Add hover to display results for eval as window into output file](https://github.com/BetterThanTomorrow/calva/issues/693)

## [2.0.114] - 2020-08-02

- Fix: [Stop popping up output window when load file has errors](https://github.com/BetterThanTomorrow/calva/issues/717)

## [2.0.113] - 2020-08-1

- [Add vscode command for to eval code given as args](https://github.com/BetterThanTomorrow/calva/issues/690)
- [Move custom REPL snippets to new output/repl window](https://github.com/BetterThanTomorrow/calva/issues/713)
- Fix: [Continuously evaluating in infinite loop](https://github.com/BetterThanTomorrow/calva/issues/712)

## [2.0.112] - 2020-07-30

- Fix: [Don't open output window until connect starts](https://github.com/BetterThanTomorrow/calva/issues/707)

## [2.0.111] - 2020-07-29

- [Handling ansi code by stripping it](https://github.com/BetterThanTomorrow/calva/issues/696)
- Fix: [Output window sometimes getting out of synch, needing overwrite](https://github.com/BetterThanTomorrow/calva/issues/699)
- Fix: [The _Calva says_ panel + output window opening at startup gets a bit too much](https://github.com/BetterThanTomorrow/calva/issues/702)
- Fix: [Repl connection fails if afterCLJJackInCode errors](https://github.com/BetterThanTomorrow/calva/issues/703)

## [2.0.110] - 2020-07-28

- [Fix Connect Fails on Windows](https://github.com/BetterThanTomorrow/calva/issues/694)

## [2.0.109] - 2020-07-27

- [New output/REPL window introduced](https://github.com/BetterThanTomorrow/calva/issues/681)

## [2.0.108] - 2020-07-24

- Fix [Jack-in error when choosing Clojure CLI + shadow-cljs project type](https://github.com/BetterThanTomorrow/calva/issues/675)
- Fix [Cannot use default connect sequences when custom connect sequences added](https://github.com/BetterThanTomorrow/calva/issues/685)
- Add analytics to debugger

## [2.0.107] - 2020-06-16

- Fix [Flicker matching brackets as code is typed](https://github.com/BetterThanTomorrow/calva/issues/673)

## [2.0.106] - 2020-06-16

- Fix [Crash - Lexing fails on comment w/ a 20+ hashes](https://github.com/BetterThanTomorrow/calva/issues/667)

## [2.0.105] - 2020-06-15

- Fix [Debug decorations are breaking after stepping through code during debug session](https://github.com/BetterThanTomorrow/calva/issues/669)

## [2.0.104] - 2020-06-14

- Fix [File lexing fails on junk characters inside strings](https://github.com/BetterThanTomorrow/calva/issues/659)
- [Use Pseudo-terminal instead of Task for Jack-in](https://github.com/BetterThanTomorrow/calva/pull/654)

## [2.0.103] - 2020-06-05

- Fix [Stream output messages to Calva Says as they're received](https://github.com/BetterThanTomorrow/calva/issues/638)
- Fix [highlighting of var quote before open token](https://github.com/BetterThanTomorrow/calva/issues/663)

## [2.0.102] - 2020-06-04

- Fix [Format Document sometimes causes Calva to stop working](https://github.com/BetterThanTomorrow/calva/issues/651)
- Fix [repl hanging after disconnecting debugger while repl window focused](https://github.com/BetterThanTomorrow/calva/issues/647)
- [Use a pseudo terminal for Jack-in - and stop (ab)using the Tasks system for this](https://github.com/BetterThanTomorrow/calva/pull/654)

## [2.0.101] - 2020-05-11

- [Paredit slurp outer form if current form is nested](https://github.com/BetterThanTomorrow/calva/issues/554)

## [2.0.100] - 2020-05-11

- Fix [clj-kondo exceptions thrown by debugger decorations code](https://github.com/BetterThanTomorrow/calva/issues/642)
- Move [warning for clj-kondo not found on classpath](https://github.com/BetterThanTomorrow/calva/issues/639) to Calva says output channel instead of window warning

## [2.0.99] - 2020-05-10

- Fix [Formatting top-level form stopped working](https://github.com/BetterThanTomorrow/calva/issues/640)

## [2.0.98] - 2020-05-04

- Fix [Problems Editing a Bare file (instead of directory)](https://github.com/BetterThanTomorrow/calva/issues/622)

## [2.0.97] - 2020-05-02

- Fix: [The New Indent engine doesn't follow block rules in ns :require #633](https://github.com/BetterThanTomorrow/calva/issues/633)
- Make the new indent engine the default
- Remove dependency on `paredit.js` from `calva-lib`

## [2.0.96] - 2020-04-29

- [Fix colors in suggestion popup (REPL window)](https://github.com/BetterThanTomorrow/calva/issues/623)
- Add "Instrument Top Level Form for Debugging" command and decorations for instrumented functions
- [Remove duplicate paredit.selectOpenList command in package.json](https://github.com/BetterThanTomorrow/calva/issues/629)

## [2.0.95] - 2020-04-25

- [Separate setting for highlighting current indent guide](https://github.com/BetterThanTomorrow/calva/issues/625)
- [Fix: Problems with v2.0.94 rendering performance ](https://github.com/BetterThanTomorrow/calva/issues/626)

## [2.0.94] - 2020-04-24

- [Rainbow indent guides](https://github.com/BetterThanTomorrow/calva/issues/620)

## [2.0.93] - 2020-04-21

- [Unclutter editor context menu when not in clojure files](https://github.com/BetterThanTomorrow/calva/issues/615)

## [2.0.92] - 2020-04-15

- [Changed all documentation links from https://calva.readthedocs.io/ to https://calva.io/](https://github.com/BetterThanTomorrow/calva/issues/604)
- Add step over, step into, and step out debugger features
- Add annotations for debugging to show debug values as the cursor moves to each breakpoint
- Fix debugger disconnect to show quit value instead of cider-nrepl exception
- Use visible editor if one exists with code being debugged, instead of opening a new one

## [2.0.91] - 2020-04-07

- [Add debugger](https://github.com/BetterThanTomorrow/calva/issues/469)

## [2.0.90] - 2020-04-06

- nREPL `eval` should always send along the `ns` parameter

## [2.0.89] - 2020-03-29

- [Add support for connecting to generic project types](https://github.com/BetterThanTomorrow/calva/issues/595)

## [2.0.88] - 2020-03-22

- [Change all references to `#calva-dev` so that they now point to the `#calva` Slack channel](https://clojurians.slack.com/messages/calva/)

## [2.0.87] - 2020-03-21

- [Fix: Two CLJ REPL Windows open on connect when `afterCLJReplJackInCode`is used](https://github.com/BetterThanTomorrow/calva/issues/593)
- [Add info to docs about how to get around `command not found` Jack-in problems](https://github.com/BetterThanTomorrow/calva/issues/591)

## [2.0.86] - 2020-03-19

- [Fix: REPL Window Paredit does not close strings properly](https://github.com/BetterThanTomorrow/calva/issues/587)

## [2.0.85] - 2020-03-15

- Fix: Make lein-shadow project type use lein injections

## [2.0.84] - 2020-03-15

- [Support projects using lein-shadow](https://github.com/BetterThanTomorrow/calva/issues/585)
- [Add documentation for how to use Calva with Luminus](https://calva.io/luminus/)

## [2.0.83] - 2020-03-13

- When format config fails to parse, fall back on defaults rather than crash
- [Fix: Var quoted symbols are treated as reader tags](https://github.com/BetterThanTomorrow/calva/issues/584)

## [2.0.82] - 2020-03-11

- Fix bug with bad formatting defaults when no config file

## [2.0.81] - 2020-03-11

- [Fix: Structural editing is a bit broken when reader tags are involved](https://github.com/BetterThanTomorrow/calva/issues/581)
- [Add cljfmt indent rules](https://github.com/BetterThanTomorrow/calva/issues/80)

## [2.0.80] - 2020-03-07

- Fix so that Paredit treats symbols containing the quote character correctly.
- [Fix: Parameter hints popup should be off by default](https://github.com/BetterThanTomorrow/calva/issues/574)
- [Fix: `nil` followed by comma not highlighted correctly](https://github.com/BetterThanTomorrow/calva/issues/577)
- [Fix: The syntax highlightning fails with symbols named truesomething/falsesomething](https://github.com/BetterThanTomorrow/calva/issues/578)
- Fix so that Paredit does not consider `^` to be part of a symbol name.

## [2.0.79] - 2020-03-01

- Use scope `variable.other.constant` for keywords, making them highlight nicely
- [Highlight/parsing/etc: Data reader tags are part of the tagged form](https://github.com/BetterThanTomorrow/calva/issues/570)

## [2.0.78] - 2020-02-28

- [Improve structural navigation through unbalanced brackets](https://github.com/BetterThanTomorrow/calva/issues/524)
- [Fix lexer going into some weird state after lexing certain patterns](https://github.com/BetterThanTomorrow/calva/issues/566)

## [2.0.77] - 2020-02-23

- [Make rainbow parens and highlight use the same lexer as Paredit](https://github.com/BetterThanTomorrow/calva/issues/561)
- [Fix: Some character literals throws paredit out of whack](https://github.com/BetterThanTomorrow/calva/issues/563)
- [Fix: Initial expand selection sometimes fails](https://github.com/BetterThanTomorrow/calva/issues/549)
- [Change line comment characters to ;;](https://github.com/BetterThanTomorrow/calva/issues/564)
- [Use editor namespace for custom REPL commands w/o `ns` specified](https://github.com/BetterThanTomorrow/calva/issues/558)
- [Add support for comment continuation](https://github.com/BetterThanTomorrow/calva/issues/536)

## [2.0.76] - 2020-02-12

- [Fix Calva locking up when opening files with very long lines](https://github.com/BetterThanTomorrow/calva/issues/556)

## [2.0.75] - 2020-02-01

- [Support cljs-suitable JavaScript completion](https://github.com/BetterThanTomorrow/calva/issues/552)
- [Fix Printing to Calva REPL prints <repl#7> before each print out](https://github.com/BetterThanTomorrow/calva/issues/548)

## [2.0.74] - 2020-01-12

- [Fix Windows documentation for Evaluate current form](https://github.com/BetterThanTomorrow/calva/issues/533)
- [Fix repl-window history issue](https://github.com/BetterThanTomorrow/calva/issues/491)
- [Fix documentation for Calva jack-in with REBL and Leiningen](https://github.com/BetterThanTomorrow/calva/issues/542)

## [2.0.73] - 2019-12-25

- [Add Paredit drag up/down commands](https://github.com/BetterThanTomorrow/calva/issues/500)
- [Add Paredit drag forward up/backward down commands](https://github.com/BetterThanTomorrow/calva/issues/500)

## [2.0.72] - 2019-12-13

- [Deselect text after surrounding with parens/braces/etc](https://github.com/BetterThanTomorrow/calva/issues/511)
- Fix: [Strict mode backspace/delete not deleting unbalanced brackets](https://github.com/BetterThanTomorrow/calva/issues/501)

## [2.0.71] - 2019-12-13

- Fix: [Autocompletion in REPL window broken](https://github.com/BetterThanTomorrow/calva/issues/519)

## [2.0.70] - 2019-12-12

- Fix: [REPL Window not accepting keys like cursor, return, etcetera](https://github.com/BetterThanTomorrow/calva/issues/516)

## [2.0.69] - 2019-12-12

- Fix: [Prepare for Fix of Webview editor font size bug](https://github.com/microsoft/vscode/commit/7e2d7965e5d5728c53996f0024be9b0681369b2a)
- Fix: [REPL window font broken](https://github.com/BetterThanTomorrow/calva/issues/515)

## [2.0.68] - 2019-12-11

- Fix: [(read-line) is being called twice from the REPL Window](https://github.com/BetterThanTomorrow/calva/issues/509)
- Fix: [Font size if visibly bigger in the REPL window](https://github.com/BetterThanTomorrow/calva/issues/152)

## [2.0.67] - 2019-12-10

- [Use markdown to format doc strings in hover](https://github.com/BetterThanTomorrow/calva/pull/503)
- [Add setting to enable doc strings in parameter hints](https://github.com/BetterThanTomorrow/calva/pull/503)
- Fix: [Select Backward \* commands won't grow selection in REPL window](https://github.com/BetterThanTomorrow/calva/issues/498)
- Fix: [Paredit select forward/backward add to the selection stack even when they don't select anything](https://github.com/BetterThanTomorrow/calva/issues/506)
- Fix: Calva disables cursor movement in non-clojure files when switching from REPL window to, say, a `.json` file.

## [2.0.66] - 2019-12-02

- Fix: [Cursor moves forward after undoing wraparound commands in REPL window](https://github.com/BetterThanTomorrow/calva/issues/499)
- Fix: Wrong keybinding for Toggle Paredit Mode, now is `ctrl+alt+p ctrl+alt+m`, as it should be
- Fix: [Force Delete Forward not working in REPL window in strict mode](https://github.com/BetterThanTomorrow/calva/issues/496)

## [2.0.65] - 2019-12-02

- [Make all Paredit selection commands shrinkable](https://www.reddit.com/r/Clojure/comments/e3zni2/a_paredit_visual_guide_calvas_paredit_docs/f9e7ujq/)
- Fix: [Raise Sexp/Form needs updated doc and shortcut keys](https://github.com/BetterThanTomorrow/calva/issues/495)

## [2.0.64] - 2019-12-01

- [Add Paredit commands **Push Form Left/right**](https://www.reddit.com/r/Clojure/comments/e3zni2/a_paredit_visual_guide_calvas_paredit_docs/f95v24w/)
- [Add Paredit command **Rewrap**](https://clojureverse.org/t/calva-paredit-just-got-majorly-better/5155/3)

## [2.0.63] - 2019-11-30

- Improve performance of editing Paredit commands
- Add command **Wrap Around ""**

## [2.0.62] - 2019-11-30

- Fix: [Tokenization errors with quotes, derefs, etcetera](https://github.com/BetterThanTomorrow/calva/issues/467)
- Fix: [Glitch in current form highlight in the REPL window when cursor is to the right of a form](https://github.com/BetterThanTomorrow/calva/issues/472)
- Now using the same Paredit implementation for the editor as for the REPL Window.
  - A much more complete set of Paredit commands, and [all documented](https://calva.io/paredit/), in beautiful GIF animations.
  - List based Paredit commands work on strings as well. (Limited by that strings don't have sub lists/strings).
  - Lots of fixes for Paredit commands.
- Fix: [Paredit not activated until focused moved from and back to the editor again](https://github.com/BetterThanTomorrow/calva/issues/454)
- Improving: [paredit `paredit-kill`](https://github.com/BetterThanTomorrow/calva/issues/380)
- Fix: [paredit `backspace` in strict mode](https://github.com/BetterThanTomorrow/calva/issues/379)
- Fix: [REPL window use it own set of paredit hotkeys and these are not configurable](https://github.com/BetterThanTomorrow/calva/issues/260)
- Add default keyboard shortcut maps for the REPL prompt: multi-line or single-line.
- Improvements for Commands using the **Current form** and **Current top level form**:
  - Fix: [Form selection fails on things like '(1)](https://github.com/BetterThanTomorrow/calva/issues/418)
  - Less precision needed for the right form to be selected.
  - All commands for this use the same implementation (so, you can use e.g. **Select Current Form** to know what **Evaluate Current Form** will evaluate).
- Fix: ["Load current Namespace in REPL Window" command not working](https://github.com/BetterThanTomorrow/calva/issues/477)
- Theme compatible status bar indicators for pprint and paredit

## [2.0.61] - 2019-11-15

- Fix: [paredit.deleteBackward sets cursor position wrong when deleting a line. ](https://github.com/BetterThanTomorrow/calva/issues/458)
- Fix: [Calva Highlight sometimes incorrectly recognizes form as a `comment` form](https://github.com/BetterThanTomorrow/calva/issues/403)
- Fix: [Expand selection fails at the start and end of the input of the REPL window](https://github.com/BetterThanTomorrow/calva/issues/417)
- [Add test message to test runner](https://github.com/BetterThanTomorrow/calva/issues/425)
- [Remove some paredit inconsistencies](https://github.com/BetterThanTomorrow/calva/issues/170)
- Fix: [Lexing regex literal tokenization](https://github.com/BetterThanTomorrow/calva/issues/463)

## [2.0.60] - 2019-11-11

- Re-enable default stylings for nREPL status bar items.
- Make `pprint` the default Pretty Printer.

## [2.0.59] - 2019-11-10

- [Enable information providers in jar files e.g. opened with the "Go to Definition" command](https://github.com/BetterThanTomorrow/calva/pull/455)
- [Make Pretty Printing more Configurable](https://github.com/BetterThanTomorrow/calva/pull/436)

## [2.0.58] - 2019-11-07

- [Incorrect red highlights around brackets/paren in specific case](https://github.com/BetterThanTomorrow/calva/issues/410)
- ["Require REPL Utilities" command is broken](https://github.com/BetterThanTomorrow/calva/issues/451)
- [Fix hover definition for symbols derefed with `@` and quoted symbols](https://github.com/BetterThanTomorrow/calva/issues/106)
- [Improve signature help-while-typing hover, with active arg markup](https://github.com/BetterThanTomorrow/calva/pull/450)

## [2.0.57] - 2019-11-03

- [Provide argument list help as you type the function's arguments](https://github.com/BetterThanTomorrow/calva/issues/361)
- [Support special forms in editor hover/completion](https://github.com/BetterThanTomorrow/calva/issues/441)

## [2.0.56] - 2019-11-02

- Add setting for wether to open REPL Window on connect or not
- [Re-open REPL windows where they were last closed](https://github.com/BetterThanTomorrow/calva/issues/300)
- Lexer performance considerably improved. Fixes [this](https://github.com/BetterThanTomorrow/calva/issues/228) and [this](https://github.com/BetterThanTomorrow/calva/issues/128))
- [REPL colours and logo a bit toned down](https://github.com/BetterThanTomorrow/calva/issues/303)
- Removed `useWSL`configuration option because the the use of Calva is fully supported through the [Remote - WSL](https://marketplace.visualstudio.com/items?itemName=ms-vscode-remote.remote-wsl) extension.

## [2.0.55] - 2019-10-27

- [Add commands for interrupting the current evaluation as well as all running evaluations](https://github.com/BetterThanTomorrow/calva/issues/237)
- [Calva asks for user input when `stdin` needs it (e.g. `read-line`)](https://github.com/BetterThanTomorrow/calva/issues/377)
- Command for clearing the REPL history reworked and now also ”restarts” the REPL window.
- Commands are now added to REPL window history only if they are not identical to the previous command on the history stack.
- [Fix floating promises in evaluation module](https://github.com/BetterThanTomorrow/calva/issues/411)
- REPL Window Evaluation errors now initially hide the stack trace. The user can show it with a click.

## [2.0.54] - 2019-10-25

- [Stop linting, start bundling clj-kondo](https://github.com/BetterThanTomorrow/calva/issues/423)

## [2.0.53] - 2019-10-24

- [Fix hang when user input is requested](https://github.com/BetterThanTomorrow/calva/issues/377)
- Upgrade to `cider-nrepl 0.22.4`

## [2.0.52] - 2019-10-19

- [Add info box for VIM Extension users](https://github.com/BetterThanTomorrow/calva/issues/396)
- [Fix undefined namespace when starting a shadow-cljs cljs REPL Window ](https://github.com/BetterThanTomorrow/calva/issues/115)
- [Make opening the REPL window on connect async](https://github.com/BetterThanTomorrow/calva/issues/399)
- [Fix shadow-cljs menuSelections for Custom Connect Sequences](https://github.com/BetterThanTomorrow/calva/issues/404)

## [2.0.51] - 2019-10-15

- [Toggle the "Use WSL" setting requires extension restart to effect definition provider](https://github.com/BetterThanTomorrow/calva/issues/397)
- [Go to Definition and Peek Definition not working on Windows 10 when using WSL](https://github.com/BetterThanTomorrow/calva/issues/132)
- [Highlight extension settings are uninitialized if no closure editor active on activation ](https://github.com/BetterThanTomorrow/calva/issues/401)
- [Overly aggressive paredit in REPL window](https://github.com/BetterThanTomorrow/calva/issues/255)
- [REPL window use it own set of paredit hotkeys and these are not configurable](https://github.com/BetterThanTomorrow/calva/issues/260)
- [Completion in REPL window should work like in the editor](https://github.com/BetterThanTomorrow/calva/issues/394)

## [2.0.50] - 2019-10-15

- Move user documentation from the wiki to: https://calva.readthedocs.io/

## [2.0.49] - 2019-10-11

- [Fix bugs in comment form selection](https://github.com/BetterThanTomorrow/calva/issues/374)
- [Use of undeclared var in REPL window resets the namespace](https://github.com/BetterThanTomorrow/calva/issues/257)
- [Remove warning that extensions use the `vscode-resource:` scheme directly](https://github.com/BetterThanTomorrow/calva/issues/391)

## [2.0.48] - 2019-10-11

- [Support Jack-in without file open for single-rooted workspace](https://github.com/BetterThanTomorrow/calva/issues/366)
- [Show argument list of fn](https://github.com/BetterThanTomorrow/calva/issues/238)
- [Make code more robust in case Jack-in task fails](https://github.com/BetterThanTomorrow/calva/issues/367)
- [Fix dimming out of stacked ignored forms](https://github.com/BetterThanTomorrow/calva/issues/385)
- [The extension should specify the default schemes for document selectors](https://github.com/BetterThanTomorrow/calva/issues/368)

## [2.0.46] - 2019-10-08

- [Connect warnings and errors as popups](https://github.com/BetterThanTomorrow/calva/issues/356)
- [Don't remove default indents when Calva is not the auto-formatter](https://github.com/BetterThanTomorrow/calva/pull/383)

## [2.0.44] - 2019-10-05

- [Support for custom project/workflow commands](https://github.com/BetterThanTomorrow/calva/issues/281)

## [2.0.43] - 2019-10-03

- [Insourcing @tonsky's Clojure Warrior, now named Calva Highlight](https://github.com/BetterThanTomorrow/calva/pull/362)
- [Update status bar when configuration changed](https://github.com/BetterThanTomorrow/calva/issues/358)

## [2.0.42] - 2019-09-29

- [Adding selected calva commands to the editors context menu](https://github.com/BetterThanTomorrow/calva/issues/338)
- [Fix bug with painting all existing result decoration with the same status](https://github.com/BetterThanTomorrow/calva/issues/353)
- [Fix bug with reporting errors using off-by-one line and column numbers](https://github.com/BetterThanTomorrow/calva/issues/354)

## [2.0.41] - 2019-09-28

- [Add pretty print mode](https://github.com/BetterThanTomorrow/calva/issues/327)
- [Add command for evaluating top level form as comment](https://github.com/BetterThanTomorrow/calva/issues/349)
- [Stop writing results from **Evaluate to Comment** to output pane](https://github.com/BetterThanTomorrow/calva/issues/347)

## [2.0.40] - 2019-09-25

- [Add command for connecting to a non-project REPL](https://github.com/BetterThanTomorrow/calva/issues/328)
- [Add hover to inline result display, containing the full results](https://github.com/BetterThanTomorrow/calva/pull/336)
- [Better inline evaluation error reports with file context](https://github.com/BetterThanTomorrow/calva/issues/329)
- [Enhancement REPL window handling / nREPL menu button](https://github.com/BetterThanTomorrow/calva/issues/337)
- [Print async output, and a setting for where it should go](https://github.com/BetterThanTomorrow/calva/issues/218)
- [Fix REPL window prompt does not always reflect current ns](https://github.com/BetterThanTomorrow/calva/issues/280)
- [Escape HTML in stdout and stderr in REPL window](https://github.com/BetterThanTomorrow/calva/issues/321)
- [Add content security policy to webview and remove image load error](https://github.com/BetterThanTomorrow/calva/issues/341)

## [2.0.39] - 2019-09-20

- [Revert disconnecting and jacking out on closing of REPL window](https://github.com/BetterThanTomorrow/calva/issues/326)

## [2.0.38] - 2019-09-14

- [Close java processes when closing or reloading VS Code. (Windows)](https://github.com/BetterThanTomorrow/calva/issues/305)

## [2.0.37] - 2019-09-14

- [Support connecting to Leiningen and CLI project using shadow-cljs watcher](https://github.com/BetterThanTomorrow/calva/issues/314)
- Fix [Figwheel Main deps added to non-cljs projects](https://github.com/BetterThanTomorrow/calva/issues/317)

## [2.0.36] - 2019-09-12

- Fix [REPL Window namespace being reset to user](https://github.com/BetterThanTomorrow/calva/issues/302)
- Update nrepl-version to 0.22.1

## [2.0.35] - 2019-09-10

- [Customizing the REPL connect sequence](https://github.com/BetterThanTomorrow/calva/issues/282)
- [Support for launching with user aliases/profiles](https://github.com/BetterThanTomorrow/calva/issues/288)

## [2.0.34] - 2019-09-04

- More accurate code completion lookups.
- [Keep focus in editor when evaluating to the REPL Window](https://github.com/BetterThanTomorrow/calva/issues/229).

## [2.0.33] - 2019-08-17

- Support for starting leiningen and clj projects with aliases.

## [2.0.31] - 2019-08-13

- Support Jack-in and Connect in multi-project workspaces.
- Fix bug with snippet field navigation not working.

## [2.0.30] - 2019-08-04

- nREPL status bar indicator can now be styled

## [2.0.29] - 2019-08-04

- Fix jack-in command quoting for `zsh`.

## [2.0.28] - 2019-08-01

- Jack in quoting fixes, mainly for Windows with `clojure/clj`.
- Fix formatting bug when forms not separated by whitespace.

## [2.0.25] - 2019-07-12

- Add command for running test under cursor (at point in CIDER lingo).

## [2.0.24] - 2019-07-12

- Add ParEdit `forwardUpSexp`.

## [2.0.20] - 2019-06-20

- Improve custom CLJS REPL.

## [1.3.x -> 2.0.20] - -> 06.2019

... huge gap in the Changelog. Sorry about that, but now we have decided to pick up maintaining this log again.

## [1.3.0] - 2018-04-16

- Add support for [shadow-cljs](http://shadow-cljs.org). Please contact me with any information on how this is working for you out there.

## [1.2.14] - 2018-04-06

- Change all keyboard shortcuts to use prefix `ctrl+alt+v`, due to old prefix not working on some alternate keyboard layouts. See [Issue #9](https://github.com/PEZ/clojure4vscode/issues/9).

## [1.2.12] - 2018-04-06

- Add command for re-running previously failing tests (`ctrl+alt+v ctrl+t`).

## [1.2.10] - 2018-04-03

- Add command for toggling automatic adjustment of indentation for new lines (`ctrl+alt+v tab`)

## [1.2.8] - 2018-04-02

- Auto adjust indent more close to this Clojure Style Guide: https://github.com/bbatsov/clojure-style-guide

## [1.2.1] - 2018-03-28

- Select current (auto-detected) form

## [1.2.0] - 2018-03-28

- Terminal REPLs
  - Integrates REPL sessions from the Terminal tab and lets you do stuff like load current namespace ad evaluate code from the editor in the REPL.
- Connection and reconnection stabilization
  - Connecting the editor REPLs was a bit unstable. Now more stable (but there are still some quirks).

## [1.1.20] - 2018-03-25

- Auto detection of forms to evaluate now considers reader macro characters prepending the forms. E.g. before if you tried to evaluate say `#{:a :b :c}` with the cursor placed directly adjacent to the starting or ending curly braces only `{:a :b :c}` would be auto detected and evaluated.
- Highlighting of auto detected forms being evaluated.
- Rendering evaluation errors in the editor the same way as successful (but in red to quickly indicate that the evaluation errored).

![Evaluation demo](/assets/howto/evaluate.gif)

## [1.1.15] - 2018-03-20

- Evaluates vectors and maps with the same ”smart” selection as for lists.

## [1.1.11] - 2018-03-20

- Add inline annotations for interactive code evaluation results.

## [1.1.9] - 2018-03-18

- Add toggle for switching which repl connection is used for `cljc` files, `clj` or `cljs`.

![CLJC repl switching](/assets/howto/cljc-clj-cljs.gif)

- `clj` repl connected to all file types, meaning you can evaluate clojure code in, say, Markdown files.

## [1,1.3] - 2018-03-17

- User setting to evaluate namespace on save/open file (defaults to **on**)

## [1.1.1] - 2018-03-16

- Release of v1, based on **visual:clojure** v2.0, adding:
  - Running tests through the REPL connection, and mark them in the Problems tab
    - Run namespace tests: `ctrl+alt+v t`
    - Run all tests: `ctrl+alt+v a`
  - Evaluate code and replace it in the editor, inline: `ctrl+alt+v e`
  - Error message when evaluation fails
  - Pretty printing evaluation results: `ctrl+alt+v p`
  - Support for `cljc` files (this was supposed to be supported by the original extension, but bug)<|MERGE_RESOLUTION|>--- conflicted
+++ resolved
@@ -4,13 +4,10 @@
 
 ## [Unreleased]
 
-<<<<<<< HEAD
 - Fix: [Calva: Open REPL snippets User config.edn couldn't create the file if parent folders doesn't exist](https://github.com/BetterThanTomorrow/calva/issues/1916)
-=======
 - Calva development: [Use requirements.txt in CI for publishing docs](https://github.com/BetterThanTomorrow/calva/issues/1913)
 - Bump deps.clj to v1.11.1.1182
 - Fix: [Drag sexps in value part of doseq sometimes jumps 2 sexps instead of 1](https://github.com/BetterThanTomorrow/calva/issues/1914)
->>>>>>> 0df7d745
 
 ## [2.0.310] - 2022-10-24
 
