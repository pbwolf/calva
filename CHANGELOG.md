# Change Log

Changes to Calva.

## [Unreleased]

<<<<<<< HEAD
- Fix: [Evaluate a non-list top level form from inside a form evaluates the wrong form when in a rich comment](https://github.com/BetterThanTomorrow/calva/issues/2290)
=======
- Fix: [Difference between regular formatting and formatting with alignment](https://github.com/BetterThanTomorrow/calva/issues/2289)
>>>>>>> 6a1fdfca

## [2.0.386] - 2023-08-17

- Fix: [Failing to download clojure-lsp server on Windows](https://github.com/BetterThanTomorrow/calva/issues/2287)

## [2.0.385] - 2023-08-15

- Fix: [Can't override default cljfmt config since 2.0.383](https://github.com/BetterThanTomorrow/calva/issues/2284)
- Fix: [Update the indenter to handle the cljfmt `0.11.x` breaking config update since version 2.0.383](https://github.com/BetterThanTomorrow/calva/issues/2280)
- Bump bundled deps.clj to v1.11.1.1403

## [2.0.384] - 2023-08-14

- [Improve clojure-lsp download error handling](https://github.com/BetterThanTomorrow/calva/issues/2278)

## [2.0.383] - 2023-08-12

- [Use latest `cljfmt` (`0.11.2`)](https://github.com/BetterThanTomorrow/calva/issues/2274)

## [2.0.382] - 2023-07-30

- Fix: [Calva can't seem to parse a ns form with metadata after 2.0.376](https://github.com/BetterThanTomorrow/calva/issues/2266)

## [2.0.381] - 2023-07-19

- Fix: [There are som nREPL messages missing from the diagnostics log](https://github.com/BetterThanTomorrow/calva/issues/2261)
- [Make it easier to find information about how to use shadow-cljs](https://github.com/BetterThanTomorrow/calva/issues/2262)
- [Make Lingy files (`.ly`) Clojure associated by default](https://github.com/BetterThanTomorrow/calva/issues/2259)
- Fix [Add link to default cljfmt config files](https://github.com/BetterThanTomorrow/calva/issues/2252)

## [2.0.380] - 2023-07-16

- Fix: [Calva structural editing fails if cljfmt parsing fails](https://github.com/BetterThanTomorrow/calva/issues/2248)

## [2.0.379] - 2023-07-15

- Fix: [shadow-cljs jack-in with cljAliases fails on Windows](https://github.com/BetterThanTomorrow/calva/issues/2239)
- Fix: [deps.edn + shadow-cljs jack-in fails, when connect sequence builds are not keywords](https://github.com/BetterThanTomorrow/calva/issues/2242)

## [2.0.378] - 2023-07-13

- Fix: [Rich comments broken by 2.0.377](https://github.com/BetterThanTomorrow/calva/issues/2249)

## [2.0.377] - 2023-07-13

- [Support `in-ns` forms to provide the ns for evaluations, and use the closest `ns/in-ns` before the cursor](https://github.com/BetterThanTomorrow/calva/issues/2245)

## [2.0.376] - 2023-07-12

- [Add “Fiddle” files Support](https://github.com/BetterThanTomorrow/calva/issues/2199)

## [2.0.375] - 2023-07-11

- [If calva.fmt.configPath not set, look in default config locations](https://github.com/BetterThanTomorrow/calva/issues/2243)

## [2.0.374] - 2023-06-29

- Fix: [Pasting text with leading whitespace increases the leading whitespace](https://github.com/BetterThanTomorrow/calva/issues/2236)

## [2.0.373] - 2023-06-27

- [Re-indent non-complete code, when pasting or formatting selection](https://github.com/BetterThanTomorrow/calva/issues/1709)
- Fix: [Selection, closing brackets, fails in mysterious ways](https://github.com/BetterThanTomorrow/calva/issues/2232)

## [2.0.372] - 2023-06-23

- Fix: [Trailing space is removed unconditionally from pasted text](https://github.com/BetterThanTomorrow/calva/issues/2229)

## [2.0.371] - 2023-06-17

- [Improve Jack-in Ux around deps.edn aliases with :main-opts](https://github.com/BetterThanTomorrow/calva/issues/2223)
- [Merge user and workspace Custom Connect Sequences](https://github.com/BetterThanTomorrow/calva/issues/2225)

## [2.0.370] - 2023-06-15

- Fix: [Trailing whitespace not being stripped](https://github.com/BetterThanTomorrow/calva/issues/1258)
- Bump bundled deps.clj to v1.11.1.1347
- Fix: [Jack-in error when selecting multiple shadow-cljs builds](https://github.com/BetterThanTomorrow/calva/issues/2220)

## [2.0.369] - 2023-06-02

- Breaking configuration change: [Change from dashes to underscores for `customJackInCommandLine` env variables](https://github.com/BetterThanTomorrow/calva/issues/2215)

## [2.0.368] - 2023-06-02

- [Add back warning when clj-kondo extension is detected](https://github.com/BetterThanTomorrow/calva/issues/1882)

## [2.0.367] - 2023-06-01

- [Grow selection considers ”form pairs” in bindings](https://github.com/BetterThanTomorrow/calva/issues/2033)

## [2.0.366] - 2023-06-01

- [Add a `$selection-closing-brackets` custom REPL snippets variable](https://github.com/BetterThanTomorrow/calva/issues/2212)

## [2.0.365] - 2023-05-31

- [Stop Run All in Clojure Notebooks from evaluating `comment` forms](https://github.com/BetterThanTomorrow/calva/issues/2210)

## [2.0.364] - 2023-05-26

- [Enable Custom REPL Commands in non-Clojure files](https://github.com/BetterThanTomorrow/calva/issues/2208)

## [2.0.363] - 2023-05-21

- Fix: [Regression in connecting to ClojureScript REPLs without builds with 2.0.362](https://github.com/BetterThanTomorrow/calva/issues/2202)

## [2.0.362] - 2023-05-21

- Bump bundled deps.clj to v1.11.1.1273-4
- Fix regression: [Cannot start a shadow-cljs REPL with non-keyword build id:s since version 2.0.355](https://github.com/BetterThanTomorrow/calva/issues/2200)

## [2.0.361] - 2023-05-16

- Fix regression: [2.0.359 broke custom REPL connect sequences](https://github.com/BetterThanTomorrow/calva/issues/2197)

## [2.0.360] - 2023-05-16

- Fix: [.cljr files not treated as Clojure by default](https://github.com/BetterThanTomorrow/calva/issues/2194)

## [2.0.359] - 2023-05-13

- [Support custom connect sequences that are not based on built in types](https://github.com/BetterThanTomorrow/calva/issues/2192)
- Fix: [autoSelectForJackIn makes the jack-in fail on Windows](https://github.com/BetterThanTomorrow/calva/issues/2190)
- Remove configuration and handling of `calva.autoSelectReplConnectProjectType` (replaced by connect sequence settings)

## [2.0.358] - 2023-05-08

- [Escape backslashes in $file in customREPLCommands on windows](https://github.com/BetterThanTomorrow/calva/issues/2184)

## [2.0.357] - 2023-05-08

- Fix: [Extension manifest misconfiguration, `autoEvaluateCode` nests `onFileEvaluated` inside `onConnect`](https://github.com/BetterThanTomorrow/calva/issues/2182)

## [2.0.356] - 2023-05-07

- [Make the shadow-cljs connect process wait for a running CLJS REPL server](https://github.com/BetterThanTomorrow/calva/issues/1027)

## [2.0.355] - 2023-05-04

- Fix: [REPL connect fails if requiring clojure.main/repl-requires fails](https://github.com/BetterThanTomorrow/calva/issues/2178)
- Calva development: Only log app start with plausible.io

## [2.0.354] - 2023-05-03

- Fix: [”Resolve macro as” menu buttons are unreadable](https://github.com/BetterThanTomorrow/calva/issues/2156)
- Calva development: Add [Plausible](https://plausible.io) analytics, intended to replace Google Analytics

## [2.0.353] - 2023-04-17

- Fix: [With `autoSelectForJackIn` is true, Calva drops its `:main-opts` guard](https://github.com/BetterThanTomorrow/calva/issues/2161)

## [2.0.352] - 2023-04-16

- [Add custom Jack-in command lines to connect sequences](https://github.com/BetterThanTomorrow/calva/issues/2152)
- [Add docs about main-opts and make the warning link there](https://github.com/BetterThanTomorrow/calva/issues/2157)

## [2.0.351] - 2023-04-12

- [Auto-refer `repl-requires` as part of connecting (or always)](https://github.com/BetterThanTomorrow/calva/issues/2154)
- Bump bundled deps.clj to v1.11.1.1273

## [2.0.350] - 2023-04-10

- [Include a change directory command with the jack-in command line](https://github.com/BetterThanTomorrow/calva/issues/2147)

## [2.0.349] - 2023-04-09

- Fix: [Indenter and formatter do not agree on some simple forms (and the formatter is right)](https://github.com/BetterThanTomorrow/calva/issues/2148)

## [2.0.348] - 2023-04-06

- Fix: [The nrepl client fails to look up definition on quoted symbols](https://github.com/BetterThanTomorrow/calva/issues/2144)

## [2.0.347] - 2023-04-04

- [Evaluate Rich Commment forms as top-level when the RCF is nested in other lists](https://github.com/BetterThanTomorrow/calva/issues/2109)

## [2.0.346] - 2023-04-04

- [Add a generic `clojure-lsp.command` for binding to keyboard shortcuts with arguments](https://github.com/BetterThanTomorrow/calva/issues/2139)

## [2.0.345] - 2023-04-03

- Bump bundled deps.clj to v1.11.1.1267
- [Rewrap to and from sets (`#{}`)](https://github.com/BetterThanTomorrow/calva/issues/2137)

## [2.0.344] - 2023-03-29

- [Calva Notebook nrepl integration flag](https://github.com/BetterThanTomorrow/calva/issues/2133)

## [2.0.343] - 2023-03-25

- Fix: [HTML to Hiccup conversion doesn't consider user settings when used from ”Copy As” menus](https://github.com/BetterThanTomorrow/calva/issues/2130)

## [2.0.342] - 2023-03-25

- [Add command for copying text as Hiccup](https://github.com/BetterThanTomorrow/calva/issues/2128)
- Fix: [HTML to Hiccup conversion trips a bit on classes separated by more than one space](https://github.com/BetterThanTomorrow/calva/issues/2126)
- Fix: [HTML to Hiccup conversion keeps surrounding whitespace for text content](https://github.com/BetterThanTomorrow/calva/issues/2127)

## [2.0.341] - 2023-03-23

- [Add commands `calva.convertHtml2Hiccup` and `calva.pasteHtmlAsHiccup`](https://github.com/BetterThanTomorrow/calva/issues/407)

## [2.0.340] - 2023-03-18

- Workaround: [LiveShare participants incorrectly opening every Clojure file as if via "Open with Notebook"](https://github.com/BetterThanTomorrow/calva/issues/1850)

## [2.0.339] - 2023-03-16

- Fix: [Stopping Jacked-in REPL process doesn't kill Unix Java process](https://github.com/BetterThanTomorrow/calva/issues/2116)
- Fix: [Formatting inside top level forms broken](https://github.com/BetterThanTomorrow/calva/issues/2114)
- Bump bundled deps.clj to v1.11.1.1257

## [2.0.338] - 2023-03-15

- Fix: [Jack-in fails with version 2.0.337](https://github.com/BetterThanTomorrow/calva/issues/2113)

## [2.0.337] - 2023-03-15

- [Provide option for "Restart the REPL" in REPL status bar menu](https://github.com/BetterThanTomorrow/calva/issues/2104)
- [Provide option for "Interrupt Running Evaluations" in REPL status bar menu](https://github.com/BetterThanTomorrow/calva/issues/2103)
- [Make "Interrupting Running Evaluations” more visible, and documented](https://github.com/BetterThanTomorrow/calva/issues/2068)
- [Add a command for stopping the the Jack-in REPL (a.k.a. Jack-out)](https://github.com/BetterThanTomorrow/calva/issues/2105) (duplicate of [#1286](https://github.com/BetterThanTomorrow/calva/issues/2105))
- [Improve the output in the jack-in terminal when the jack-in process is killed](https://github.com/BetterThanTomorrow/calva/issues/1394)
- Fix: [Tab to reindent should pull the start of a top level expression to the left margin](https://github.com/BetterThanTomorrow/calva/issues/2096)
- Fix: [Backspace behaves weirdly when removing indent from top level form](https://github.com/BetterThanTomorrow/calva/issues/2108)
- [Remove configuration for hiding the REPL UI](https://github.com/BetterThanTomorrow/calva/issues/2106)

## [2.0.336] - 2023-03-12

- [Move auto-selecting project type config to Connect Sequences](https://github.com/BetterThanTomorrow/calva/issues/2094)
- [Add option for auto-selection project root](https://github.com/BetterThanTomorrow/calva/issues/2094)
- [Select connect host:port automatically from port file, without prompting](https://github.com/BetterThanTomorrow/calva/issues/2101)
- [Make REPL `connect` command accept host and port](https://github.com/BetterThanTomorrow/calva/issues/1984)
- [Add configuration for automatically connecting to a running REPL](https://github.com/BetterThanTomorrow/calva/issues/1908)
- Fix: [Calva does not gracefully handle when clojure-lsp cannot be downloaded](https://github.com/BetterThanTomorrow/calva/issues/2064)
- Bump bundled deps.clj to v1.11.1.1252

## [2.0.335] - 2023-02-25

- Reintroducing features in v2.0.333, except the fallback clojure-lsp server, see #2090 for details
- Fix: [Monorepo setup working on v2.0.333, broken on v2.0.334](https://github.com/BetterThanTomorrow/calva/issues/2088)
- Fix: [Calva v2.0.333 has startup and repl issues on Windows](https://github.com/BetterThanTomorrow/calva/issues/2087)

## [2.0.334] - 2023-02-22

- Rollback of 2.0.333, first part of: [Calva v2.0.333 is not working for me in VSCode Insiders on Windows 11](https://github.com/BetterThanTomorrow/calva/issues/2087)

## [2.0.333] - 2023-02-21

- Fix: [Multiple LSP processes automatically running, broken LSP features in multi-root workspaces](https://github.com/BetterThanTomorrow/calva/issues/2065)
- Fix: [Default clojure-lsp startup behaviour is changed since v2.0.327](https://github.com/BetterThanTomorrow/calva/issues/2084)
- Fix: [clojure-lsp does not start in a workspace without project files](https://github.com/BetterThanTomorrow/calva/issues/2069)

## [2.0.332] - 2023-02-15

- Partly fixes: [Cursor moves back to start of indented line when typing inside parens on a new line](https://github.com/BetterThanTomorrow/calva/issues/2071)
- [Establish REPL connection without being prompted for the kind of project every time](https://github.com/BetterThanTomorrow/calva/issues/2049)
- Bump bundled deps.clj to v1.11.1.1224
- Fix: [Sometimes unable to load a file in repl while debugging an extension](https://github.com/BetterThanTomorrow/calva/issues/2081)

## [2.0.331] - 2023-02-05

- Bump npm deps [jszip](https://github.com/BetterThanTomorrow/calva/pull/2056), [http-cache-semantics](https://github.com/BetterThanTomorrow/calva/pull/2059)
- Fix: [Indenter and formatter do not agree on keyword in function position when regex indent rules are involved](https://github.com/BetterThanTomorrow/calva/issues/2044)
- Fix: [Missing required argument for "-M ALIASES"](https://github.com/BetterThanTomorrow/calva/issues/2039)

## [2.0.330] - 2023-02-03

- Fix: [Clojure-lsp does not automatically start when using VSCode on Windows in Calva version 2.0.329](https://github.com/BetterThanTomorrow/calva/issues/2054)
- Calva development: [Make e2e test runner re-usable](https://github.com/BetterThanTomorrow/calva/issues/2058)

## [2.0.329] - 2023-02-01

- [Sort aliases for deps.edn projects](https://github.com/BetterThanTomorrow/calva/issues/2035)
- [Sort pre-selected project at the top in REPL connect menu](https://github.com/BetterThanTomorrow/calva/issues/2043)
- Fix: [Indenter and formatter not in agreement about some forms](https://github.com/BetterThanTomorrow/calva/issues/2032)
- Fix: [Regressions introduced with clojure-lsp multi-project support in 2.0.327](https://github.com/BetterThanTomorrow/calva/issues/2041)
- Fix: [Can't use add require feature after updating to 2.0.327 version](https://github.com/BetterThanTomorrow/calva/issues/2040)
- Fix: [Formatting issues on backspace](https://github.com/BetterThanTomorrow/calva/issues/2038)
- Calva development: [Test the built VSIX extension in CI](https://github.com/BetterThanTomorrow/calva/issues/2051)
- Calva development, Fix: [We build Calva twice in CI](https://github.com/BetterThanTomorrow/calva/issues/2052)

## [2.0.328] - 2023-01-27

- Rollback of 2.0.327, first part of: [Regressions introduced with clojure-lsp multi-project support in 2.0.327](https://github.com/BetterThanTomorrow/calva/issues/2041)

## [2.0.327] - 2023-01-27

- [LSP support for multi-project and multi-workspace](https://github.com/BetterThanTomorrow/calva/pull/2020)
- Fix: [Clojure-lsp caching in multi-project workspace](https://github.com/BetterThanTomorrow/calva/issues/934)
- Fix: [With multi-root workspaces the clojure-lsp project root is always the first folder](https://github.com/BetterThanTomorrow/calva/issues/1706)
- Fix: [Getting Started REPLs download config from dram dev branch](https://github.com/BetterThanTomorrow/calva/issues/1977)

## [2.0.326] - 2023-01-24

- Fix: [`afterCLJReplJackInCode` fails if no editor is open](https://github.com/BetterThanTomorrow/calva/issues/2025)
- Fix: [shadow-cljs jack-in silently fails when no builds are selected](https://github.com/BetterThanTomorrow/calva/issues/2022)

## [2.0.325] - 2023-01-21

- Fix: [Setting calva.testOnSave broken: no tests found](https://github.com/BetterThanTomorrow/calva/issues/2005)

## [2.0.324] - 2023-01-15

- Fix: [Evaluating blocking snippets deadlocks the editor](https://github.com/BetterThanTomorrow/calva/issues/2012)
- Fix (formatter): [Indenter and formatter fails while typing out body of deftype method](https://github.com/BetterThanTomorrow/calva/issues/1957)
- Fix: [Inconsistent formatting of defprotocol with docstring on separate line from method declaration](https://github.com/BetterThanTomorrow/calva/issues/1978)

## [2.0.323] - 2023-01-07

- Fix: [Provider completions not handling errors gracefully](https://github.com/BetterThanTomorrow/calva/issues/2006)
- Partly fix (indenter): [Indenter and formatter fails while typing out body of deftype method](https://github.com/BetterThanTomorrow/calva/issues/1957)

## [2.0.322] - 2022-12-14

- Fix: [Clojure notebooks don't seem to work on MS-Windows](https://github.com/BetterThanTomorrow/calva/issues/1994)
- Fix: [Calva development: npm run prettier-format fails on MS-Windows](https://github.com/BetterThanTomorrow/calva/issues/1996)
- Bump bundled deps.clj to v1.11.1.1208

## [2.0.321] - 2022-12-05

- Fix: [Supplying a custom printFn to the pretty printer does not work](https://github.com/BetterThanTomorrow/calva/issues/1979)
- Fix: [CI: Webpack build throws with an error: [webpack-cli] Error: error:0308010C:digital envelope routines::unsupported](https://github.com/BetterThanTomorrow/calva/issues/1985)
- Fix: [Running a single test runs all tests](https://github.com/BetterThanTomorrow/calva/issues/1981)
- [Update Calva docs to no longer mention removed clojure-lsp setting](https://github.com/BetterThanTomorrow/calva/issues/1988)

## [2.0.320] - 2022-11-23

- [Stop the nrepl client from spamming the server with ops it doesn't support](https://github.com/BetterThanTomorrow/calva/issues/1969)
- Bump bundled deps.clj to v1.11.1.1200

## [2.0.319] - 2022-11-10

- Fix: [The indenter fails matching cljfmt rules on qualified symbols](https://github.com/BetterThanTomorrow/calva/issues/1956)
- [Add info about cider-nrepl docs to calva.io/connect](https://github.com/BetterThanTomorrow/calva/issues/1955)
- [Inform about Calva version on startup](https://github.com/BetterThanTomorrow/calva/issues/1954)
- Fix: [Calva docs site theme color not used](https://github.com/BetterThanTomorrow/calva/issues/1960)

## [2.0.318] - 2022-11-08

- Fix: [Calva doesn't show action buttons in error message boxes](https://github.com/BetterThanTomorrow/calva/issues/1949)
- Fix: [The snippets file is not included in the Calva extension VSIX](https://github.com/BetterThanTomorrow/calva/issues/1953)

## [2.0.317] - 2022-11-06

- [Make Calva more VIM friendly](https://github.com/BetterThanTomorrow/calva/issues/1947)
- [Remove `calva.fmt.formatAsYouType` setting](https://github.com/BetterThanTomorrow/calva/issues/1827)

## [2.0.316] - 2022-11-05

- Bundle deps.clj.jar v1.11.1.1189
- [Honor pretty-print settings for load-file](https://github.com/BetterThanTomorrow/calva/issues/1905)
- [Add editor snippet for Rich Comments marked with trailing `:rcf`](https://github.com/BetterThanTomorrow/calva/issues/1941)
- [Add custom REPL command snippet `$current-pair` variable](https://github.com/BetterThanTomorrow/calva/issues/1943)
- [Add custom REPL command snippet `$file-text` variable](https://github.com/BetterThanTomorrow/calva/issues/1944)

## [2.0.315] - 2022-11-03

- [Inform if Calva nREPL dependencies are not fulfilled](https://github.com/BetterThanTomorrow/calva/issues/1935)
- Fix: [Calva does not fall back on lsp definitions when nrepl definitions fail](https://github.com/BetterThanTomorrow/calva/issues/1933)
- Fix: [Warnings printed with an added `;` on a line of its own](https://github.com/BetterThanTomorrow/calva/issues/1930)
- Fix: [Extra newlines are printed in output from function called from test](https://github.com/BetterThanTomorrow/calva/issues/1937)

## [2.0.314] - 2022-11-01

- [Squash spaces when Paredit Kill/Delete Right](https://github.com/BetterThanTomorrow/calva/issues/1923)
- Fix: [Newline lacking before results when evaluating at the REPL prompt](https://github.com/BetterThanTomorrow/calva/issues/1931)

## [2.0.313] - 2022-10-31

- [Use format-as-you-type for Paredit](https://github.com/BetterThanTomorrow/calva/issues/1924)
- Fix: [Newline missing in some prints to Output/REPL window](https://github.com/BetterThanTomorrow/calva/issues/1927)

## [2.0.312] - 2022-10-30

- Fix: [Unwanted newlines are added to REPL output of Kaocha test run](https://github.com/BetterThanTomorrow/calva/issues/1826)
- Fix: [Unexpected newline character in the output](https://github.com/BetterThanTomorrow/calva/issues/998)

## [2.0.311] - 2022-10-27

- Fix: [Drag sexps in value part of doseq sometimes jumps 2 sexps instead of 1](https://github.com/BetterThanTomorrow/calva/issues/1914)
- Fix: [Can't do formatting code from Calva: Fire up the Getting Started REPL on hello_repl.clj](https://github.com/BetterThanTomorrow/calva/issues/1918)
- Fix: [Calva: Open REPL snippets User config.edn couldn't create the file if parent folders doesn't exist](https://github.com/BetterThanTomorrow/calva/issues/1916)
- Calva development: [Use requirements.txt in CI for publishing docs](https://github.com/BetterThanTomorrow/calva/issues/1913)
- Bump deps.clj to v1.11.1.1182

## [2.0.310] - 2022-10-24

- Calva development: [Refactor `extension.ts` for less boilerplate and improved readability](https://github.com/BetterThanTomorrow/calva/issues/1906)
- Calva development, Fix: [Docs publishing in CI is failing](https://github.com/BetterThanTomorrow/calva/issues/1909)
- Calva development, Fix: [Grammar tests fail too often](https://github.com/BetterThanTomorrow/calva/issues/1910)

## [2.0.309] - 2022-10-22

- Fix: [Jack-in as live share guest not working](https://github.com/BetterThanTomorrow/calva/issues/1625)
- [Filter out code action errors](https://github.com/BetterThanTomorrow/calva/pull/1904), addressing [this issue](https://github.com/BetterThanTomorrow/calva/issues/1889)

## [2.0.308] - 2022-10-19

- [A more flexible evaluate-to-cursor command](https://github.com/BetterThanTomorrow/calva/issues/1901)
- [Test runner does not show stacktrace on error](https://github.com/BetterThanTomorrow/calva/issues/424)

## [2.0.307] - 2022-10-11

- [Support user level `~/.config/calva/config.edn`](https://github.com/BetterThanTomorrow/calva/issues/1887)

## [2.0.306] - 2022-10-09

- [Allow Clojure code in `.calva/config.edn` repl and hover snippets](https://github.com/BetterThanTomorrow/calva/issues/1885)

## [2.0.305] - 2022-09-30

- [Make it easier to find the clojure-lsp server trace log level](https://github.com/BetterThanTomorrow/calva/issues/1876)
- [Bump cljfmt dependency to `v0.9.0`](https://github.com/BetterThanTomorrow/calva/issues/1878)
- Fix: [Not honoring `calva.evalOnSave` when `calva.testOnSave` is enabled](https://github.com/BetterThanTomorrow/calva/issues/1880)
- Bump pre-bundled deps.clj.jar to `v1.11.1.1165`

## [2.0.304] - 2022-09-20

- [Keep deps.clj updated](https://github.com/BetterThanTomorrow/calva/issues/1871)

## [2.0.303] - 2022-09-18

- Fix: [Download of clojure-lsp nightly build fails on Apple M1/M2](https://github.com/BetterThanTomorrow/calva/issues/1869)

## [2.0.302] - 2022-09-18

- [Show error message if loading file results in an error](https://github.com/BetterThanTomorrow/calva/issues/1767)
- Document workaround for: [Allow sending a different project-root-uri during LSP initialize request](https://github.com/BetterThanTomorrow/calva/issues/1866)

## [2.0.301] - 2022-09-16

- Fix test running issue: [Two references to the same class in the same namespace can refer to two different instances of the class](https://github.com/BetterThanTomorrow/calva/issues/1821)
- [Make it possible to format Clojure code using the pretty printer](https://github.com/BetterThanTomorrow/calva/issues/1843)

## [2.0.300] - 2022-09-11

- Fix: [Notebooks don't recognize rich comments at the end](https://github.com/BetterThanTomorrow/calva/issues/1857)
- [Make Calva `deps.edn` Jack-in smarter about if an alias has empty `:main-opts`](https://github.com/BetterThanTomorrow/calva/issues/1859)

## [2.0.299] - 2022-09-06

- [Bind any keys to custom custom repl commands](https://github.com/BetterThanTomorrow/calva/issues/1853)
- Fix: [Inline evaluation results not visible in Light themes](https://github.com/BetterThanTomorrow/calva/issues/1855)

## [2.0.298] - 2022-08-31

- [Check if `clojure` is installed and working before selecting default `deps.edn` Jack-in](https://github.com/BetterThanTomorrow/calva/issues/1848)

## [2.0.297] - 2022-08-29

- Update deps.clj to version 0.1.1155

## [2.0.296] - 2022-08-29

- [Rich comment handling in notebooks](https://github.com/BetterThanTomorrow/calva/issues/1845)
- [Default to use deps.clj instead of clojure for starting deps.edn projects](https://github.com/BetterThanTomorrow/calva/issues/1846)
- Update deps.clj to version 0.1.1100

## [2.0.295] - 2022-08-28

- Fix: [Leiningen and deps.edn projects with shadow-cljs is too hard to connect to](https://github.com/BetterThanTomorrow/calva/issues/1842)

## [2.0.294] - 2022-08-25

- [Output metadata on notebooks](https://github.com/BetterThanTomorrow/calva/issues/1836)
- Fix: [Staged file gets evaluated instead of uncommitted file](https://github.com/BetterThanTomorrow/calva/issues/1833)
- [Update nrepl jack-in dependency to 1.0 ](https://github.com/BetterThanTomorrow/calva/issues/1839)

## [2.0.293] - 2022-08-18

- [Add jack-in support for Gradle/Clojurephant](https://github.com/BetterThanTomorrow/calva/pull/1815)
- [Color customization for inline result](https://github.com/BetterThanTomorrow/calva/issues/1831)

## [2.0.292] - 2022-08-18

- [Clojure Notebooks](https://github.com/BetterThanTomorrow/calva/issues/1824)
- Fix: [Wrong 'when condition' for command 'paredit.togglemode'](https://github.com/BetterThanTomorrow/calva/issues/1804)

## [2.0.291] - 2022-08-01

- Fix: [Clojure-lsp silently fails to start on versions of VS Code lower than 1.67.0](https://github.com/BetterThanTomorrow/calva/issues/1818)

## [2.0.290] - 2022-07-31

- Fix: [Clojure-lsp server info command is not enabled if a non-clojure file is open in the active editor](https://github.com/BetterThanTomorrow/calva/issues/1810)
- Fix: [An error is thrown when the clojure-lsp server is stopped via Calva's command for stopping it](https://github.com/BetterThanTomorrow/calva/issues/1773)

## [2.0.289] - 2022-07-04

- Fix: [:refer-clojure :exclude doesn't work as expected](https://github.com/BetterThanTomorrow/calva/issues/1718)
- Fix: [Shadowing of Clojure vars doesn't work in the REPL, even with :refer-clojure :exclude](https://github.com/BetterThanTomorrow/calva/issues/1153)
- Fix: [Command not found error shown when clojure-lsp server info command is run](https://github.com/BetterThanTomorrow/calva/issues/1790)
- [Update cider-nrepl jack-in dependency version](https://github.com/BetterThanTomorrow/calva/issues/1792)

## [2.0.288] - 2022-07-02

- [Add configuration for which symbol definition provider to use](https://github.com/BetterThanTomorrow/calva/issues/1785)
- [Update clojure-lsp version and path settings documentation](https://github.com/BetterThanTomorrow/calva/issues/1791)

## [2.0.287] - 2022-06-25

- Fix: [Error reporting for load file differs from evaluate code](https://github.com/BetterThanTomorrow/calva/issues/1774)
- Fix: [Accepting and rejecting Github Copilot suggestions does not work](https://github.com/BetterThanTomorrow/calva/issues/1781)
- [Use Apple Silicon clojure-lsp builds on M1 and M2 macs when available](https://github.com/BetterThanTomorrow/calva/issues/1780)

## [2.0.286] - 2022-06-13

- [Add option in clojure-lsp quick pick to restart clojure-lsp](https://github.com/BetterThanTomorrow/calva/issues/1770)

## [2.0.285] - 2022-06-11

- Fix: [Paredit strict backspace in the leftmost symbol/keyword/thing inserts a space instead](https://github.com/BetterThanTomorrow/calva/pull/1771)

## [2.0.284] - 2022-06-11

- [Add a command to restart clojure-lsp](https://github.com/BetterThanTomorrow/calva/issues/1727)

## [2.0.283] - 2022-06-10

- [Add a Dart->ClojureDart converter](https://github.com/BetterThanTomorrow/calva/pull/1763)
- [Make Paredit strict backspace smarter, removing empty lines](https://github.com/BetterThanTomorrow/calva/issues/1741)

## [2.0.282] - 2022-06-04

- Fix: [clojure-lsp fails to download for some Apple M1 users](https://github.com/BetterThanTomorrow/calva/pull/1761)

## [2.0.281] - 2022-06-03

- [Updates to how we choose clojure-lsp executable for different platforms](https://github.com/BetterThanTomorrow/calva/pull/1758), fixes: [#1590](https://github.com/BetterThanTomorrow/calva/issues/1590), and [#1598](https://github.com/BetterThanTomorrow/calva/issues/1598)
- [Add sponsor link to the Calva extension manifest](https://github.com/BetterThanTomorrow/calva/issues/1759)

## [2.0.280] - 2022-05-31

- Fix: [Debugger decorations are not working properly](https://github.com/BetterThanTomorrow/calva/issues/1165)
- Add some logging when Calva starts and finishes activating

## [2.0.279] - 2022-05-30

- [Expose Calva's `registerDocumentSymbolProvider` function in the extension API](https://github.com/BetterThanTomorrow/calva/issues/1752)
- [Support use of nightly clojure-lsp builds](https://github.com/BetterThanTomorrow/calva/issues/1746)
- [Update Calva's Extension api docs with Joyride sections](https://github.com/BetterThanTomorrow/calva/issues/1754)

## [2.0.278] - 2022-05-29

- [Extension API: Fix Javascript examples & align them with their ClojureScript versions](https://github.com/BetterThanTomorrow/calva/issues/1742)
- [Extension API for retrieving the current REPL session key](https://github.com/BetterThanTomorrow/calva/issues/1747)
- [Extension API for some common ranges, like current form and top level form](https://github.com/BetterThanTomorrow/calva/issues/1748)

## [2.0.277] - 2022-05-26

- [Extension API: Evaluate via Calva's REPL connection](https://github.com/BetterThanTomorrow/calva/issues/1719)
- Fix: [alt+<up,down> arrow inside map destruction is not working properly](https://github.com/BetterThanTomorrow/calva/issues/1737)
- [Name change for loading/evaluating a whole file for better command lookup](https://github.com/BetterThanTomorrow/calva/issues/1731)

## [2.0.276] - 2022-05-22

- Fix: [Hover documentation shows "undefined" for functions that don't have a doc string](https://github.com/BetterThanTomorrow/calva/issues/1735)
- [Enable awaiting Calva Paredit commands when using `vscode.commands.executeCommand()`](https://github.com/BetterThanTomorrow/calva/issues/1733)

## [2.0.275] - 2022-05-18

- Addressing: [Better REPL feedback while waiting for evaluation](https://github.com/BetterThanTomorrow/calva/issues/1543)

## [2.0.274] - 2022-05-12

- Fix: [**Toggle between implementation and test** doesn't work in multi-root workspaces](https://github.com/BetterThanTomorrow/calva/issues/1725)

## [2.0.273] - 2022-05-11

- Fix: [Calva fails finding project root if a file from outside the workspace is the active editor](https://github.com/BetterThanTomorrow/calva/issues/1721)

## [2.0.272] - 2022-05-07

- [Add Joyride REPL server start and connect, a.k.a. Jack-in](https://github.com/BetterThanTomorrow/calva/issues/1714)

## [2.0.271] - 2022-05-06

- Fix: [Toggle between implementation and test command should set editor focus](https://github.com/BetterThanTomorrow/calva/issues/1707)
- Fix: [Hijacked shortcuts only works on strict](https://github.com/BetterThanTomorrow/calva/issues/1711)
- [Enable users to bind keyboard shortcuts to clojure-lsp drag commands](https://github.com/BetterThanTomorrow/calva/issues/1697)

## [2.0.270] - 2022-05-02

- Fix: [Downloaded clojure-lsp not working for static linux distros](https://github.com/BetterThanTomorrow/calva/issues/1692)
- [Add dedicated Joyride nREPL Connect option](https://github.com/BetterThanTomorrow/calva/issues/1704)

## [2.0.269] - 2022-04-20

- [How about a command converting JavaScript to ClojureScript?](https://github.com/BetterThanTomorrow/calva/issues/1687)

## [2.0.268] - 2022-04-18

- Fix: [Jack-in doesn't handle a shadow-cljs config without builds](https://github.com/BetterThanTomorrow/calva/issues/1683)
- [Merge LSP + NREPL completions and goToDefintion](https://github.com/BetterThanTomorrow/calva/issues/1498)

## [2.0.267] - 2022-04-13

- [Add command for formatting away multiple space between forms on the same line](https://github.com/BetterThanTomorrow/calva/issues/1677)

## [2.0.266] - 2022-04-11

- Fix: [Jump between source/test does not work properly with multiple workspace folders](https://github.com/BetterThanTomorrow/calva/issues/1219)

## [2.0.265] - 2022-04-08

- [Update paredit sexp forward/backward command labels](https://github.com/BetterThanTomorrow/calva/issues/1660)
- Fix: [clojure-lsp initialized in a non-working state when there is no VS Code folder](https://github.com/BetterThanTomorrow/calva/issues/1664)

## [2.0.264] - 2022-04-07

- Fix: [shadow-cljs shows error when running calva.loadFile command](https://github.com/BetterThanTomorrow/calva/issues/1670)

## [2.0.263] - 2022-04-06

- [Improve kondo configuration documentation](https://github.com/BetterThanTomorrow/calva/issues/1282)
- [Require VS Code 1.66+ (and update project node version to 16+)](https://github.com/BetterThanTomorrow/calva/issues/1638#issuecomment-1086726236)
- Maintenance: [Upgrade TS + some ts eslint plugins + fix any necessary changes thereof](https://github.com/BetterThanTomorrow/calva/issues/1639)
- Fix: [Command not working: sync the Output/REPL window namespace with the current file](https://github.com/BetterThanTomorrow/calva/issues/1503)

## [2.0.262] - 2022-04-02

- Tech debt mortgage: [Cleanup/removal of EditableDocument.selectionLeft/Right APIs](https://github.com/BetterThanTomorrow/calva/issues/1607)]
- Maintenance: [Update node version to v14, which is maintenance LTS until 2023-04-30](https://github.com/BetterThanTomorrow/calva/pull/1656)
- Maintenance: [Update default build/dev task to rebuild cljs+ts, watch cljs+ts tests, watch linter, and Prettier watcher, add a custom Connect Sequence for connecting to Calva `:cljs-lib`](https://github.com/BetterThanTomorrow/calva/pull/1652)
- [Add new `paredit.[forward/backward]SexpOrUp` commands](https://github.com/BetterThanTomorrow/calva/issues/1657)

## [2.0.261] - 2022-04-01

- Fix: [Results doc gets in a bad state and does not update](https://github.com/BetterThanTomorrow/calva/issues/1509)
- Fix: [Indenting not working correctly in vectors starting with fn-like symbols](https://github.com/BetterThanTomorrow/calva/issues/1622)
- Fix: [Make server side `pprint` the default pretty printer](https://github.com/BetterThanTomorrow/calva/issues/1650)

## [2.0.260] - 2022-03-27

- Fix: [Rainbow parentheses sometimes not activating](https://github.com/BetterThanTomorrow/calva/issues/1616)

## [2.0.259] - 2022-03-26

- [Add setting for enabling LiveShare support](https://github.com/BetterThanTomorrow/calva/issues/1629)

## [2.0.258] - 2022-03-25

- Fix: [Connect fails when there is no project file (deps.edn, etc)](https://github.com/BetterThanTomorrow/calva/issues/1613)
- [Make `calva` the default pretty printer](https://github.com/BetterThanTomorrow/calva/issues/1619)
- [Add default Clojure associations for file extensions `.bb` and `.cljd`](https://github.com/BetterThanTomorrow/calva/issues/1617)
- Fix: [Warning when loading a file produces an error: n.filter is not a function](https://github.com/BetterThanTomorrow/calva/issues/1567)

## [2.0.257] - 2022-03-23

- Maintenance: [Update _even more_ TypeScript code to be compatible with strictNullChecks.](https://github.com/BetterThanTomorrow/calva/pull/1605)
- [Support Polylith and monorepo jack-in/connect better](https://github.com/BetterThanTomorrow/calva/issues/1254)
- Fix: [Calva Refactor commands not appearing in command palette after initial start](https://github.com/BetterThanTomorrow/calva/issues/1610)

## [2.0.256] - 2022-03-19

- Be more graceful about that [clojure-lsp does not start in the Getting Started REPL](https://github.com/BetterThanTomorrow/calva/issues/1601)
- Fix: [An extra quick-pick prompt at pops up after jack-in](https://github.com/BetterThanTomorrow/calva/issues/1600)

## [2.0.255] - 2022-03-18

- Maintenance: [Update more TypeScript code to be compatible with strictNullChecks.](https://github.com/BetterThanTomorrow/calva/pull/1581)

## [2.0.254] - 2022-03-16

- [Add commands for starting and stopping clojure-lsp](https://github.com/BetterThanTomorrow/calva/pull/1592)
- Maintenance: [Dumb down the token cursor some dealing with meta data and readers](https://github.com/BetterThanTomorrow/calva/pull/1585)

## [2.0.253] - 2022-03-09

- Fix: [Structural editing hangs in specific cases of unbalanced forms](https://github.com/BetterThanTomorrow/calva/pull/1585)
- Fix: [Hover snippet markdown and adds example](https://github.com/BetterThanTomorrow/calva/pull/1582)
- Maintenance: [Begin work on enabling strictNullChecks in the TypeScript config.](https://github.com/BetterThanTomorrow/calva/pull/1568)

## [2.0.252] - 2022-03-05

- Fix: [Tab doesn't work in snippet mode](https://github.com/BetterThanTomorrow/calva/pull/1580)

## [2.0.251] - 2022-03-05

- Fix: [Metadata affects the Current Form being recognized](https://github.com/BetterThanTomorrow/calva/pull/1577)
- Fix: [ENTER key does not pick suggestion when cursor is not in a form in output window ](https://github.com/BetterThanTomorrow/calva/pull/1578)

## [2.0.250] - 2022-03-05

- Fix: [Version 2.0.247 regression with structural editing, hangs at unbalance + structural delete](https://github.com/BetterThanTomorrow/calva/pull/1573)
- Fix: [Paredit Slurp and Barf are not metadata aware](https://github.com/BetterThanTomorrow/calva/pull/1576)

## [2.0.249] - 2022-03-04

- Revert to before metadata-change, because: [Version 2.0.247 regression with structural editing, hangs at unbalance + structural delete](https://github.com/BetterThanTomorrow/calva/pull/1573)

## [2.0.248] - 2022-03-03

- [Remove special grammar scopes for keywords](https://github.com/BetterThanTomorrow/calva/pull/1571)

## [2.0.247] - 2022-03-02

- [Enable the @typescript-eslint/no-floating-promises eslint rule](https://github.com/BetterThanTomorrow/calva/pull/1564)
- [Include metadata in current form selection/evaluation/etcetera](https://github.com/BetterThanTomorrow/calva/pull/1551)

## [2.0.246] - 2022-02-24

- Fix: [Format config from clojure-lsp broken](https://github.com/BetterThanTomorrow/calva/issues/1561)
- Fix2: [Format on save](https://github.com/BetterThanTomorrow/calva/issues/1556)

## [2.0.245] - 2022-02-23

- Fix: [Print stacktrace link in REPL gets duplicated](https://github.com/BetterThanTomorrow/calva/issues/1542)
- [Publish pre-releases when dev updates](https://github.com/BetterThanTomorrow/calva/issues/1554)
- [Apply basic typescript eslint rules](https://github.com/BetterThanTomorrow/calva/issues/1536)
- Fix: [”Resolve macro as...” code action produces unreadable text in pop up](https://github.com/BetterThanTomorrow/calva/issues/1539)
- Fix: [Format on save](https://github.com/BetterThanTomorrow/calva/issues/1556)

## [2.0.244] - 2022-02-20

- [Add custom hover snippets](https://github.com/BetterThanTomorrow/calva/issues/1471)
- [Add option to read cljfmt config from clojure-lsp](https://github.com/BetterThanTomorrow/calva/issues/1545)
- Fix: [Map key/value pair aligning is not working on format](https://github.com/BetterThanTomorrow/calva/issues/1535)
- Change default keybinding for **Infer parens** to `ctrl+alt+p i` (from `shift+tab`)
- Change default keybinding for **Tab dedent** to `shift+tab` (from `shift+ctrl+i`)
- [Make alt+enter evaluate top level form also within line-comments](https://github.com/BetterThanTomorrow/calva/issues/1549)

## [2.0.243] - 2022-02-13

- [Use vanilla cljfmt for regular formatting](https://github.com/BetterThanTomorrow/calva/pull/1179)

## [2.0.242] - 2022-02-13

- Maintenance: [Upgrade typescript and linting packages/configs.](https://github.com/BetterThanTomorrow/calva/pull/1529)

## [2.0.241] - 2022-02-11

- Maintenance: [Consistently format all JavaScript and TypeScript in the project and provide for easily formatting these files in the future.](https://github.com/BetterThanTomorrow/calva/pull/1524)

## [2.0.240] - 2022-02-06

- Maintenance: [Update dependencies to fix security vulnerabilities](https://github.com/BetterThanTomorrow/calva/pull/1520)

## [2.0.239] - 2022-02-06

- Maintenance: [Update dependencies to fix security vulnerabilities](https://github.com/BetterThanTomorrow/calva/pull/1520) (Change was not actually included in this release. See next release.)

## [2.0.238] - 2022-02-06

- Fix: ['Add to history' not working on eval in repl](https://github.com/BetterThanTomorrow/calva/issues/1594)
- Fix: [TypeError when "Run Tests for Current Namespace" in non "-test" namespace](https://github.com/BetterThanTomorrow/calva/issues/1516)

## [2.0.237] - 2022-01-30

- Fix: ['Show Previous REPL History Entry' command not working on v.2.0.236](https://github.com/BetterThanTomorrow/calva/issues/1594)

## [2.0.236] - 2022-01-25

- Fix: [Exception thrown when registering "resolve-macro-as" command](https://github.com/BetterThanTomorrow/calva/issues/1495)
- [Show code eval in repl option](https://github.com/BetterThanTomorrow/calva/issues/1465)

## [2.0.235] - 2022-01-22

- [Continue to support -Aalias for jack-in](https://github.com/BetterThanTomorrow/calva/issues/1474)
- [Add custom commands from libraries](https://github.com/BetterThanTomorrow/calva/pull/1442)
- [Clojure-lsp not starting when offline](https://github.com/BetterThanTomorrow/calva/issues/1299)
- Workaround: [VS Code highlights characters in the output/REPL window prompt](https://github.com/BetterThanTomorrow/calva/pull/1475)
- [Exclude REPL output window from LSP analysis](https://github.com/BetterThanTomorrow/calva/issues/1250)
- Fix: [Snippet in custom command doesn't work with function metadata] (https://github.com/BetterThanTomorrow/calva/issues/1463)

## [2.0.234] - 2022-01-16

- [Improve LSP startup feedback on status bar](https://github.com/BetterThanTomorrow/calva/pull/1454)
- [Fix errors in test output when fixtures throw exceptions](https://github.com/BetterThanTomorrow/calva/issues/1456).

## [2.0.233] - 2022-01-07

- [Add experimental support for Test Explorer](https://github.com/BetterThanTomorrow/calva/issues/953)
- Maintenance: [Upgrade dependencies to attempt to fix Dependabot security alert](https://github.com/BetterThanTomorrow/calva/pull/1447)
- Fix: [Update nrepl and cider-nrepl versions in jack-in dependencies](https://github.com/BetterThanTomorrow/calva/issues/1444)

## [2.0.232] - 2021-12-31

- [Prevent warning during deps.edn jack-in](https://github.com/BetterThanTomorrow/calva/issues/1355)
- Fix: [Connecting to an out-of-process nREPL server and a merged Figwheel-main build](https://github.com/BetterThanTomorrow/calva/issues/1386)
- Fix: [Empty lines in output.calva-repl when running tests](https://github.com/BetterThanTomorrow/calva/issues/1448)

## [2.0.231] - 2021-12-14

- Fix: [Calva randomly edits file while in Live Share](https://github.com/BetterThanTomorrow/calva/issues/1434)

## [2.0.230] - 2021-12-13

- Fix: [Hover broken when repl is connected but cider-nrepl is not present](https://github.com/BetterThanTomorrow/calva/issues/1432)
- Fix: [Some valid floats are highlighted incorrectly](https://github.com/BetterThanTomorrow/calva/issues/1378)

## [2.0.229] - 2021-12-12

- Fix: [Babashka Jack-In REPL doesn't show eval errors](https://github.com/BetterThanTomorrow/calva/issues/1413)
- [Inform about conflict with the Clojure extension](https://github.com/BetterThanTomorrow/calva/issues/1427)
- Fix: [Run All Tests command doesn't run tests in .cljc file with reader conditional in ns](https://github.com/BetterThanTomorrow/calva/issues/1328).
- Fix: [Allow LSP features on jar files](https://github.com/BetterThanTomorrow/calva/issues/1421)

## [2.0.228] - 2021-12-02

- Revert: Parinfer Experimental
- Revert: Full Format Experimental
- Revert: Remove `calva.fmt.formatAsYouType` option

## [2.0.227] - 2021-12-01

- Re-enable, Experimental: [Add Parinfer Mode](https://github.com/BetterThanTomorrow/calva/issues/253)
- Experimental: [Add option to keep text more fully formatted as you type](https://github.com/BetterThanTomorrow/calva/issues/1406)
- [Remove `calva.fmt.formatAsYouType` option](https://github.com/BetterThanTomorrow/calva/issues/1407)
- Fix: [Test runner not finding tests with + in middle of the name](https://github.com/BetterThanTomorrow/calva/issues/1383)

## [2.0.226] - 2021-11-29

- Internal: [Handle the unknown-op status from test commands](https://github.com/BetterThanTomorrow/calva/pull/1365)
- Fix: [textDocument/linkedEditingRange failed when opening files or moving cursor](https://github.com/BetterThanTomorrow/calva/issues/1374)
- Fix: [paredit.spliceSexp doesn't work with set literals](https://github.com/BetterThanTomorrow/calva/issues/1395)
- Fix: [LSP code actions not working](https://github.com/BetterThanTomorrow/calva/issues/1373)

## [2.0.225] - 2021-11-10

- Revert 224 changes: [Version v2.0.224 causes problems on some machines (possibly Windows related)](https://github.com/BetterThanTomorrow/calva/issues/1379)

## [2.0.224] - 2021-11-10

- Experimental: [Add Parinfer Options](https://github.com/BetterThanTomorrow/calva/issues/253)

## [2.0.223] - 2021-11-01

- [Include material from clojuredocs.org in function documentation](https://github.com/BetterThanTomorrow/calva/issues/689)
- Fix: [Not able to escape read-line in the output window](https://github.com/BetterThanTomorrow/calva/issues/783)
- Fix: [Some keyboard shortcuts missing the languageID check](https://github.com/BetterThanTomorrow/calva/issues/823)
- Fix: [Formatting form with comma whitespace inserts 0 and places the cursor wrong](https://github.com/BetterThanTomorrow/calva/issues/1370)
- Fix: [Calva's re-frame docs are outdated](https://github.com/BetterThanTomorrow/calva/issues/1372)

## [2.0.222] - 2021-10-27

- [Add command to open the clojure-lsp log file](https://github.com/BetterThanTomorrow/calva/issues/1362)
- [Add nrepl message logging](https://github.com/BetterThanTomorrow/calva/issues/1198)
- Fix: [ctrl+k for Kill Right conflicts with several bindings on Windows](https://github.com/BetterThanTomorrow/calva/issues/1356)

## [2.0.221] - 2021-10-23

- [Clean away legacy evaluation keyboard shortcuts](https://github.com/BetterThanTomorrow/calva/issues/1353)
- [Don't wait for clojure-lsp to initialize before activating nREPL lookup and navigation](https://github.com/BetterThanTomorrow/calva/issues/1341)
- [Tidy up doc and signature hovers](https://github.com/BetterThanTomorrow/calva/issues/1360)

## [2.0.220] - 2021-10-20

- [Add Paredit select/kill right functionality](https://github.com/BetterThanTomorrow/calva/issues/1024)

## [2.0.219] - 2021-10-19

- [Provide semantic token fallback map for Calva's TM grammar](https://github.com/BetterThanTomorrow/calva/issues/1348)

## [2.0.218] - 2021-10-18

- [npm audit fixes](https://github.com/BetterThanTomorrow/calva/issues/1346)
- [Select top level form fails for top level derefs in comment forms](https://github.com/BetterThanTomorrow/calva/issues/1345)

## [2.0.217] - 2021-10-17

- [Support setting the cider-nrepl print-fn to whatever](https://github.com/BetterThanTomorrow/calva/issues/1340)
- [Make Add Rich Comment command go to any existing Rich comment right below](https://github.com/BetterThanTomorrow/calva/issues/1333)
- [Add semantic tokens support from LSP](https://github.com/BetterThanTomorrow/calva/issues/1231)
- Fix: [Inline evaluation results no longer display in 2.0.216](https://github.com/BetterThanTomorrow/calva/issues/1332)

## [2.0.216] - 2021-10-10

- Fix: [Inline results display pushes the cursor away when evaluation at the end of the line](https://github.com/BetterThanTomorrow/calva/issues/1329)
- Fix: [Inline evaluation display renders differently than the REPL display for empty spaces](https://github.com/BetterThanTomorrow/calva/issues/872)

## [2.0.215] - 2021-10-10

- [Add command for inserting a Rich Comment](https://github.com/BetterThanTomorrow/calva/issues/1324)

## [2.0.214] - 2021-10-06

- [Add Babashka Jack-in option](https://github.com/BetterThanTomorrow/calva/issues/1001)
- [Add nbb Jack-in option](https://github.com/BetterThanTomorrow/calva/issues/1311)
- Fix: [Not currently possible to Jack-in to a ClojureScript nREPL Server](https://github.com/BetterThanTomorrow/calva/issues/1310)
- [Update deps.clj version to 0.0.19](https://github.com/BetterThanTomorrow/calva/issues/1319)

## [2.0.213] - 2021-10-02

- Workaround [nbb nrepl-server: can only eval from file with extension .clj](https://github.com/BetterThanTomorrow/calva/issues/1308)

## [2.0.212] - 2021-09-26

- Fix [The schema for the setting `calva.highlight.bracketColors` is broken](https://github.com/BetterThanTomorrow/calva/issues/1290)
- Fix [Can't use $current-form more than once in a custom repl command snippet](https://github.com/BetterThanTomorrow/calva/issues/1301)

## [2.0.211] - 2021-09-01

- [Add setting for letting Paredit Kill commands copy the deleted code to the clipboard](https://github.com/BetterThanTomorrow/calva/issues/1283)

## [2.0.210] - 2021-08-25

- [Add back jack-in/connect config `deps.edn + shadow-cljs`](https://github.com/BetterThanTomorrow/calva/issues/1270)

## [2.0.209] - 2021-08-17

- Fix [Statusbar buttons hard to see with light themes](https://github.com/BetterThanTomorrow/calva/issues/1264)

## [2.0.208] - 2021-08-09

- Fix [Project configuration shadow-cljs + deps.edn doesn't work](https://github.com/BetterThanTomorrow/calva/issues/1253)

## [2.0.207] - 2021-08-07

- [Support a blank `clojureLspVersion` setting](https://github.com/BetterThanTomorrow/calva/issues/1251)

## [2.0.206] - 2021-08-05

- [Default to using the latest release of clojure-lsp](https://github.com/BetterThanTomorrow/calva/issues/1248)
- Performance improvement [REPL is Slow and Performance Degrades as the Output Grows](https://github.com/BetterThanTomorrow/calva/issues/942)

## [2.0.205] - 2021-07-14

- [Use new custom LSP method for server info command and print info in "Calva says" output channel ](https://github.com/BetterThanTomorrow/calva/issues/1211)
- Update clojure-lsp to version [2021.07.12-12.30.59](https://github.com/clojure-lsp/clojure-lsp/releases/tag/2021.07.12-12.30.59)
- [Roll back debugger call stack improvement](https://github.com/BetterThanTomorrow/calva/pull/1236)

## [2.0.204] - 2021-07-11

- [Put closing paren of rich comments on separate line](https://github.com/BetterThanTomorrow/calva/issues/1224)
- Fix: [Calva formatting defaults do not get applied when including any kind of .cljfmt.edn config](https://github.com/BetterThanTomorrow/calva/issues/1228)
- Workaround: [Paredit commands don't propagate to multiple cursors](https://github.com/BetterThanTomorrow/calva/issues/610)

## [2.0.203] - 2021-07-04

- Fix: [Custom repl commands show error if run from non-clojure file](https://github.com/BetterThanTomorrow/calva/issues/1203)
- Improvement: [REPL is Slow and Performance Degrades as the Output Grows](https://github.com/BetterThanTomorrow/calva/issues/942)
- Fix: [Paredit drag up/down kills line comments](https://github.com/BetterThanTomorrow/calva/issues/1222)
- Bump clojure-lsp [2021.07.01-13.46.18](https://github.com/clojure-lsp/clojure-lsp/releases/tag/2021.07.01-13.46.18)

## [2.0.202] - 2021-06-29

- Fix: [Custom repl commands are not evaluated in specified ns if different than current ns](https://github.com/BetterThanTomorrow/calva/issues/1196)
- Fix: [clojure-lsp statusbar messages move the nREPL button around](https://github.com/BetterThanTomorrow/calva/issues/1205)
- [Add command for toggling between implementation and test](https://github.com/BetterThanTomorrow/calva/issues/1168)
- [Add command for evaluating the current top level form up to cursor](https://github.com/BetterThanTomorrow/calva/issues/1215)
- [Add command for evaluating from the start of the file to cursor](https://github.com/BetterThanTomorrow/calva/issues/1216)

## [2.0.201] - 2021-06-24

- [Add nrepl and clojure-lsp versions to Calva says greetings](https://github.com/BetterThanTomorrow/calva/issues/1199)
- Workaround: [Command Palette shows wrong keyboard shortcuts for Paredit Forward/Backward Sexp](https://github.com/BetterThanTomorrow/calva/issues/1161)
- Update clojure-lsp to version `2021.06.24-01.20.01`

## [2.0.200] - 2021-06-06

- Update clojure-lsp to version 2021.06.01-16.19.44

## [2.0.199] - 2021-06-04

- [Support custom clojure-lsp path](https://github.com/BetterThanTomorrow/calva/issues/1181)
- [Improve debugger call stack](https://github.com/BetterThanTomorrow/calva/issues/1150)

## [2.0.198] - 2021-05-26

- [Add Standalone ClojureScript Quick Start REPLs](https://github.com/BetterThanTomorrow/calva/issues/1185)

## [2.0.197] - 2021-05-12

- [Add command for evaluating enclosing form](https://github.com/BetterThanTomorrow/calva/issues/1176)

## [2.0.196] - 2021-05-10

- Fix: [Forward slurp with closing paren after newline, breaks the structure](https://github.com/BetterThanTomorrow/calva/issues/1171)
- [Pre-bind some keyboard shortcuts to custom REPL commands](https://github.com/BetterThanTomorrow/calva/issues/1173)

## [2.0.195] - 2021-05-07

- Update cider-nrepl to [0.26.0](https://github.com/clojure-emacs/cider-nrepl/releases/tag/v0.26.0)
- [Makes it possible to add a jackInEnv per replConnectSequences](https://github.com/BetterThanTomorrow/calva/issues/1124)

## [2.0.194] - 2021-04-26

- [Make Clojure-lsp Server Info command always enabled](https://github.com/BetterThanTomorrow/calva/issues/1143)
- [Add docs about using Calva with Krell](https://calva.io/krell)

## [2.0.193] - 2021-04-24

- [Give the user some help to choose the right deps.edn jack-in alias when there are aliases with :main-opts](https://github.com/BetterThanTomorrow/calva/issues/1140)
- Update clojure-lsp to [2021.04.23-15.49.47](https://github.com/clojure-lsp/clojure-lsp/releases/tag/2021.04.23-15.49.47)

## [2.0.192] - 2021-04-21

- Fix: [Evaluating top level form sometimes does nothing](https://github.com/BetterThanTomorrow/calva/issues/1136)
- Fix: [Line comment continuation needs some tweaking](https://github.com/BetterThanTomorrow/calva/issues/1137)

## [2.0.191] - 2021-04-20

- [Replace automatic comment continuation with an on-demand one](https://github.com/BetterThanTomorrow/calva/issues/644)
- Fix: [Wrong selection restored after eval-to-comment](https://github.com/BetterThanTomorrow/calva/issues/1131)
- Bump `cider-nrepl` to [0.25.11](https://github.com/clojure-emacs/cider-nrepl/blob/master/CHANGELOG.md#02511-2021-04-12)

## [2.0.190] - 2021-04-19

- [Add Resolve Macro As (clojure-lsp) support](https://github.com/BetterThanTomorrow/calva/issues/1077)
- Fix: [REPL evaluation hangs if an error is raised during debug session](https://github.com/BetterThanTomorrow/calva/issues/1118)

## [2.0.189] - 2021-04-18

- [Paredit backspace should delete non-bracket parts of the opening token](https://github.com/BetterThanTomorrow/calva/issues/1122)
- [Use `shift+tab` for the ”Infer parens from indentation” command](https://github.com/BetterThanTomorrow/calva/issues/1126)
- Fix: [Inline evaluation results can show up in the wrong editor](https://github.com/BetterThanTomorrow/calva/issues/1120)
- [Bring back results in hovers](https://github.com/BetterThanTomorrow/calva/issues/736)

## [2.0.188] - 2021-04-16

- Fix: [Getting Started REPL failing on Windows when username has spaces (on some machines)](https://github.com/BetterThanTomorrow/calva/issues/1085)

## [2.0.187] - 2021-04-11

- [Add built-in REPL Connect Sequences for ClojureScript built-in for browser and Node REPLs](https://github.com/BetterThanTomorrow/calva/issues/1114)
- [Remove Nashorn ClojureScript Jack-in option](https://github.com/BetterThanTomorrow/calva/issues/1117)

## [2.0.186] - 2021-04-10

- [Allow keybindings to target when the cursor is inside a comment or a string](https://github.com/BetterThanTomorrow/calva/issues/1023)
- [Use alt+up/down for drag sexpr backward/forward](https://github.com/BetterThanTomorrow/calva/issues/1111)
- [Make it possible to disable some of Paredits hijacking of VS Code default shortcuts](https://github.com/BetterThanTomorrow/calva/issues/1112)
- Fix: [The unbalanced closing-bracket feature is active in line comments](https://github.com/BetterThanTomorrow/calva/issues/1105)
- [Remove the display diagnostics setting in favor of managing diagnostics entirely via clojure-lsp config](https://github.com/BetterThanTomorrow/calva/issues/1067)
- Bump `clojure-lsp` to [2021.04.07-16.34.10](https://github.com/clojure-lsp/clojure-lsp/releases/tag/2021.04.07-16.34.10)
- Bump `cider-nrepl` to [0.25.10](https://github.com/clojure-emacs/cider-nrepl/blob/master/CHANGELOG.md#02510-2021-04-08)

## [2.0.185] - 2021-04-05

- Fix: [Paredit slurp sometimes leaves an extra space](https://github.com/BetterThanTomorrow/calva/issues/1098)
- Fix: [Delete empty literal function causes newline to be removed](https://github.com/BetterThanTomorrow/calva/issues/1079)
- Add experimental setting to: [Prevent extra closing brackets in strict mode](https://github.com/BetterThanTomorrow/calva/issues/650)
- Bump `clojure-lsp` to `2021.04.03-18.43.55`

## [2.0.184] - 2021-04-02

- Fix: [Calva not detecting tests with aliased clojure.test namespace](https://github.com/BetterThanTomorrow/calva/issues/1086)
- Fix: [Auto-generated namespaces not working correctly in some cases](https://github.com/BetterThanTomorrow/calva/issues/1060)
- [Make clojure-lsp version configurable by the user](https://github.com/BetterThanTomorrow/calva/issues/1088) and bump to `2021.03.30-20.42.34`
- [Remove warning about clj-kondo extension](https://github.com/BetterThanTomorrow/calva/issues/1091)

## [2.0.183] - 2021-03-30

- [Stop printing to the output window when all evaluations are interrupted](https://github.com/BetterThanTomorrow/calva/issues/978)
- Fix: [Completion not working with babashka](https://github.com/BetterThanTomorrow/calva/issues/1083)

## [2.0.182] - 2021-03-26

- [Use graalvm-compiled native image for clojure-lsp instead of jar](https://github.com/BetterThanTomorrow/calva/issues/1017)

## [2.0.181] - 2021-03-22

- Update clojure-lsp to 2021.03.21-23.29.19

## [2.0.180] - 2021-03-21

- [Make Paredit forward, then backward selections (and vice versa) behave like ”normal” forward/backward selection does](https://github.com/BetterThanTomorrow/calva/pull/1062)

## [2.0.179] - 2021-03-10

- Implementation detail: [Use cljs for state](https://github.com/BetterThanTomorrow/calva/pull/1053)

## [2.0.178] - 2021-03-09

- [Add command for evaluating from start of list to cursor](https://github.com/BetterThanTomorrow/calva/issues/1057)
- Add custom REPL snippet variables, $selection, $head, and $tail

## [2.0.177] - 2021-03-07

- Fix: [Navigating to a definition in a jar file throws error in console](https://github.com/BetterThanTomorrow/calva/issues/1047)
- [Add a Getting Started REPL feature](https://github.com/BetterThanTomorrow/calva/issues/1040)

## [2.0.176] - 2021-02-24

- Revert switch to cljs for lsp, until [the issue with released cljs/js interop](https://github.com/BetterThanTomorrow/calva/issues/1044) has been fixed

## [2.0.174] - 2021-02-24

- [Translate clojure-lsp integration to cljs](https://github.com/BetterThanTomorrow/calva/issues/1025)

## [2.0.173] - 2021-02-21

- Fix [Connect ”not in project” glitches](https://github.com/BetterThanTomorrow/calva/issues/814)
- [Add a ”Start Standalone REPL” commands](https://github.com/BetterThanTomorrow/calva/issues/1003)
- [Add a configuration option to disable diagnostics](https://github.com/BetterThanTomorrow/calva/pull/981)

## [2.0.171] - 2021-02-10

- Update clojure-lsp to version 2021.02.09-18.28.06 (Fix: [Auto completion does not work in clojure-lsp only mode (no repl connection)](https://github.com/BetterThanTomorrow/calva/issues/996#issuecomment-776148282))
- Update clojure-lsp to version 2021.02.10-03.01.19 (Fix: [Project clj-kondo config file not being considered](https://github.com/BetterThanTomorrow/calva/issues/1026))

## [2.0.170] - 2021-02-09

- [Paredit drag backward/forward should drag bindings as pairs](https://github.com/BetterThanTomorrow/calva/issues/529)

## [2.0.169] - 2021-02-09

- Update clojure-lsp to version 2021.02.07-22.51.26 (fix previous attempt)

## [2.0.168] - 2021-02-08

- Update clojure-lsp to version 2021.02.07-22.51.26

## [2.0.164] - 2021-02-06

- Really fix: [Demo gifs 404 on VisualStudio Marketplace](https://github.com/BetterThanTomorrow/calva/issues/1018)

## [2.0.163] - 2021-02-06

- Fix: [Demo gifs 404 on VisualStudio Marketplace](https://github.com/BetterThanTomorrow/calva/issues/1018)

## [2.0.162] - 2021-02-06

- Fix for fix of: [Fix Paredit raise sexpr doesn't work when cursor is behind the current form](https://github.com/BetterThanTomorrow/calva/issues/1016)

## [2.0.161] - 2021-02-05

- [Automate more of the release process and document it (including rationale)](https://github.com/BetterThanTomorrow/calva/issues/860)

## [2.0.160] - 2021-02-05

- [Upgrade clojure-lsp to 2021.02.05-03.05.34](https://github.com/clojure-lsp/clojure-lsp/releases/tag/2021.02.05-03.05.34)
- [Fix Paredit raise sexpr doesn't work when cursor is behind the current form](https://github.com/BetterThanTomorrow/calva/issues/1016)

## [2.0.159] - 2021-02-05

- [Enable keyboard shortcuts for custom REPL commands](https://github.com/BetterThanTomorrow/calva/issues/1011)
- [Add commands for tapping current and top-level forms](https://github.com/BetterThanTomorrow/calva/issues/1008)

## [2.0.158] - 2021-02-03

- [Add setting to use only static parts of Calva](https://github.com/BetterThanTomorrow/calva/issues/1005)
- Fix: [Load file command not loading changes since last file save on Windows](https://github.com/BetterThanTomorrow/calva/issues/975)
- Update clojure-lsp to 2021.02.02-14.02.23

## [2.0.157] - 2021-02-01

- [Add command for copying jack-in command to clipboard](https://github.com/BetterThanTomorrow/calva/pull/995)
- [Change default shortcuts for Paredit forward/backward sexp, expand/shrink selection, and for slurping and barfing](https://github.com/BetterThanTomorrow/calva/issues/950)
- [Add Custom Commands variables for current form and more](https://github.com/BetterThanTomorrow/calva/issues/986)
- Fix: [Jack-in fails to launch deps.edn projects for some Windows users](https://github.com/BetterThanTomorrow/calva/issues/1000)

## [2.0.156] - 2021-01-28

- Fix: [Debug instrumentation decoration not working correctly anymore on Windows](https://github.com/BetterThanTomorrow/calva/issues/969)
- Fix: [Debugger decorations issues](https://github.com/BetterThanTomorrow/calva/issues/976)

## [2.0.155] - 2021-01-27

- [Make command palette show alt+enter shortcut variant instead of enter for evaluating top level form](https://github.com/BetterThanTomorrow/calva/issues/989)
- Update clojure-lsp to 2021.01.28-03.03.16
- Fix: [nrepl port detection race condition](https://github.com/BetterThanTomorrow/calva/issues/901)

## [2.0.154] - 2021-01-27

- Fix: [Calva uses ; for comments instead of ;;](https://github.com/BetterThanTomorrow/calva/issues/971)
- Update cider-nrepl to 0.25.8
- Update clojure-lsp to 2021.01.26-22.35.27

## [2.0.153] - 2021-01-19

- [Use status bar message instead of withProgress message for clojure-lsp initialization](https://github.com/BetterThanTomorrow/calva/issues/974)
- [Update cider-nrepl: 0.25.6 -> 0.25.7](https://github.com/BetterThanTomorrow/calva/issues/973)
- Fix: ["Extract function" refactoring doesn't work as expected with selections](https://github.com/BetterThanTomorrow/calva/issues/958)

## [2.0.152] - 2021-01-19

- Fix: [Jack-In env with non-string variables fails](https://github.com/BetterThanTomorrow/calva/issues/959)
- [Use clojure-lsp for usages for debug instrumentation decorations, and stop injecting clj-kondo at jack-in](https://github.com/BetterThanTomorrow/calva/issues/931)

## [2.0.151] - 2021-01-15

- Fix: [Debugger is broken on Windows](https://github.com/BetterThanTomorrow/calva/issues/947)

## [2.0.150] - 2021-01-13

- [Stop bundling clj-kondo in favor of using it through clojure-lsp](https://github.com/BetterThanTomorrow/calva/issues/868)

## [2.0.149] - 2021-01-12

- Fix: [calva.jackInEnv does not resolve `${env:...}`](https://github.com/BetterThanTomorrow/calva/issues/933)
- Update clojure-lsp to version 2021.01.12-02.18.26. Fix: [clojure-lsp processes left running/orphaned if VS Code is closed while the lsp server is starting](https://github.com/BetterThanTomorrow/calva/issues/906)

## [2.0.148] - 2021-01-07

- Update clojure-lsp to version 2021.01.07-20.02.02

## [2.0.147] - 2021-01-07

- Fix: [Dimming ignored forms does not work correctly with metadata](https://github.com/BetterThanTomorrow/calva/issues/908)
- [Improve clojure-lsp jar integration](https://github.com/BetterThanTomorrow/calva/issues/913)
- Update clojure-lsp to version 2021.01.07-12.28.44

## [2.0.146] - 2021-01-04

- Fix: [Slurp forward sometimes joins forms to one](https://github.com/BetterThanTomorrow/calva/issues/883)
- Fix: [clojure-lsp processes left running/orphaned if VS Code is closed while the lsp server is starting](https://github.com/BetterThanTomorrow/calva/issues/906)
- Fix: [go to definition jumps to inc instead of inc'](https://github.com/BetterThanTomorrow/calva/issues/884)
- Fix: [Error when start a REPL with jdk15](https://github.com/BetterThanTomorrow/calva/issues/888)

## [2.0.145] - 2021-01-03

- [Add command for opening the file for the output/repl window namespace](https://github.com/BetterThanTomorrow/calva/issues/920)
- [Add setting for auto opening the repl window on Jack-in/Connect](https://github.com/BetterThanTomorrow/calva/issues/922)
- [Add setting for auto opening the Jack-in Terminal](https://github.com/BetterThanTomorrow/calva/issues/923)
- [Replace opening Calva says on start w/ info message box](https://github.com/BetterThanTomorrow/calva/issues/923)
- [Add command for opening Calva documentation](https://github.com/BetterThanTomorrow/calva/issues/923)
- [Change default keyboard shortcut for syncing the repl window ns to `ctrl+alt+c n`](https://github.com/BetterThanTomorrow/calva/issues/923)

## [2.0.144] - 2021-01-01

- [Reactivate definitions/navigation in core and library files](https://github.com/BetterThanTomorrow/calva/issues/915)
- [Make load-file available in the output window](https://github.com/BetterThanTomorrow/calva/issues/910)
- [Make the ns in the repl prompt a peekable symbol](https://github.com/BetterThanTomorrow/calva/issues/904)

## [2.0.142 and 2.0.143] - 2020-12-30

- No changes besides version number. Released due to vsix publishing issues.

## [2.0.141] - 2020-12-30

- Update clojure-lsp to include [jar dependency navigation fix for Windows](https://github.com/clojure-lsp/clojure-lsp/issues/223)
- Fix: [clojure-lsp refactorings not working on Windows](https://github.com/BetterThanTomorrow/calva/issues/911)
- [Remove default key binding for toggling Calva key bindings](https://github.com/BetterThanTomorrow/calva/issues/815)

## [2.0.140] - 2020-12-28

- [Make Jack-in dependency versions configurable (and bump 'em all with default settings)](https://github.com/BetterThanTomorrow/calva/pull/899)

## [2.0.139] - 2020-12-28

- [Use Pseudo Terminal instead of Task for Jack-in](https://github.com/BetterThanTomorrow/calva/pull/654)
- [Prefer cider-nrepl symbol definitions over clojure-lsp](https://github.com/BetterThanTomorrow/calva/issues/897)
- [Enable clojure-lsp completion items when no nrepl connection](https://github.com/BetterThanTomorrow/calva/pull/898)

## [2.0.138] - 2020-12-27

- [Bring in refactorings we get access to via clojure-lsp](https://github.com/BetterThanTomorrow/calva/issues/890)
- [Add ”clojure-lsp starting” progress indicator](https://github.com/BetterThanTomorrow/calva/issues/892)
- [Fix step into local dep with debugger](https://github.com/BetterThanTomorrow/calva/issues/893)

## [2.0.137] - 2020-12-24

- [Bring in clojure-lsp](https://github.com/BetterThanTomorrow/calva/pull/572)

## [2.0.136] - 2020-12-23

- Fix: [Jack-in/Connect prompts sometimes not showing on Windows](https://github.com/BetterThanTomorrow/calva/issues/885)

## [2.0.135] - 2020-12-20

- [Binding keys to REPL functions, passing the namespace and cursor line (Notespace integration)](https://github.com/BetterThanTomorrow/calva/issues/863)
- [Make REPL prompt submit if the cursor is after the top level form](https://github.com/BetterThanTomorrow/calva/issues/875)
- [Only print stacktrace on demand](https://github.com/BetterThanTomorrow/calva/issues/878)

## [2.0.134] - 2020-12-05

- Fix: [Live share jackout error](https://github.com/BetterThanTomorrow/calva/issues/856)
- Fix: [Cannot read property 'document' of undefined](https://github.com/BetterThanTomorrow/calva/issues/846)

## [2.0.133] - 2020-11-25

- Add [ns name deriving](https://github.com/BetterThanTomorrow/calva/issues/844)

## [2.0.132] - 2020-11-16

- Fix: [[Live Share] connecting to REPL as guest doesn't work in multi-project workspace](https://github.com/BetterThanTomorrow/calva/issues/831)

## [2.0.131] - 2020-11-05

- Fix: [Syntax highlighting error when repl prompt shows ns containing digits](https://github.com/BetterThanTomorrow/calva/issues/834)
- Fix: [Syntax highlighting errors with tokens at the start of a line](https://github.com/BetterThanTomorrow/calva/issues/835)
- Fix: [Various parsing issues](https://github.com/BetterThanTomorrow/calva/issues/802)

## [2.0.130] - 2020-10-25

- Fix: [Jack-in broken on Windows](https://github.com/BetterThanTomorrow/calva/issues/827)

## [2.0.129] - 2020-10-17

- [Improve stack trace output](https://github.com/BetterThanTomorrow/calva/pull/806)
- Fix: [Jack-in is broken for multi-project workspaces](https://github.com/BetterThanTomorrow/calva/issues/821)

## [2.0.128] - 2020-10-17

- Fix: [Jack-in is broken if live share extension is not installed](https://github.com/BetterThanTomorrow/calva/issues/821)

## [2.0.127] - 2020-10-17

- [Live Share Support](https://github.com/BetterThanTomorrow/calva/issues/803)

## [2.0.126] - 2020-10-11

- Fix: [Can't Jack-In to new Luminus template (+re-frame +shadow-cljs)](https://github.com/BetterThanTomorrow/calva/issues/777)
- Fix: [Wrong `(in-ns ...)` sent for files with `.bb` extension](https://github.com/BetterThanTomorrow/calva/issues/812)

## [no new version] - 2020-09-21

- [Move docs into repo](https://github.com/BetterThanTomorrow/calva/issues/788)

## [2.0.125] - 2020-09-20

- [Fix: evals should be ignored during parsing](https://github.com/BetterThanTomorrow/calva/issues/763)
- Fix: [Test runner can't find tests under cursor when using a custom test macro](https://github.com/BetterThanTomorrow/calva/issues/786)
- Fix: [Test runner output only partially commented](https://github.com/BetterThanTomorrow/calva/issues/787)
- [Allow toggling keyboard shortcuts](https://github.com/BetterThanTomorrow/calva/issues/784)

## [2.0.124] - 2020-08-31

- Re-fix: [Can't jack-in when no project file is open](https://github.com/BetterThanTomorrow/calva/issues/734)
- [Fix getDocument function to not return a Log document](https://github.com/BetterThanTomorrow/calva/issues/771)
- Fix: [Inline evaluation result disappears after a second](https://github.com/BetterThanTomorrow/calva/issues/774)

## [2.0.123] - 2020-08-26

- [Change output/repl window extension to .calva-repl](https://github.com/BetterThanTomorrow/calva/issues/754)
- Re-fix: [Interrupting evaluations produces extra output and no prompt](https://github.com/BetterThanTomorrow/calva/issues/738)
- [Fix/enhance test runner](https://github.com/BetterThanTomorrow/calva/issues/764)

## [2.0.122] - 2020-08-20

- Fix: [Can't jack-in when no project file is open](https://github.com/BetterThanTomorrow/calva/issues/734)
- Fix: [Fix stacktraces not showing in output](https://github.com/BetterThanTomorrow/calva/pull/759)

## [2.0.121] - 2020-08-19

- Fix: ["Go to definition" command fails](https://github.com/BetterThanTomorrow/calva/issues/636)
- Fix: [Weird expand selection behavior near an anonymous function](https://github.com/BetterThanTomorrow/calva/issues/600)
- Fix: [Backspace is not working properly in the output window](https://github.com/BetterThanTomorrow/calva/issues/700)
- Fix: [Cannot read property 'includes' of undefined](https://github.com/BetterThanTomorrow/calva/issues/753)

## [2.0.120] - 2020-08-17

- Fix: [Interrupting evaluations produces extra output and no prompt](https://github.com/BetterThanTomorrow/calva/issues/738)
- Add REPL history to new output/REPL window
- Fix: [Calva's ESC keybinding overrides VS Code's (useful) default](https://github.com/BetterThanTomorrow/calva/issues/740)

## [2.0.119] - 2020-08-07

- Really fix: [Accessing recent results (*1, *2, \*3) does not work](https://github.com/BetterThanTomorrow/calva/issues/724)

## [2.0.118] - 2020-08-06

- [Remove old REPL Window](https://github.com/BetterThanTomorrow/calva/issues/711)

## [2.0.117] - 2020-08-05

- Fix: [Paste is broken in 2.0.116](https://github.com/BetterThanTomorrow/calva/issues/730)

## [2.0.116] - 2020-08-05

- Fix: [Format-on-paste should not operate inside string literals](https://github.com/BetterThanTomorrow/calva/issues/720)
- Fix: [Accessing recent results (*1, *2, \*3) does not work](https://github.com/BetterThanTomorrow/calva/issues/724)

## [2.0.115] - 2020-08-02

- [Add hover to display results for eval as window into output file](https://github.com/BetterThanTomorrow/calva/issues/693)

## [2.0.114] - 2020-08-02

- Fix: [Stop popping up output window when load file has errors](https://github.com/BetterThanTomorrow/calva/issues/717)

## [2.0.113] - 2020-08-1

- [Add vscode command for to eval code given as args](https://github.com/BetterThanTomorrow/calva/issues/690)
- [Move custom REPL snippets to new output/repl window](https://github.com/BetterThanTomorrow/calva/issues/713)
- Fix: [Continuously evaluating in infinite loop](https://github.com/BetterThanTomorrow/calva/issues/712)

## [2.0.112] - 2020-07-30

- Fix: [Don't open output window until connect starts](https://github.com/BetterThanTomorrow/calva/issues/707)

## [2.0.111] - 2020-07-29

- [Handling ansi code by stripping it](https://github.com/BetterThanTomorrow/calva/issues/696)
- Fix: [Output window sometimes getting out of synch, needing overwrite](https://github.com/BetterThanTomorrow/calva/issues/699)
- Fix: [The _Calva says_ panel + output window opening at startup gets a bit too much](https://github.com/BetterThanTomorrow/calva/issues/702)
- Fix: [Repl connection fails if afterCLJJackInCode errors](https://github.com/BetterThanTomorrow/calva/issues/703)

## [2.0.110] - 2020-07-28

- [Fix Connect Fails on Windows](https://github.com/BetterThanTomorrow/calva/issues/694)

## [2.0.109] - 2020-07-27

- [New output/REPL window introduced](https://github.com/BetterThanTomorrow/calva/issues/681)

## [2.0.108] - 2020-07-24

- Fix [Jack-in error when choosing Clojure CLI + shadow-cljs project type](https://github.com/BetterThanTomorrow/calva/issues/675)
- Fix [Cannot use default connect sequences when custom connect sequences added](https://github.com/BetterThanTomorrow/calva/issues/685)
- Add analytics to debugger

## [2.0.107] - 2020-06-16

- Fix [Flicker matching brackets as code is typed](https://github.com/BetterThanTomorrow/calva/issues/673)

## [2.0.106] - 2020-06-16

- Fix [Crash - Lexing fails on comment w/ a 20+ hashes](https://github.com/BetterThanTomorrow/calva/issues/667)

## [2.0.105] - 2020-06-15

- Fix [Debug decorations are breaking after stepping through code during debug session](https://github.com/BetterThanTomorrow/calva/issues/669)

## [2.0.104] - 2020-06-14

- Fix [File lexing fails on junk characters inside strings](https://github.com/BetterThanTomorrow/calva/issues/659)
- [Use Pseudo-terminal instead of Task for Jack-in](https://github.com/BetterThanTomorrow/calva/pull/654)

## [2.0.103] - 2020-06-05

- Fix [Stream output messages to Calva Says as they're received](https://github.com/BetterThanTomorrow/calva/issues/638)
- Fix [highlighting of var quote before open token](https://github.com/BetterThanTomorrow/calva/issues/663)

## [2.0.102] - 2020-06-04

- Fix [Format Document sometimes causes Calva to stop working](https://github.com/BetterThanTomorrow/calva/issues/651)
- Fix [repl hanging after disconnecting debugger while repl window focused](https://github.com/BetterThanTomorrow/calva/issues/647)
- [Use a pseudo terminal for Jack-in - and stop (ab)using the Tasks system for this](https://github.com/BetterThanTomorrow/calva/pull/654)

## [2.0.101] - 2020-05-11

- [Paredit slurp outer form if current form is nested](https://github.com/BetterThanTomorrow/calva/issues/554)

## [2.0.100] - 2020-05-11

- Fix [clj-kondo exceptions thrown by debugger decorations code](https://github.com/BetterThanTomorrow/calva/issues/642)
- Move [warning for clj-kondo not found on classpath](https://github.com/BetterThanTomorrow/calva/issues/639) to Calva says output channel instead of window warning

## [2.0.99] - 2020-05-10

- Fix [Formatting top-level form stopped working](https://github.com/BetterThanTomorrow/calva/issues/640)

## [2.0.98] - 2020-05-04

- Fix [Problems Editing a Bare file (instead of directory)](https://github.com/BetterThanTomorrow/calva/issues/622)

## [2.0.97] - 2020-05-02

- Fix: [The New Indent engine doesn't follow block rules in ns :require #633](https://github.com/BetterThanTomorrow/calva/issues/633)
- Make the new indent engine the default
- Remove dependency on `paredit.js` from `calva-lib`

## [2.0.96] - 2020-04-29

- [Fix colors in suggestion popup (REPL window)](https://github.com/BetterThanTomorrow/calva/issues/623)
- Add "Instrument Top Level Form for Debugging" command and decorations for instrumented functions
- [Remove duplicate paredit.selectOpenList command in package.json](https://github.com/BetterThanTomorrow/calva/issues/629)

## [2.0.95] - 2020-04-25

- [Separate setting for highlighting current indent guide](https://github.com/BetterThanTomorrow/calva/issues/625)
- [Fix: Problems with v2.0.94 rendering performance ](https://github.com/BetterThanTomorrow/calva/issues/626)

## [2.0.94] - 2020-04-24

- [Rainbow indent guides](https://github.com/BetterThanTomorrow/calva/issues/620)

## [2.0.93] - 2020-04-21

- [Unclutter editor context menu when not in clojure files](https://github.com/BetterThanTomorrow/calva/issues/615)

## [2.0.92] - 2020-04-15

- [Changed all documentation links from https://calva.readthedocs.io/ to https://calva.io/](https://github.com/BetterThanTomorrow/calva/issues/604)
- Add step over, step into, and step out debugger features
- Add annotations for debugging to show debug values as the cursor moves to each breakpoint
- Fix debugger disconnect to show quit value instead of cider-nrepl exception
- Use visible editor if one exists with code being debugged, instead of opening a new one

## [2.0.91] - 2020-04-07

- [Add debugger](https://github.com/BetterThanTomorrow/calva/issues/469)

## [2.0.90] - 2020-04-06

- nREPL `eval` should always send along the `ns` parameter

## [2.0.89] - 2020-03-29

- [Add support for connecting to generic project types](https://github.com/BetterThanTomorrow/calva/issues/595)

## [2.0.88] - 2020-03-22

- [Change all references to `#calva-dev` so that they now point to the `#calva` Slack channel](https://clojurians.slack.com/messages/calva/)

## [2.0.87] - 2020-03-21

- [Fix: Two CLJ REPL Windows open on connect when `afterCLJReplJackInCode`is used](https://github.com/BetterThanTomorrow/calva/issues/593)
- [Add info to docs about how to get around `command not found` Jack-in problems](https://github.com/BetterThanTomorrow/calva/issues/591)

## [2.0.86] - 2020-03-19

- [Fix: REPL Window Paredit does not close strings properly](https://github.com/BetterThanTomorrow/calva/issues/587)

## [2.0.85] - 2020-03-15

- Fix: Make lein-shadow project type use lein injections

## [2.0.84] - 2020-03-15

- [Support projects using lein-shadow](https://github.com/BetterThanTomorrow/calva/issues/585)
- [Add documentation for how to use Calva with Luminus](https://calva.io/luminus/)

## [2.0.83] - 2020-03-13

- When format config fails to parse, fall back on defaults rather than crash
- [Fix: Var quoted symbols are treated as reader tags](https://github.com/BetterThanTomorrow/calva/issues/584)

## [2.0.82] - 2020-03-11

- Fix bug with bad formatting defaults when no config file

## [2.0.81] - 2020-03-11

- [Fix: Structural editing is a bit broken when reader tags are involved](https://github.com/BetterThanTomorrow/calva/issues/581)
- [Add cljfmt indent rules](https://github.com/BetterThanTomorrow/calva/issues/80)

## [2.0.80] - 2020-03-07

- Fix so that Paredit treats symbols containing the quote character correctly.
- [Fix: Parameter hints popup should be off by default](https://github.com/BetterThanTomorrow/calva/issues/574)
- [Fix: `nil` followed by comma not highlighted correctly](https://github.com/BetterThanTomorrow/calva/issues/577)
- [Fix: The syntax highlightning fails with symbols named truesomething/falsesomething](https://github.com/BetterThanTomorrow/calva/issues/578)
- Fix so that Paredit does not consider `^` to be part of a symbol name.

## [2.0.79] - 2020-03-01

- Use scope `variable.other.constant` for keywords, making them highlight nicely
- [Highlight/parsing/etc: Data reader tags are part of the tagged form](https://github.com/BetterThanTomorrow/calva/issues/570)

## [2.0.78] - 2020-02-28

- [Improve structural navigation through unbalanced brackets](https://github.com/BetterThanTomorrow/calva/issues/524)
- [Fix lexer going into some weird state after lexing certain patterns](https://github.com/BetterThanTomorrow/calva/issues/566)

## [2.0.77] - 2020-02-23

- [Make rainbow parens and highlight use the same lexer as Paredit](https://github.com/BetterThanTomorrow/calva/issues/561)
- [Fix: Some character literals throws paredit out of whack](https://github.com/BetterThanTomorrow/calva/issues/563)
- [Fix: Initial expand selection sometimes fails](https://github.com/BetterThanTomorrow/calva/issues/549)
- [Change line comment characters to ;;](https://github.com/BetterThanTomorrow/calva/issues/564)
- [Use editor namespace for custom REPL commands w/o `ns` specified](https://github.com/BetterThanTomorrow/calva/issues/558)
- [Add support for comment continuation](https://github.com/BetterThanTomorrow/calva/issues/536)

## [2.0.76] - 2020-02-12

- [Fix Calva locking up when opening files with very long lines](https://github.com/BetterThanTomorrow/calva/issues/556)

## [2.0.75] - 2020-02-01

- [Support cljs-suitable JavaScript completion](https://github.com/BetterThanTomorrow/calva/issues/552)
- [Fix Printing to Calva REPL prints <repl#7> before each print out](https://github.com/BetterThanTomorrow/calva/issues/548)

## [2.0.74] - 2020-01-12

- [Fix Windows documentation for Evaluate current form](https://github.com/BetterThanTomorrow/calva/issues/533)
- [Fix repl-window history issue](https://github.com/BetterThanTomorrow/calva/issues/491)
- [Fix documentation for Calva jack-in with REBL and Leiningen](https://github.com/BetterThanTomorrow/calva/issues/542)

## [2.0.73] - 2019-12-25

- [Add Paredit drag up/down commands](https://github.com/BetterThanTomorrow/calva/issues/500)
- [Add Paredit drag forward up/backward down commands](https://github.com/BetterThanTomorrow/calva/issues/500)

## [2.0.72] - 2019-12-13

- [Deselect text after surrounding with parens/braces/etc](https://github.com/BetterThanTomorrow/calva/issues/511)
- Fix: [Strict mode backspace/delete not deleting unbalanced brackets](https://github.com/BetterThanTomorrow/calva/issues/501)

## [2.0.71] - 2019-12-13

- Fix: [Autocompletion in REPL window broken](https://github.com/BetterThanTomorrow/calva/issues/519)

## [2.0.70] - 2019-12-12

- Fix: [REPL Window not accepting keys like cursor, return, etcetera](https://github.com/BetterThanTomorrow/calva/issues/516)

## [2.0.69] - 2019-12-12

- Fix: [Prepare for Fix of Webview editor font size bug](https://github.com/microsoft/vscode/commit/7e2d7965e5d5728c53996f0024be9b0681369b2a)
- Fix: [REPL window font broken](https://github.com/BetterThanTomorrow/calva/issues/515)

## [2.0.68] - 2019-12-11

- Fix: [(read-line) is being called twice from the REPL Window](https://github.com/BetterThanTomorrow/calva/issues/509)
- Fix: [Font size if visibly bigger in the REPL window](https://github.com/BetterThanTomorrow/calva/issues/152)

## [2.0.67] - 2019-12-10

- [Use markdown to format doc strings in hover](https://github.com/BetterThanTomorrow/calva/pull/503)
- [Add setting to enable doc strings in parameter hints](https://github.com/BetterThanTomorrow/calva/pull/503)
- Fix: [Select Backward \* commands won't grow selection in REPL window](https://github.com/BetterThanTomorrow/calva/issues/498)
- Fix: [Paredit select forward/backward add to the selection stack even when they don't select anything](https://github.com/BetterThanTomorrow/calva/issues/506)
- Fix: Calva disables cursor movement in non-clojure files when switching from REPL window to, say, a `.json` file.

## [2.0.66] - 2019-12-02

- Fix: [Cursor moves forward after undoing wraparound commands in REPL window](https://github.com/BetterThanTomorrow/calva/issues/499)
- Fix: Wrong keybinding for Toggle Paredit Mode, now is `ctrl+alt+p ctrl+alt+m`, as it should be
- Fix: [Force Delete Forward not working in REPL window in strict mode](https://github.com/BetterThanTomorrow/calva/issues/496)

## [2.0.65] - 2019-12-02

- [Make all Paredit selection commands shrinkable](https://www.reddit.com/r/Clojure/comments/e3zni2/a_paredit_visual_guide_calvas_paredit_docs/f9e7ujq/)
- Fix: [Raise Sexp/Form needs updated doc and shortcut keys](https://github.com/BetterThanTomorrow/calva/issues/495)

## [2.0.64] - 2019-12-01

- [Add Paredit commands **Push Form Left/right**](https://www.reddit.com/r/Clojure/comments/e3zni2/a_paredit_visual_guide_calvas_paredit_docs/f95v24w/)
- [Add Paredit command **Rewrap**](https://clojureverse.org/t/calva-paredit-just-got-majorly-better/5155/3)

## [2.0.63] - 2019-11-30

- Improve performance of editing Paredit commands
- Add command **Wrap Around ""**

## [2.0.62] - 2019-11-30

- Fix: [Tokenization errors with quotes, derefs, etcetera](https://github.com/BetterThanTomorrow/calva/issues/467)
- Fix: [Glitch in current form highlight in the REPL window when cursor is to the right of a form](https://github.com/BetterThanTomorrow/calva/issues/472)
- Now using the same Paredit implementation for the editor as for the REPL Window.
  - A much more complete set of Paredit commands, and [all documented](https://calva.io/paredit/), in beautiful GIF animations.
  - List based Paredit commands work on strings as well. (Limited by that strings don't have sub lists/strings).
  - Lots of fixes for Paredit commands.
- Fix: [Paredit not activated until focused moved from and back to the editor again](https://github.com/BetterThanTomorrow/calva/issues/454)
- Improving: [paredit `paredit-kill`](https://github.com/BetterThanTomorrow/calva/issues/380)
- Fix: [paredit `backspace` in strict mode](https://github.com/BetterThanTomorrow/calva/issues/379)
- Fix: [REPL window use it own set of paredit hotkeys and these are not configurable](https://github.com/BetterThanTomorrow/calva/issues/260)
- Add default keyboard shortcut maps for the REPL prompt: multi-line or single-line.
- Improvements for Commands using the **Current form** and **Current top level form**:
  - Fix: [Form selection fails on things like '(1)](https://github.com/BetterThanTomorrow/calva/issues/418)
  - Less precision needed for the right form to be selected.
  - All commands for this use the same implementation (so, you can use e.g. **Select Current Form** to know what **Evaluate Current Form** will evaluate).
- Fix: ["Load current Namespace in REPL Window" command not working](https://github.com/BetterThanTomorrow/calva/issues/477)
- Theme compatible status bar indicators for pprint and paredit

## [2.0.61] - 2019-11-15

- Fix: [paredit.deleteBackward sets cursor position wrong when deleting a line. ](https://github.com/BetterThanTomorrow/calva/issues/458)
- Fix: [Calva Highlight sometimes incorrectly recognizes form as a `comment` form](https://github.com/BetterThanTomorrow/calva/issues/403)
- Fix: [Expand selection fails at the start and end of the input of the REPL window](https://github.com/BetterThanTomorrow/calva/issues/417)
- [Add test message to test runner](https://github.com/BetterThanTomorrow/calva/issues/425)
- [Remove some paredit inconsistencies](https://github.com/BetterThanTomorrow/calva/issues/170)
- Fix: [Lexing regex literal tokenization](https://github.com/BetterThanTomorrow/calva/issues/463)

## [2.0.60] - 2019-11-11

- Re-enable default stylings for nREPL status bar items.
- Make `pprint` the default Pretty Printer.

## [2.0.59] - 2019-11-10

- [Enable information providers in jar files e.g. opened with the "Go to Definition" command](https://github.com/BetterThanTomorrow/calva/pull/455)
- [Make Pretty Printing more Configurable](https://github.com/BetterThanTomorrow/calva/pull/436)

## [2.0.58] - 2019-11-07

- [Incorrect red highlights around brackets/paren in specific case](https://github.com/BetterThanTomorrow/calva/issues/410)
- ["Require REPL Utilities" command is broken](https://github.com/BetterThanTomorrow/calva/issues/451)
- [Fix hover definition for symbols derefed with `@` and quoted symbols](https://github.com/BetterThanTomorrow/calva/issues/106)
- [Improve signature help-while-typing hover, with active arg markup](https://github.com/BetterThanTomorrow/calva/pull/450)

## [2.0.57] - 2019-11-03

- [Provide argument list help as you type the function's arguments](https://github.com/BetterThanTomorrow/calva/issues/361)
- [Support special forms in editor hover/completion](https://github.com/BetterThanTomorrow/calva/issues/441)

## [2.0.56] - 2019-11-02

- Add setting for wether to open REPL Window on connect or not
- [Re-open REPL windows where they were last closed](https://github.com/BetterThanTomorrow/calva/issues/300)
- Lexer performance considerably improved. Fixes [this](https://github.com/BetterThanTomorrow/calva/issues/228) and [this](https://github.com/BetterThanTomorrow/calva/issues/128))
- [REPL colours and logo a bit toned down](https://github.com/BetterThanTomorrow/calva/issues/303)
- Removed `useWSL`configuration option because the the use of Calva is fully supported through the [Remote - WSL](https://marketplace.visualstudio.com/items?itemName=ms-vscode-remote.remote-wsl) extension.

## [2.0.55] - 2019-10-27

- [Add commands for interrupting the current evaluation as well as all running evaluations](https://github.com/BetterThanTomorrow/calva/issues/237)
- [Calva asks for user input when `stdin` needs it (e.g. `read-line`)](https://github.com/BetterThanTomorrow/calva/issues/377)
- Command for clearing the REPL history reworked and now also ”restarts” the REPL window.
- Commands are now added to REPL window history only if they are not identical to the previous command on the history stack.
- [Fix floating promises in evaluation module](https://github.com/BetterThanTomorrow/calva/issues/411)
- REPL Window Evaluation errors now initially hide the stack trace. The user can show it with a click.

## [2.0.54] - 2019-10-25

- [Stop linting, start bundling clj-kondo](https://github.com/BetterThanTomorrow/calva/issues/423)

## [2.0.53] - 2019-10-24

- [Fix hang when user input is requested](https://github.com/BetterThanTomorrow/calva/issues/377)
- Upgrade to `cider-nrepl 0.22.4`

## [2.0.52] - 2019-10-19

- [Add info box for VIM Extension users](https://github.com/BetterThanTomorrow/calva/issues/396)
- [Fix undefined namespace when starting a shadow-cljs cljs REPL Window ](https://github.com/BetterThanTomorrow/calva/issues/115)
- [Make opening the REPL window on connect async](https://github.com/BetterThanTomorrow/calva/issues/399)
- [Fix shadow-cljs menuSelections for Custom Connect Sequences](https://github.com/BetterThanTomorrow/calva/issues/404)

## [2.0.51] - 2019-10-15

- [Toggle the "Use WSL" setting requires extension restart to effect definition provider](https://github.com/BetterThanTomorrow/calva/issues/397)
- [Go to Definition and Peek Definition not working on Windows 10 when using WSL](https://github.com/BetterThanTomorrow/calva/issues/132)
- [Highlight extension settings are uninitialized if no closure editor active on activation ](https://github.com/BetterThanTomorrow/calva/issues/401)
- [Overly aggressive paredit in REPL window](https://github.com/BetterThanTomorrow/calva/issues/255)
- [REPL window use it own set of paredit hotkeys and these are not configurable](https://github.com/BetterThanTomorrow/calva/issues/260)
- [Completion in REPL window should work like in the editor](https://github.com/BetterThanTomorrow/calva/issues/394)

## [2.0.50] - 2019-10-15

- Move user documentation from the wiki to: https://calva.readthedocs.io/

## [2.0.49] - 2019-10-11

- [Fix bugs in comment form selection](https://github.com/BetterThanTomorrow/calva/issues/374)
- [Use of undeclared var in REPL window resets the namespace](https://github.com/BetterThanTomorrow/calva/issues/257)
- [Remove warning that extensions use the `vscode-resource:` scheme directly](https://github.com/BetterThanTomorrow/calva/issues/391)

## [2.0.48] - 2019-10-11

- [Support Jack-in without file open for single-rooted workspace](https://github.com/BetterThanTomorrow/calva/issues/366)
- [Show argument list of fn](https://github.com/BetterThanTomorrow/calva/issues/238)
- [Make code more robust in case Jack-in task fails](https://github.com/BetterThanTomorrow/calva/issues/367)
- [Fix dimming out of stacked ignored forms](https://github.com/BetterThanTomorrow/calva/issues/385)
- [The extension should specify the default schemes for document selectors](https://github.com/BetterThanTomorrow/calva/issues/368)

## [2.0.46] - 2019-10-08

- [Connect warnings and errors as popups](https://github.com/BetterThanTomorrow/calva/issues/356)
- [Don't remove default indents when Calva is not the auto-formatter](https://github.com/BetterThanTomorrow/calva/pull/383)

## [2.0.44] - 2019-10-05

- [Support for custom project/workflow commands](https://github.com/BetterThanTomorrow/calva/issues/281)

## [2.0.43] - 2019-10-03

- [Insourcing @tonsky's Clojure Warrior, now named Calva Highlight](https://github.com/BetterThanTomorrow/calva/pull/362)
- [Update status bar when configuration changed](https://github.com/BetterThanTomorrow/calva/issues/358)

## [2.0.42] - 2019-09-29

- [Adding selected calva commands to the editors context menu](https://github.com/BetterThanTomorrow/calva/issues/338)
- [Fix bug with painting all existing result decoration with the same status](https://github.com/BetterThanTomorrow/calva/issues/353)
- [Fix bug with reporting errors using off-by-one line and column numbers](https://github.com/BetterThanTomorrow/calva/issues/354)

## [2.0.41] - 2019-09-28

- [Add pretty print mode](https://github.com/BetterThanTomorrow/calva/issues/327)
- [Add command for evaluating top level form as comment](https://github.com/BetterThanTomorrow/calva/issues/349)
- [Stop writing results from **Evaluate to Comment** to output pane](https://github.com/BetterThanTomorrow/calva/issues/347)

## [2.0.40] - 2019-09-25

- [Add command for connecting to a non-project REPL](https://github.com/BetterThanTomorrow/calva/issues/328)
- [Add hover to inline result display, containing the full results](https://github.com/BetterThanTomorrow/calva/pull/336)
- [Better inline evaluation error reports with file context](https://github.com/BetterThanTomorrow/calva/issues/329)
- [Enhancement REPL window handling / nREPL menu button](https://github.com/BetterThanTomorrow/calva/issues/337)
- [Print async output, and a setting for where it should go](https://github.com/BetterThanTomorrow/calva/issues/218)
- [Fix REPL window prompt does not always reflect current ns](https://github.com/BetterThanTomorrow/calva/issues/280)
- [Escape HTML in stdout and stderr in REPL window](https://github.com/BetterThanTomorrow/calva/issues/321)
- [Add content security policy to webview and remove image load error](https://github.com/BetterThanTomorrow/calva/issues/341)

## [2.0.39] - 2019-09-20

- [Revert disconnecting and jacking out on closing of REPL window](https://github.com/BetterThanTomorrow/calva/issues/326)

## [2.0.38] - 2019-09-14

- [Close java processes when closing or reloading VS Code. (Windows)](https://github.com/BetterThanTomorrow/calva/issues/305)

## [2.0.37] - 2019-09-14

- [Support connecting to Leiningen and CLI project using shadow-cljs watcher](https://github.com/BetterThanTomorrow/calva/issues/314)
- Fix [Figwheel Main deps added to non-cljs projects](https://github.com/BetterThanTomorrow/calva/issues/317)

## [2.0.36] - 2019-09-12

- Fix [REPL Window namespace being reset to user](https://github.com/BetterThanTomorrow/calva/issues/302)
- Update nrepl-version to 0.22.1

## [2.0.35] - 2019-09-10

- [Customizing the REPL connect sequence](https://github.com/BetterThanTomorrow/calva/issues/282)
- [Support for launching with user aliases/profiles](https://github.com/BetterThanTomorrow/calva/issues/288)

## [2.0.34] - 2019-09-04

- More accurate code completion lookups.
- [Keep focus in editor when evaluating to the REPL Window](https://github.com/BetterThanTomorrow/calva/issues/229).

## [2.0.33] - 2019-08-17

- Support for starting leiningen and clj projects with aliases.

## [2.0.31] - 2019-08-13

- Support Jack-in and Connect in multi-project workspaces.
- Fix bug with snippet field navigation not working.

## [2.0.30] - 2019-08-04

- nREPL status bar indicator can now be styled

## [2.0.29] - 2019-08-04

- Fix jack-in command quoting for `zsh`.

## [2.0.28] - 2019-08-01

- Jack in quoting fixes, mainly for Windows with `clojure/clj`.
- Fix formatting bug when forms not separated by whitespace.

## [2.0.25] - 2019-07-12

- Add command for running test under cursor (at point in CIDER lingo).

## [2.0.24] - 2019-07-12

- Add ParEdit `forwardUpSexp`.

## [2.0.20] - 2019-06-20

- Improve custom CLJS REPL.

## [1.3.x -> 2.0.20] - -> 06.2019

... huge gap in the Changelog. Sorry about that, but now we have decided to pick up maintaining this log again.

## [1.3.0] - 2018-04-16

- Add support for [shadow-cljs](http://shadow-cljs.org). Please contact me with any information on how this is working for you out there.

## [1.2.14] - 2018-04-06

- Change all keyboard shortcuts to use prefix `ctrl+alt+v`, due to old prefix not working on some alternate keyboard layouts. See [Issue #9](https://github.com/PEZ/clojure4vscode/issues/9).

## [1.2.12] - 2018-04-06

- Add command for re-running previously failing tests (`ctrl+alt+v ctrl+t`).

## [1.2.10] - 2018-04-03

- Add command for toggling automatic adjustment of indentation for new lines (`ctrl+alt+v tab`)

## [1.2.8] - 2018-04-02

- Auto adjust indent more close to this Clojure Style Guide: https://github.com/bbatsov/clojure-style-guide

## [1.2.1] - 2018-03-28

- Select current (auto-detected) form

## [1.2.0] - 2018-03-28

- Terminal REPLs
  - Integrates REPL sessions from the Terminal tab and lets you do stuff like load current namespace ad evaluate code from the editor in the REPL.
- Connection and reconnection stabilization
  - Connecting the editor REPLs was a bit unstable. Now more stable (but there are still some quirks).

## [1.1.20] - 2018-03-25

- Auto detection of forms to evaluate now considers reader macro characters prepending the forms. E.g. before if you tried to evaluate say `#{:a :b :c}` with the cursor placed directly adjacent to the starting or ending curly braces only `{:a :b :c}` would be auto detected and evaluated.
- Highlighting of auto detected forms being evaluated.
- Rendering evaluation errors in the editor the same way as successful (but in red to quickly indicate that the evaluation errored).

![Evaluation demo](/assets/howto/evaluate.gif)

## [1.1.15] - 2018-03-20

- Evaluates vectors and maps with the same ”smart” selection as for lists.

## [1.1.11] - 2018-03-20

- Add inline annotations for interactive code evaluation results.

## [1.1.9] - 2018-03-18

- Add toggle for switching which repl connection is used for `cljc` files, `clj` or `cljs`.

![CLJC repl switching](/assets/howto/cljc-clj-cljs.gif)

- `clj` repl connected to all file types, meaning you can evaluate clojure code in, say, Markdown files.

## [1,1.3] - 2018-03-17

- User setting to evaluate namespace on save/open file (defaults to **on**)

## [1.1.1] - 2018-03-16

- Release of v1, based on **visual:clojure** v2.0, adding:
  - Running tests through the REPL connection, and mark them in the Problems tab
    - Run namespace tests: `ctrl+alt+v t`
    - Run all tests: `ctrl+alt+v a`
  - Evaluate code and replace it in the editor, inline: `ctrl+alt+v e`
  - Error message when evaluation fails
  - Pretty printing evaluation results: `ctrl+alt+v p`
  - Support for `cljc` files (this was supposed to be supported by the original extension, but bug)<|MERGE_RESOLUTION|>--- conflicted
+++ resolved
@@ -4,11 +4,8 @@
 
 ## [Unreleased]
 
-<<<<<<< HEAD
 - Fix: [Evaluate a non-list top level form from inside a form evaluates the wrong form when in a rich comment](https://github.com/BetterThanTomorrow/calva/issues/2290)
-=======
 - Fix: [Difference between regular formatting and formatting with alignment](https://github.com/BetterThanTomorrow/calva/issues/2289)
->>>>>>> 6a1fdfca
 
 ## [2.0.386] - 2023-08-17
 
