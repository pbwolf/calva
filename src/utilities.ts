--- conflicted
+++ resolved
@@ -439,9 +439,6 @@
     sortByPresetOrder,
     writeTextToFile,
     downloadFromUrl,
-<<<<<<< HEAD
-    cljsLib
-=======
+    cljsLib,
     randomSlug
->>>>>>> d134e523
 };