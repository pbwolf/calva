import * as vscode from 'vscode';
import { https } from 'follow-redirects';
import * as _ from 'lodash';
import * as state from './state';
import * as path from 'path';
import * as os from 'os';
import * as fs from 'fs';
import * as JSZip from 'jszip';
import * as outputWindow from './results-output/results-doc';
import * as cljsLib from '../out/cljs-lib/cljs-lib';
import * as url from 'url';
import { isUndefined } from 'lodash';
import { isNullOrUndefined } from 'util';

const specialWords = ['-', '+', '/', '*']; //TODO: Add more here
const syntaxQuoteSymbol = '`';

export function stripAnsi(str: string) {
    return str.replace(
        // eslint-disable-next-line no-control-regex
        /[\u001B\u009B][[\]()#;?]*(?:(?:(?:[a-zA-Z\d]*(?:;[a-zA-Z\d]*)*)?\u0007)|(?:(?:\d{1,4}(?:;\d{0,4})*)?[\dA-PR-TZcf-ntqry=><~]))/g,
        ''
    );
}

export const isDefined = <T>(value: T | undefined | null): value is T => {
    return !isNullOrUndefined(value);
};

// This needs to be a function and not an arrow function
// because assertion types are special.
export function assertIsDefined<T>(
    value: T | undefined | null,
    message: string | (() => string)
): asserts value is T {
    if (isNullOrUndefined(value)) {
        throw new Error(typeof message === 'string' ? message : message());
    }
}

export function escapeStringRegexp(s: string): string {
    return s.replace(/[.*+?^${}()|[\]\\]/g, '\\$&');
}

export function isNonEmptyString(value: any): boolean {
    return typeof value == 'string' && value.length > 0;
}

async function quickPickSingle(opts: {
    values: string[];
    saveAs: string;
    placeHolder: string;
    autoSelect?: boolean;
}) {
    if (opts.values.length == 0) {
        return;
    }
    const saveAs = `qps-${opts.saveAs}`;
    const selected = state.extensionContext.workspaceState.get<string>(saveAs);

    let result;
    if (opts.autoSelect && opts.values.length == 1) {
        result = opts.values[0];
    } else {
        result = await quickPick(opts.values, selected ? [selected] : [], [], {
            placeHolder: opts.placeHolder,
            ignoreFocusOut: true,
        });
    }
    void state.extensionContext.workspaceState.update(saveAs, result);
    return result;
}

async function quickPickMulti(opts: {
    values: string[];
    saveAs: string;
    placeHolder: string;
}) {
    const saveAs = `qps-${opts.saveAs}`;
    const selected =
        state.extensionContext.workspaceState.get<string[]>(saveAs) || [];
    const result = await quickPick(opts.values, [], selected, {
        placeHolder: opts.placeHolder,
        canPickMany: true,
        ignoreFocusOut: true,
    });
    void state.extensionContext.workspaceState.update(saveAs, result);
    return result;
}

function quickPick(
    itemsToPick: string[],
    active: string[],
    selected: string[],
    options: vscode.QuickPickOptions & { canPickMany: true }
): Promise<string[]>;
function quickPick(
    itemsToPick: string[],
    active: string[],
    selected: string[],
    options: vscode.QuickPickOptions
): Promise<string>;

async function quickPick(
    itemsToPick: string[],
    active: string[],
    selected: string[],
    options: vscode.QuickPickOptions
): Promise<string[] | string | undefined> {
    const items = itemsToPick.map((x) => ({ label: x }));

    const qp = vscode.window.createQuickPick();
    qp.canSelectMany = !!options.canPickMany;
    qp.placeholder = options.placeHolder;
    qp.ignoreFocusOut = !!options.ignoreFocusOut;
    qp.matchOnDescription = !!options.matchOnDescription;
    qp.matchOnDetail = !!options.matchOnDetail;
    qp.items = items;
    qp.activeItems = items.filter((x) => active.indexOf(x.label) != -1);
    qp.selectedItems = items.filter((x) => selected.indexOf(x.label) != -1);
    return new Promise<string[] | string | undefined>((resolve, reject) => {
        qp.show();
        qp.onDidAccept(() => {
            if (qp.canSelectMany) {
                resolve(qp.selectedItems.map((x) => x.label));
            } else if (qp.selectedItems.length) {
                resolve(qp.selectedItems[0].label);
            } else {
                resolve(undefined);
            }
            qp.hide();
        });
        qp.onDidHide(() => {
            resolve([]);
            qp.hide();
        });
    });
}

function getCljsReplStartCode() {
    return vscode.workspace.getConfiguration('calva').startCLJSREPLCommand;
}

function getShadowCljsReplStartCode(build) {
    return '(shadow.cljs.devtools.api/nrepl-select ' + build + ')';
}

function getActualWord(document, position, selected, word) {
    if (selected === undefined) {
        const selectedChar = document
                .lineAt(position.line)
                .text.slice(position.character, position.character + 1),
            isFn =
                document
                    .lineAt(position.line)
                    .text.slice(position.character - 1, position.character) ===
                '(';
        if (
            selectedChar !== undefined &&
            specialWords.indexOf(selectedChar) !== -1 &&
            isFn
        ) {
            return selectedChar;
        } else {
            return '';
        }
    } else {
        return word && word.startsWith(syntaxQuoteSymbol)
            ? word.substr(1)
            : word;
    }
}

function getWordAtPosition(document, position) {
    const selected = document.getWordRangeAtPosition(position),
        selectedText =
            selected !== undefined
                ? document.getText(
                      new vscode.Range(selected.start, selected.end)
                  )
                : '',
        text = getActualWord(document, position, selected, selectedText);
    return text;
}

function tryToGetDocument(
    document: vscode.TextDocument | Record<string, never> | undefined
): vscode.TextDocument | undefined {
    const activeTextEditor = tryToGetActiveTextEditor();
    if (
        document &&
        Object.prototype.hasOwnProperty.call(document, 'fileName')
    ) {
        return document as vscode.TextDocument;
    } else if (
        activeTextEditor?.document &&
        activeTextEditor.document.languageId !== 'Log'
    ) {
        return activeTextEditor.document;
    } else if (vscode.window.visibleTextEditors.length > 0) {
        const editor = vscode.window.visibleTextEditors.find(
            (editor) => editor.document && editor.document.languageId !== 'Log'
        );
        return editor?.document;
    }
}

function getDocument(
    document: vscode.TextDocument | Record<string, never>
): vscode.TextDocument {
    const doc = tryToGetDocument(document);

    if (isUndefined(doc)) {
        throw new Error('Expected an activeTextEditor with a document!');
    }

    return doc;
}

function getFileType(
    document: vscode.TextDocument | Record<string, never> | undefined
) {
    const doc = tryToGetDocument(document);

    if (doc) {
        return path.extname(doc.fileName).replace(/^\./, '');
    } else {
        return 'clj';
    }
}

function getLaunchingState() {
    return cljsLib.getStateValue('launching');
}

function setLaunchingState(value: any) {
    void vscode.commands.executeCommand(
        'setContext',
        'calva:launching',
        Boolean(value)
    );
    cljsLib.setStateValue('launching', value);
}

function getConnectedState() {
    return cljsLib.getStateValue('connected');
}

function setConnectedState(value: boolean) {
    void vscode.commands.executeCommand('setContext', 'calva:connected', value);
    cljsLib.setStateValue('connected', value);
}

function getConnectingState() {
    return cljsLib.getStateValue('connecting');
}

function setConnectingState(value: boolean) {
    if (value) {
        void vscode.commands.executeCommand(
            'setContext',
            'calva:connecting',
            true
        );
        cljsLib.setStateValue('connecting', true);
    } else {
        void vscode.commands.executeCommand(
            'setContext',
            'calva:connecting',
            false
        );
        cljsLib.setStateValue('connecting', false);
    }
}

// ERROR HELPERS
const ERROR_TYPE = {
    WARNING: 'warning',
    ERROR: 'error',
};

function logSuccess(results) {
    const chan = state.outputChannel();
    chan.appendLine('Evaluation completed successfully');
    _.each(results, (r) => {
        const value = Object.prototype.hasOwnProperty.call(r, 'value')
            ? r.value
            : null;
        const out = Object.prototype.hasOwnProperty.call(r, 'out')
            ? r.out
            : null;
        if (value !== null) {
            chan.appendLine('=>\n' + value);
        }
        if (out !== null) {
            chan.appendLine('out:\n' + out);
        }
    });
}

function logError(error) {
    outputWindow.append('; ' + error.reason);
    if (
        error.line !== undefined &&
        error.line !== null &&
        error.column !== undefined &&
        error.column !== null
    ) {
        outputWindow.append(
            ';   at line: ' + error.line + ' and column: ' + error.column
        );
    }
}

function markError(error) {
    if (error.line === null) {
        error.line = 0;
    }
    if (error.column === null) {
        error.column = 0;
    }

    const diagnostic = cljsLib.getStateValue('diagnosticCollection'),
        editor = getActiveTextEditor();

    //editor.selection = new vscode.Selection(position, position);
    const line = error.line - 1,
        column = error.column,
        lineLength = editor.document.lineAt(line).text.length,
        lineText = editor.document
            .lineAt(line)
            .text.substring(column, lineLength),
        firstWordStart = column + lineText.indexOf(' '),
        existing = diagnostic.get(editor.document.uri),
        err = new vscode.Diagnostic(
            new vscode.Range(line, column, line, firstWordStart),
            error.reason,
            vscode.DiagnosticSeverity.Error
        );

    const errors =
        existing !== undefined && existing.length > 0
            ? [...existing, err]
            : [err];
    diagnostic.set(editor.document.uri, errors);
}

function logWarning(warning) {
    outputWindow.append('; ' + warning.reason);
    if (warning.line !== null) {
        if (warning.column !== null) {
            outputWindow.append(
                ';   at line: ' +
                    warning.line +
                    ' and column: ' +
                    warning.column
            );
        } else {
            outputWindow.append(';   at line: ' + warning.line);
        }
    }
}

function markWarning(warning) {
    if (warning.line === null) {
        warning.line = 0;
    }
    if (warning.column === null) {
        warning.column = 0;
    }

    const diagnostic = cljsLib.getStateValue('diagnosticCollection'),
        editor = getActiveTextEditor();

    //editor.selection = new vscode.Selection(position, position);
    const line = Math.max(0, warning.line - 1),
        column = warning.column,
        lineLength = editor.document.lineAt(line).text.length,
        existing = diagnostic.get(editor.document.uri),
        warn = new vscode.Diagnostic(
            new vscode.Range(line, column, line, lineLength),
            warning.reason,
            vscode.DiagnosticSeverity.Warning
        );

    const warnings =
        existing !== undefined && existing.length > 0
            ? [...existing, warn]
            : [warn];
    diagnostic.set(editor.document.uri, warnings);
}

async function promptForUserInputString(
    prompt: string
): Promise<string | undefined> {
    return vscode.window.showInputBox({
        prompt: prompt,
        ignoreFocusOut: true,
    });
}

function filterVisibleRanges(
    editor: vscode.TextEditor,
    ranges: vscode.Range[],
    combine = true
): vscode.Range[] {
    let filtered: vscode.Range[] = [];
    editor.visibleRanges.forEach((visibleRange) => {
        const visibles = ranges.filter((r) => {
            return (
                visibleRange.contains(r.start) ||
                visibleRange.contains(r.end) ||
                r.contains(visibleRange)
            );
        });
        filtered = filtered.concat(
            combine
                ? [
                      new vscode.Range(
                          visibles[0].start,
                          visibles[visibles.length - 1].end
                      ),
                  ]
                : visibles
        );
    });
    return filtered;
}

function scrollToBottom(editor: vscode.TextEditor) {
    const lastPos = editor.document.positionAt(Infinity);
    editor.selection = new vscode.Selection(lastPos, lastPos);
    editor.revealRange(new vscode.Range(lastPos, lastPos));
}

async function getFileContents(path: string) {
    const doc = vscode.workspace.textDocuments.find(
        (document) => document.uri.path === path
    );
    if (doc) {
        return doc.getText();
    }
    if (path.match(/jar!\//)) {
        return await getJarContents(path);
    }
    return fs.readFileSync(path).toString();
}

function jarFilePathComponents(uri: vscode.Uri | string) {
    const rawPath = typeof uri === 'string' ? uri : uri.path;
    const replaceRegex = os.platform() === 'win32' ? /file:\/*/ : /file:/;
    return rawPath.replace(replaceRegex, '').split('!/');
}

/**
 * Gets the contents of a file in a zip
 * @param uri url to jar file, followed by "!/" and than the url inside the jar
 * @returns contents of the file or an empty string
 */
async function getJarContents(uri: vscode.Uri | string) {
    return new Promise<string>((resolve, _reject) => {
        const [pathToJar, pathToFileInJar] = jarFilePathComponents(uri);

        fs.readFile(pathToJar, (err, data) => {
            const zip = new JSZip();
            zip.loadAsync(data)
                .then((new_zip) => {
                    const fileInJar = new_zip.file(pathToFileInJar);

                    if (fileInJar) {
                        return fileInJar.async('string').then((value) => {
                            resolve(value);
                        });
                    }

                    return resolve('');
                })
                .catch((_) => {
                    return resolve('');
                });
        });
    });
}

function sortByPresetOrder(arr: any[], presetOrder: any[]) {
    const result: any[] = [];
    presetOrder.forEach((preset) => {
        if (arr.indexOf(preset) != -1) {
            result.push(preset);
        }
    });
    return [...result, ...arr.filter((e) => !presetOrder.includes(e))];
}

function writeTextToFile(uri: vscode.Uri, text: string): Thenable<void> {
    const ab = new ArrayBuffer(text.length);
    const ui8a = new Uint8Array(ab);
    for (let i = 0, strLen = text.length; i < strLen; i++) {
        ui8a[i] = text.charCodeAt(i);
    }
    return vscode.workspace.fs.writeFile(uri, ui8a);
}

async function downloadFromUrl(url: string, savePath: string) {
    return new Promise((resolve, reject) => {
        const saveFile = fs.createWriteStream(savePath);
        https.get(url, (res) => {
            if (res.statusCode === 200) {
                res.pipe(saveFile);
            } else {
                saveFile.close();
                reject(
                    new Error(
                        `Server responded with ${res.statusCode}: ${res.statusMessage}`
                    )
                );
            }
            res.on('end', () => {
                saveFile.close();
                resolve(true);
            });
            res.on('error', (err: any) => {
                console.error(
                    `Error downloading file from ${url}: ${err.message}`
                );
                reject(err);
            });
        });
    });
}

async function fetchFromUrl(fullUrl: string): Promise<string> {
    const q = url.parse(fullUrl);
    return new Promise((resolve, reject) => {
        https
            .get(
                {
                    host: q.hostname,
                    path: q.pathname,
                    port: q.port,
                    headers: { 'user-agent': 'node.js' },
                },
                (res) => {
                    let data = '';
                    res.on('data', (chunk: any) => {
                        data += chunk;
                    });
                    res.on('end', () => {
                        resolve(data);
                    });
                }
            )
            .on('error', (err: any) => {
                console.error(
                    `Error downloading file from ${url}: ${err.message}`
                );
                reject(err);
            });
    });
}

function randomSlug(length = 7) {
    return Math.random().toString(36).substring(7);
}

const isWindows = process.platform === 'win32';

export async function isDocumentWritable(
    document: vscode.TextDocument
): Promise<boolean | undefined> {
    if (!vscode.workspace.fs.isWritableFileSystem(document.uri.scheme)) {
        return false;
    }
    const fileStat = await vscode.workspace.fs.stat(document.uri);

    // I'm not sure in which cases fileStat permissions can be missing
    // and so it's not clear what to do if it is. For the moment we can
    // ignore this to maintain current behavior.
    // eslint-disable-next-line @typescript-eslint/no-non-null-assertion, @typescript-eslint/no-unnecessary-type-assertion
    return (fileStat.permissions! & vscode.FilePermission.Readonly) !== 1;
}

// Returns the elements of coll with duplicates removed
// (See clojure.core/distinct).
function distinct<T>(coll: T[]): T[] {
    return [...new Set(coll)];
}

function tryToGetActiveTextEditor(): vscode.TextEditor | undefined {
    return vscode.window.activeTextEditor;
}

function getActiveTextEditor(): vscode.TextEditor {
    const editor = tryToGetActiveTextEditor();

    if (isUndefined(editor)) {
        throw new Error('Expected active text editor!');
    }

    return editor;
}

function pathExists(path: string): boolean {
    return fs.existsSync(path);
}

export {
    distinct,
    getWordAtPosition,
    tryToGetDocument,
    getDocument,
    getFileType,
    getLaunchingState,
    setLaunchingState,
    getConnectedState,
    setConnectedState,
    getConnectingState,
    setConnectingState,
    specialWords,
    ERROR_TYPE,
    logError,
    markError,
    logWarning,
    markWarning,
    logSuccess,
    getCljsReplStartCode,
    getShadowCljsReplStartCode,
    quickPick,
    quickPickSingle,
    quickPickMulti,
    promptForUserInputString,
    filterVisibleRanges,
    scrollToBottom,
    getFileContents,
    jarFilePathComponents,
    getJarContents,
    sortByPresetOrder,
    writeTextToFile,
    downloadFromUrl,
    fetchFromUrl,
    cljsLib,
    randomSlug,
    isWindows,
    tryToGetActiveTextEditor,
    getActiveTextEditor,
<<<<<<< HEAD
=======
    mustGetActiveTextEditor,
    pathExists,
>>>>>>> cf95171e
};<|MERGE_RESOLUTION|>--- conflicted
+++ resolved
@@ -643,9 +643,5 @@
     isWindows,
     tryToGetActiveTextEditor,
     getActiveTextEditor,
-<<<<<<< HEAD
-=======
-    mustGetActiveTextEditor,
     pathExists,
->>>>>>> cf95171e
 };