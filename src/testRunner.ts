import * as vscode from 'vscode';
import evaluate from './evaluate';
import * as util from './utilities';
import { disabledPrettyPrinter } from './printer';
import * as outputWindow from './results-output/results-doc';
import { NReplSession } from './nrepl';
import * as cider from './nrepl/cider'
import * as lsp from './lsp/types'
import * as namespace from './namespace';
import { getSession, updateReplSessionType } from './nrepl/repl-session';
import * as getText from './util/get-text';

let diagnosticCollection = vscode.languages.createDiagnosticCollection('calva');

<<<<<<< HEAD
async function uriForNamespace(namespace: string): Promise<vscode.Uri> {
    const path = namespace.replace(/\./g, "/").replace(/-/g, "_");
    const uris = await vscode.workspace.findFiles('**/' + path + ".{clj,cljs}", null, 1);
    return uris[0];
=======
function guessFileName(namespace: string): string {
    return namespace.replace(/\./g, "/").replace(/-/g, "_");
>>>>>>> e9958cea
}

async function uriForFile(fileName: string): Promise<vscode.Uri> {
    if (fileName.startsWith('/')) {
        return vscode.Uri.file(fileName);
    }
    // Sometimes we don't get the full path for some reason. (This is a very inexact
    // way of dealing with that. Maybe check for the right `ns`in the file?)
<<<<<<< HEAD
    const uris = await vscode.workspace.findFiles('**/' + fileName, null, 1);
    return uris[0];
}


function upsertNamespace(controller: vscode.TestController, uri: vscode.Uri, nsName: string, range?: vscode.Range): vscode.TestItem {
    let ns = controller.items.get(nsName);
    if (!ns) {
        ns = controller.createTestItem(nsName, nsName, uri);
    }
    if (range) {
        ns.range = range;
    }
    controller.items.add(ns);
    return ns;
}

function upsertTest(controller: vscode.TestController, uri: vscode.Uri, nsName: string, varName: string, range?: vscode.Range): vscode.TestItem {
    const ns = upsertNamespace(controller, uri, nsName);
    let testId = nsName + '/' + varName;
    let test = ns.children.get(testId);
    if (!test) {
        test = controller.createTestItem(testId, varName, uri);

    }
    if (range) {
        test.range = range;
    }
    ns.children.add(test);
    return test;
}

// Cider 0.26 and 0.27 have an issue where context can be an empty array.
// https://github.com/clojure-emacs/cider-nrepl/issues/728#issuecomment-996002988
export function assertionName(result: cider.TestResult): string {
    if (util.isNonEmptyString(result.context)) {
        return result.context;
    }
    return "assertion";
}

async function onTestResult(controller: vscode.TestController, run: vscode.TestRun, nsName: string, varName: string, assertions: cider.TestResult[]) {

    const uri = await uriForNamespace(nsName);

    // TODO - where is the best place to log?
    if (!uri) {
        console.warn('Test Runner: Unable to find file corresponding to namespace: ' + nsName);
    }

    const ns = upsertNamespace(controller, uri, nsName);
    const test = upsertTest(controller, uri, nsName, varName)

    // LSP will do a better job at knowing the Range for the test.
    // If the range is empty though (LSP might not be running), we can make a
    // rough guess at the range.
    if (!test.range || test.range.isEmpty) {
        const lines = assertions.map(a => a.line).filter(x => x).sort();
        if (lines.length > 0) {
            test.range = new vscode.Range(lines[0] - 1, 0, lines[lines.length - 1], 1000);
        }
    }

    // Clear all children, which are assertions left over from previous runs.
=======
    const uris = await vscode.workspace.findFiles('**/' + fileName);
    return uris[0];
}

async function onTestResult(controller: vscode.TestController, run: vscode.TestRun, nsName: string, varName: string, assertions: cider.TestResult[]) {
    let ns = controller.items.get(nsName);
    if (!ns) {
        const uri = await uriForFile(guessFileName(nsName));
        ns = controller.createTestItem(nsName, nsName, uri);
        ns.description = "Namespace";
        controller.items.add(ns);
    }

    let testId = nsName + '/' + varName;

    let test = ns.children.get(testId);

    if (!test) {
        const uri = await uriForFile(guessFileName(nsName));
        test = controller.createTestItem(testId, varName, uri);
        test.description = "Var";
        ns.children.add(test);
    }

    const lines = assertions.map(a => a.line).filter(x => x).sort();
    if (lines.length > 0) {
        test.range = new vscode.Range(lines[0] - 1, 0, lines[lines.length - 1], 1000);
    }

>>>>>>> e9958cea
    test.children.replace([]);

    const failures = assertions.filter(result => {
        return result.type != 'pass';
    });

    if (failures.length == 0) {
        run.passed(test);
        return;
    }

<<<<<<< HEAD
    failures.forEach(result => {
        let assertionId = test.id + '/' + result.index;
        const assertion = controller.createTestItem(assertionId, assertionName(result), uri);
=======
    const x = failures.map(async function (result) {
        let assertionId = testId + '/' + result.index;
        const uri = await uriForFile(result.file); // todo - cache this.
        const label = result.context + " " + result.index;
        const assertion = controller.createTestItem(assertionId, label, uri);
        assertion.description = 'is';
>>>>>>> e9958cea
        test.children.add(assertion);
        assertion.range = new vscode.Range(result.line - 1, 0, result.line - 1, 1000);

        switch (result.type) {
            case "error":
                run.errored(assertion, new vscode.TestMessage(cider.shortMessage(result)));
<<<<<<< HEAD
                run.appendOutput(cider.detailedMessage(result), null, assertion);
=======
>>>>>>> e9958cea
                break;
            case "fail":
            default:
                run.failed(assertion, new vscode.TestMessage(cider.shortMessage(result)));
<<<<<<< HEAD
                run.appendOutput(cider.detailedMessage(result), null, assertion);
                break;
        }
    });
=======
                break;
        }
    });

    const y = await Promise.all(x);
>>>>>>> e9958cea
}



async function onTestResults(controller: vscode.TestController, results: cider.TestResults[]) {
    const run = controller.createTestRun(new vscode.TestRunRequest(), "Clojure", false);
    for (const result of results) {
        for (const namespace in result.results) {
            const tests = result.results[namespace];
            for (const test in tests) {
                // slow?
                await onTestResult(controller, run, namespace, test, tests[test]);
            }
        }
    }
    run.end();
}

<<<<<<< HEAD
function useTestExplorer(): boolean {
    return vscode.workspace.getConfiguration('calva').get('useTestExplorer');
}
=======
>>>>>>> e9958cea

function reportTests(controller: vscode.TestController, results: cider.TestResults[]) {
    let diagnostics: { [key: string]: vscode.Diagnostic[] } = {};
    diagnosticCollection.clear();

    const recordDiagnostic = (result: cider.TestResult) => {
        const msg = cider.diagnosticMessage(result);
        const err = new vscode.Diagnostic(new vscode.Range(result.line - 1, 0, result.line - 1, 1000), msg, vscode.DiagnosticSeverity.Error);
        if (!diagnostics[result.file])
            diagnostics[result.file] = [];
        diagnostics[result.file].push(err);
    }

<<<<<<< HEAD
    if (useTestExplorer()) {
=======

    const useTestExplorer: boolean = vscode.workspace.getConfiguration('calva').get('useTestExplorer');

    if (useTestExplorer) {
>>>>>>> e9958cea
        onTestResults(controller, results).catch(e => {
            vscode.window.showErrorMessage("Error in test explorer: " + e);
        });
    }


    for (let result of results) {
        for (const ns in result.results) {
            let resultSet = result.results[ns];
            for (const test in resultSet) {
                for (const a of resultSet[test]) {

                    cider.cleanUpWhiteSpace(a);

                    const detail = cider.detailedMessage(a);
                    if (detail) {
                        outputWindow.append(cider.detailedMessage(a));
                    }

                    if (a.type === "fail") {
                        recordDiagnostic(a);
                    }
                }
            }
        }
    }

    const summary = cider.totalSummary(results.map(r => r.summary));
    outputWindow.append("; " + cider.summaryMessage(summary));

<<<<<<< HEAD
    if (!useTestExplorer()) {
=======
    if (!useTestExplorer) {
>>>>>>> e9958cea
        for (const fileName in diagnostics) {
            uriForFile(fileName).then(uri => {
                diagnosticCollection.set(uri, diagnostics[fileName]);
            });
        }
    }
}

// FIXME: use cljs session where necessary
async function runAllTests(controller: vscode.TestController, document = {}) {
    const session = getSession(util.getFileType(document));
    outputWindow.append("; Running all project tests…");
    try {
        reportTests(controller, [await session.testAll()]);
    } catch (e) {
        outputWindow.append('; ' + e)
    }
    updateReplSessionType();
    outputWindow.appendPrompt();
}

function runAllTestsCommand(controller: vscode.TestController) {
    if (!util.getConnectedState()) {
        vscode.window.showInformationMessage('You must connect to a REPL server to run this command.')
        return;
    }
    runAllTests(controller).catch((msg) => {
        vscode.window.showWarningMessage(msg)
    });
}

async function considerTestNS(ns: string, session: NReplSession): Promise<string[]> {
    if (!ns.endsWith('-test')) {
        const testNS = ns + '-test';
        const nsPath = await session.nsPath(testNS);
        const testFilePath = nsPath.path;
        if (testFilePath && testFilePath !== "") {
            const filePath = vscode.Uri.parse(testFilePath).path;
            let loadForms = `(load-file "${filePath}")`;
            await session.eval(loadForms, testNS).value;
        }

        return [ns, testNS];
    }
    return [ns];
}

async function runNamespaceTestsImpl(controller: vscode.TestController, document: vscode.TextDocument, nss: string[]) {
    if (!util.getConnectedState()) {
        vscode.window.showInformationMessage('You must connect to a REPL server to run this command.')
        return;
    }

    if (nss.length === 0) {
        vscode.window.showInformationMessage('No namespace selected.')
        return;
    }

    const session = getSession(util.getFileType(document));

    // TODO.marc: Should we be passing the `document` argument to `loadFile`?
    await evaluate.loadFile({}, disabledPrettyPrinter);
    outputWindow.append(`; Running tests for ${nss[0]}...`);

    const resultPromises = nss.map((ns) => {
        return session.testNs(ns);
    });
    try {
        reportTests(controller, await Promise.all(resultPromises));
    } catch (e) {
        outputWindow.append('; ' + e)
    }

    outputWindow.setSession(session, nss[0]);
    updateReplSessionType();
    outputWindow.appendPrompt();
}

async function runNamespaceTests(controller: vscode.TestController, document: vscode.TextDocument) {
    const doc = util.getDocument(document);
    if (outputWindow.isResultsDoc(doc)) {
        return;
    }
    const session = getSession(util.getFileType(document));
    const ns = namespace.getNamespace(doc);
    const nss = await considerTestNS(ns, session);
    runNamespaceTestsImpl(controller, document, nss);
}

function getTestUnderCursor() {
    const editor = vscode.window.activeTextEditor;
    if (editor) {
        return getText.currentTopLevelFunction(editor)[1];
    }
}

async function runTestUnderCursor(controller: vscode.TestController) {
    const doc = util.getDocument({});
    const session = getSession(util.getFileType(doc));
    const ns = namespace.getNamespace(doc);
    const test = getTestUnderCursor();

    if (test) {
        await evaluate.loadFile(doc, disabledPrettyPrinter);
        outputWindow.append(`; Running test: ${test}…`);
        try {
            reportTests(controller, [await session.test(ns, test)]);
        } catch (e) {
            outputWindow.append('; ' + e)
        }
    } else {
        outputWindow.append('; No test found at cursor');
    }
    outputWindow.appendPrompt();
}

function runTestUnderCursorCommand(controller: vscode.TestController) {
    if (!util.getConnectedState()) {
        vscode.window.showInformationMessage('You must connect to a REPL server to run this command.')
        return;
    }
    runTestUnderCursor(controller).catch((msg) => {
        vscode.window.showWarningMessage(msg)
    });
}

function runNamespaceTestsCommand(controller: vscode.TestController) {
    if (!util.getConnectedState()) {
        vscode.window.showInformationMessage('You must connect to a REPL server to run this command.')
        return;
    }
    runNamespaceTests(controller, vscode.window.activeTextEditor.document).catch((msg) => {
        vscode.window.showWarningMessage(msg)
    });
}

async function rerunTests(controller: vscode.TestController, document = {}) {
    let session = getSession(util.getFileType(document))
    await evaluate.loadFile({}, disabledPrettyPrinter);
    outputWindow.append("; Running previously failed tests…");

    try {
        reportTests(controller, [await session.retest()]);
    } catch (e) {
        outputWindow.append('; ' + e)
    }

    outputWindow.appendPrompt();
}

function rerunTestsCommand(controller: vscode.TestController) {
    if (!util.getConnectedState()) {
        vscode.window.showInformationMessage('You must connect to a REPL server to run this command.')
        return;
    }
    rerunTests(controller).catch((msg) => {
        vscode.window.showWarningMessage(msg)
    });
}

<<<<<<< HEAD
function initialize(controller: vscode.TestController): void {

    const profile = controller.createRunProfile('Clojure Run Profile',
=======
function initialize(context: vscode.ExtensionContext): vscode.TestController {
    const controller = vscode.tests.createTestController('calvaTestController', 'Clojure Cider')
    context.subscriptions.push(controller);

    controller.createRunProfile('Clojure Run Profile',
>>>>>>> e9958cea
        vscode.TestRunProfileKind.Run,

        (request: vscode.TestRunRequest, token: vscode.CancellationToken) => {

            if (!util.getConnectedState()) {
                vscode.window.showInformationMessage('You must connect to a REPL server to run tests.')
                return;
            }

            if (request.exclude && request.exclude.length > 0) {
                vscode.window.showWarningMessage("Excluding tests from a test run is not currently supported - running all tests.");
            }

            if (!request.include) {
                runAllTests(controller).catch((msg) => {
                    vscode.window.showWarningMessage(msg)
                });
                return;
            }

            const runItems = request.include.map(req => {
                // Split into [namespace, var]
                return req.id.split('/', 2);
            });

            // TODO.marc: We don't support running specific vars right now.
            // We run the entire namespace for any tests selected.
            const namespaces = util.distinct(runItems.map(ri => ri[0]));
            const doc = vscode.window.activeTextEditor.document
            runNamespaceTestsImpl(controller, doc, namespaces).catch((msg) => {
                vscode.window.showWarningMessage(msg)
            });

        },
        true);

<<<<<<< HEAD

    controller.resolveHandler = (item: vscode.TestItem | undefined) => {
        console.log('in test resolve handler');
        controller.label = "foo";
    }
}

function createRange(test: lsp.TestTreeNode): vscode.Range {
    return new vscode.Range(
        test.range.start.line,
        test.range.start.character,
        test.range.end.line,
        test.range.end.character);
}

function onTestTree(controller: vscode.TestController, testTree: lsp.TestTreeParams) {
    if (!useTestExplorer()) {
        return;
    }
    try {
        const uri = vscode.Uri.parse(testTree.uri)
        const ns = upsertNamespace(controller, uri, testTree.tree.name, createRange(testTree.tree));
        ns.canResolveChildren = true;
        testTree.tree.children.forEach(c => {
            const test = upsertTest(controller, uri, testTree.tree.name, c.name, createRange(c));
        });
    } catch (e) {
        vscode.window.showErrorMessage('Error in test tree parsing', e);
    }
}
=======
    controller.resolveHandler = (item: vscode.TestItem | undefined) => {
        // Currently unused
        console.log('in test resolve handler');
    }

    return controller;
}

>>>>>>> e9958cea

export default {
    initialize,
    runNamespaceTests,
    runNamespaceTestsCommand,
    runAllTestsCommand,
    rerunTestsCommand,
    runTestUnderCursorCommand,
    onTestTree
};<|MERGE_RESOLUTION|>--- conflicted
+++ resolved
@@ -12,15 +12,10 @@
 
 let diagnosticCollection = vscode.languages.createDiagnosticCollection('calva');
 
-<<<<<<< HEAD
 async function uriForNamespace(namespace: string): Promise<vscode.Uri> {
     const path = namespace.replace(/\./g, "/").replace(/-/g, "_");
     const uris = await vscode.workspace.findFiles('**/' + path + ".{clj,cljs}", null, 1);
     return uris[0];
-=======
-function guessFileName(namespace: string): string {
-    return namespace.replace(/\./g, "/").replace(/-/g, "_");
->>>>>>> e9958cea
 }
 
 async function uriForFile(fileName: string): Promise<vscode.Uri> {
@@ -29,7 +24,6 @@
     }
     // Sometimes we don't get the full path for some reason. (This is a very inexact
     // way of dealing with that. Maybe check for the right `ns`in the file?)
-<<<<<<< HEAD
     const uris = await vscode.workspace.findFiles('**/' + fileName, null, 1);
     return uris[0];
 }
@@ -94,37 +88,6 @@
     }
 
     // Clear all children, which are assertions left over from previous runs.
-=======
-    const uris = await vscode.workspace.findFiles('**/' + fileName);
-    return uris[0];
-}
-
-async function onTestResult(controller: vscode.TestController, run: vscode.TestRun, nsName: string, varName: string, assertions: cider.TestResult[]) {
-    let ns = controller.items.get(nsName);
-    if (!ns) {
-        const uri = await uriForFile(guessFileName(nsName));
-        ns = controller.createTestItem(nsName, nsName, uri);
-        ns.description = "Namespace";
-        controller.items.add(ns);
-    }
-
-    let testId = nsName + '/' + varName;
-
-    let test = ns.children.get(testId);
-
-    if (!test) {
-        const uri = await uriForFile(guessFileName(nsName));
-        test = controller.createTestItem(testId, varName, uri);
-        test.description = "Var";
-        ns.children.add(test);
-    }
-
-    const lines = assertions.map(a => a.line).filter(x => x).sort();
-    if (lines.length > 0) {
-        test.range = new vscode.Range(lines[0] - 1, 0, lines[lines.length - 1], 1000);
-    }
-
->>>>>>> e9958cea
     test.children.replace([]);
 
     const failures = assertions.filter(result => {
@@ -136,44 +99,22 @@
         return;
     }
 
-<<<<<<< HEAD
     failures.forEach(result => {
         let assertionId = test.id + '/' + result.index;
         const assertion = controller.createTestItem(assertionId, assertionName(result), uri);
-=======
-    const x = failures.map(async function (result) {
-        let assertionId = testId + '/' + result.index;
-        const uri = await uriForFile(result.file); // todo - cache this.
-        const label = result.context + " " + result.index;
-        const assertion = controller.createTestItem(assertionId, label, uri);
-        assertion.description = 'is';
->>>>>>> e9958cea
         test.children.add(assertion);
         assertion.range = new vscode.Range(result.line - 1, 0, result.line - 1, 1000);
 
         switch (result.type) {
             case "error":
                 run.errored(assertion, new vscode.TestMessage(cider.shortMessage(result)));
-<<<<<<< HEAD
-                run.appendOutput(cider.detailedMessage(result), null, assertion);
-=======
->>>>>>> e9958cea
                 break;
             case "fail":
             default:
                 run.failed(assertion, new vscode.TestMessage(cider.shortMessage(result)));
-<<<<<<< HEAD
-                run.appendOutput(cider.detailedMessage(result), null, assertion);
                 break;
         }
     });
-=======
-                break;
-        }
-    });
-
-    const y = await Promise.all(x);
->>>>>>> e9958cea
 }
 
 
@@ -192,12 +133,9 @@
     run.end();
 }
 
-<<<<<<< HEAD
 function useTestExplorer(): boolean {
     return vscode.workspace.getConfiguration('calva').get('useTestExplorer');
 }
-=======
->>>>>>> e9958cea
 
 function reportTests(controller: vscode.TestController, results: cider.TestResults[]) {
     let diagnostics: { [key: string]: vscode.Diagnostic[] } = {};
@@ -211,14 +149,8 @@
         diagnostics[result.file].push(err);
     }
 
-<<<<<<< HEAD
+
     if (useTestExplorer()) {
-=======
-
-    const useTestExplorer: boolean = vscode.workspace.getConfiguration('calva').get('useTestExplorer');
-
-    if (useTestExplorer) {
->>>>>>> e9958cea
         onTestResults(controller, results).catch(e => {
             vscode.window.showErrorMessage("Error in test explorer: " + e);
         });
@@ -249,11 +181,7 @@
     const summary = cider.totalSummary(results.map(r => r.summary));
     outputWindow.append("; " + cider.summaryMessage(summary));
 
-<<<<<<< HEAD
     if (!useTestExplorer()) {
-=======
-    if (!useTestExplorer) {
->>>>>>> e9958cea
         for (const fileName in diagnostics) {
             uriForFile(fileName).then(uri => {
                 diagnosticCollection.set(uri, diagnostics[fileName]);
@@ -414,17 +342,9 @@
     });
 }
 
-<<<<<<< HEAD
 function initialize(controller: vscode.TestController): void {
 
     const profile = controller.createRunProfile('Clojure Run Profile',
-=======
-function initialize(context: vscode.ExtensionContext): vscode.TestController {
-    const controller = vscode.tests.createTestController('calvaTestController', 'Clojure Cider')
-    context.subscriptions.push(controller);
-
-    controller.createRunProfile('Clojure Run Profile',
->>>>>>> e9958cea
         vscode.TestRunProfileKind.Run,
 
         (request: vscode.TestRunRequest, token: vscode.CancellationToken) => {
@@ -461,7 +381,6 @@
         },
         true);
 
-<<<<<<< HEAD
 
     controller.resolveHandler = (item: vscode.TestItem | undefined) => {
         console.log('in test resolve handler');
@@ -492,16 +411,6 @@
         vscode.window.showErrorMessage('Error in test tree parsing', e);
     }
 }
-=======
-    controller.resolveHandler = (item: vscode.TestItem | undefined) => {
-        // Currently unused
-        console.log('in test resolve handler');
-    }
-
-    return controller;
-}
-
->>>>>>> e9958cea
 
 export default {
     initialize,
