/**
 * Calva Clojure Lexer
 *
 * NB: The lexer tokenizes any combination of clojure quotes, `~`, and `@` prepending a list, symbol, or a literal
 *     as one token, together with said list, symbol, or literal, even if there is whitespace between the quoting characters.
 *     All such combos won't actually be accepted by the Clojure Reader, but, hey, we're not writing a Clojure Reader here. 😀
 *     See below for the regex used for this.
 */

// prefixing patterns - TODO: revisit these and see if we can always use the same
// opens ((?<!\p{Ll})['`~#@?^]\s*)*
// id    (['`~#^@]\s*)*
// lit   (['`~#]\s*)*
// kw    (['`~^]\s*)*

import { LexicalGrammar, Token as LexerToken } from "./lexer"

/**
 * The 'toplevel' lexical grammar. This grammar contains all normal tokens. Strings are identified as
 * "open", and trigger the lexer to switch to the 'inString' lexical grammar.
 */
export let toplevel = new LexicalGrammar()


/**
 * Returns `true` if open and close are compatible parentheses
 * @param open
 * @param close
 */
export function validPair(open: string, close: string): boolean {
    const openBracket = open[open.length - 1];
    switch (close) {
        case ')':
            return openBracket === '(';
        case ']':
            return openBracket === '[';
        case '}':
            return openBracket === '{';
        case '"':
            return openBracket === '"';
    };
    return false;
}

export interface Token extends LexerToken {
    state: ScannerState;
}

// whitespace, excluding newlines
toplevel.terminal("ws", /[\t ,]+/, (l, m) => ({ type: "ws" }))
// newlines, we want each one as a token of its own
toplevel.terminal("ws-nl", /(\r|\n|\r\n)/, (l, m) => ({ type: "ws" }))
// comments
toplevel.terminal("comment", /;.*/, (l, m) => ({ type: "comment" }))
// Calva repl prompt
toplevel.terminal("comment", /^[^()[\]\{\},~@`^\"\s;]+::[^()[\]\{\},~@`^\"\s;]+=> /, (l, m) => ({ type: "prompt" }))

// current idea for prefixing data reader
// (#[^\(\)\[\]\{\}"_@~\s,]+[\s,]*)*

// open parens
toplevel.terminal("open", /((?<=(^|[\(\)\[\]\{\}\s,]))['`~#@?^]\s*)*['`~#@?^]*[\(\[\{"]/, (l, m) => ({ type: "open" }))

// close parens
toplevel.terminal("close", /\)|\]|\}/, (l, m) => ({ type: "close" }))

// ignores
toplevel.terminal("ignore", /#_/, (l, m) => ({ type: "ignore" }))

// literals
toplevel.terminal("lit-quoted-brackets", /(\\[^\(\)\[\]\{\}\s]+|\\[\(\)\[\]\{\}])/, (l, m) => ({ type: "lit" }))

// This seems unnecessary?
//toplevel.terminal(/(['`~#]\s*)*\\\"/, (l, m) => ({ type: "lit" }))
toplevel.terminal("lit-reserved", /(['`~#]\s*)*(true|false|nil)/, (l, m) => ({ type: "lit" }))
toplevel.terminal("lit-integer", /(['`~#]\s*)*([0-9]+[rR][0-9a-zA-Z]+)/, (l, m) => ({ type: "lit" }))
toplevel.terminal("lit-number-sci", /(['`~#]\s*)*([-+]?[0-9]+(\.[0-9]+)?([eE][-+]?[0-9]+)?)/, (l, m) => ({ type: "lit" }))

toplevel.terminal("kw", /(['`~^]\s*)*(:[^()[\]\{\},~@`^\"\s;]*)/, (l, m) => ({ type: "kw" }))

// data readers
toplevel.terminal("reader", /#[^\(\)\[\]\{\}'"_@~\s,]+/, (_l, _m) => ({ type: "reader" }));

// symbols, about anything goes!
<<<<<<< HEAD
toplevel.terminal(/(['`~#^@]\s*)*([^_()[\]\{\}#,~@'`^\"\s:;][^()[\]\{\},~@`\"\s;]*)/, (l, m) => ({ type: "id" }))

toplevel.terminal(/./, (l, m) => ({ type: "junk" }))
=======
toplevel.terminal("id", /(['`~#^@]\s*)*([^_()[\]\{\}#,~@'`^\"\s:;][^()[\]\{\},~@`^\"\s;]*)/, (l, m) => ({ type: "id" }))

// Lexer croaks without this catch-all safe
toplevel.terminal("junk", /./, (l, m) => ({ type: "junk" }))
>>>>>>> d76520f6

/** This is inside-string string grammar. It spits out 'close' once it is time to switch back to the 'toplevel' grammar,
 * and 'str-inside' for the words in the string. */
let inString = new LexicalGrammar()
// end a string
inString.terminal("close", /"/, (l, m) => ({ type: "close" }))
// still within a string
inString.terminal("str-inside", /(\\.|[^"\s])+/, (l, m) => ({ type: "str-inside" }))
// whitespace, excluding newlines
inString.terminal("ws", /[\t ]+/, (l, m) => ({ type: "ws" }))
// newlines, we want each one as a token of its own
inString.terminal("ws-nl", /(\r?\n)/, (l, m) => ({ type: "ws" }))

// Lexer can croak on funny data without this catch-all safe: see https://github.com/BetterThanTomorrow/calva/issues/659
inString.terminal("junk", /./, (l, m) => ({ type: "junk" }))


/**
 * The state of the scanner.
 * We only really need to know if we're inside a string or not.
 */
export interface ScannerState {
    /** Are we scanning inside a string? If so use inString grammar, otherwise use toplevel. */
    inString: boolean
}

/**
 * A Clojure(Script) lexical analyser.
 * Takes a line of text and a start state, and returns an array of Token, updating its internal state.
 */
export class Scanner {
    state: ScannerState = { inString: false };

    constructor(private maxLength: number) {}

    processLine(line: string, state: ScannerState = this.state) {
        let tks: Token[] = [];
        this.state = state;
        let lex = (this.state.inString ? inString : toplevel).lex(line, this.maxLength);
        let tk: LexerToken;
        do {
            tk = lex.scan();
            if (tk) {
                let oldpos = lex.position;
                if (tk.raw.match(/[~`'@#]*"$/)) {
                    switch (tk.type) {
                        case "open": // string started, switch to inString.
                            this.state = { ...this.state, inString: true };
                            lex = inString.lex(line, this.maxLength);
                            lex.position = oldpos;
                            break;
                        case "close":
                            // string ended, switch back to toplevel
                            this.state = { ...this.state, inString: false };
                            lex = toplevel.lex(line, this.maxLength);
                            lex.position = oldpos;
                            break;
                    }
                }
                tks.push({ ...tk, state: this.state });
            }
        } while (tk);
        // insert a sentinel EOL value, this allows us to simplify TokenCaret's implementation.
        tks.push({ type: "eol", raw: "\n", offset: line.length, state: this.state })
        return tks;
    }
}<|MERGE_RESOLUTION|>--- conflicted
+++ resolved
@@ -82,16 +82,10 @@
 toplevel.terminal("reader", /#[^\(\)\[\]\{\}'"_@~\s,]+/, (_l, _m) => ({ type: "reader" }));
 
 // symbols, about anything goes!
-<<<<<<< HEAD
-toplevel.terminal(/(['`~#^@]\s*)*([^_()[\]\{\}#,~@'`^\"\s:;][^()[\]\{\},~@`\"\s;]*)/, (l, m) => ({ type: "id" }))
-
-toplevel.terminal(/./, (l, m) => ({ type: "junk" }))
-=======
 toplevel.terminal("id", /(['`~#^@]\s*)*([^_()[\]\{\}#,~@'`^\"\s:;][^()[\]\{\},~@`^\"\s;]*)/, (l, m) => ({ type: "id" }))
 
 // Lexer croaks without this catch-all safe
 toplevel.terminal("junk", /./, (l, m) => ({ type: "junk" }))
->>>>>>> d76520f6
 
 /** This is inside-string string grammar. It spits out 'close' once it is time to switch back to the 'toplevel' grammar,
  * and 'str-inside' for the words in the string. */
