--- conflicted
+++ resolved
@@ -460,13 +460,8 @@
   },
   {
     command: 'paredit.deleteBackward',
-<<<<<<< HEAD
-    handler: async (doc: EditableDocument) => {
+    asyncHandler: async (doc: EditableDocument) => {
       await paredit.backspace(doc, config.getConfig());
-=======
-    asyncHandler: async (doc: EditableDocument) => {
-      await paredit.backspace(doc, await config.getConfig());
->>>>>>> 7a816986
     },
   },
   {
