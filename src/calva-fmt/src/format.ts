import * as vscode from 'vscode';
import * as config from '../../formatter-config';
import * as outputWindow from '../../results-output/results-doc';
import {
  getIndent,
  getDocumentOffset,
  MirroredDocument,
  getDocument,
} from '../../doc-mirror/index';
<<<<<<< HEAD
import {
  formatTextAtRange,
  formatTextAtIdx,
  formatTextAtIdxOnType,
  formatText,
  cljify,
  jsify,
} from '../../cljs-lib/out/cljs-lib.js';
=======
import { formatTextAtRange, formatText, jsify } from '../../../out/cljs-lib/cljs-lib';
>>>>>>> d1ee97ed
import * as util from '../../utilities';
import { isUndefined, cloneDeep } from 'lodash';
import { LispTokenCursor } from '../../cursor-doc/token-cursor';
import { formatIndex } from './format-index';

const FormatDepthDefaults = {
  deftype: 2,
  defprotocol: 2,
};

export async function indentPosition(position: vscode.Position, document: vscode.TextDocument) {
  const editor = util.getActiveTextEditor();
  const pos = new vscode.Position(position.line, 0);
  const indent = getIndent(
    getDocument(document).model.lineInputModel,
    getDocumentOffset(document, position),
    await config.getConfig(document)
  );
  const newPosition = new vscode.Position(position.line, indent);
  const delta = document.lineAt(position.line).firstNonWhitespaceCharacterIndex - indent;
  if (delta > 0) {
    return editor
      .edit((edits) => edits.delete(new vscode.Range(pos, new vscode.Position(pos.line, delta))), {
        undoStopAfter: false,
        undoStopBefore: false,
      })
      .then((onFulfilled) => {
        editor.selection = new vscode.Selection(newPosition, newPosition);
        return onFulfilled;
      });
  } else if (delta < 0) {
    const str = ' '.repeat(-delta);
    return editor
      .edit((edits) => edits.insert(pos, str), {
        undoStopAfter: false,
        undoStopBefore: false,
      })
      .then((onFulfilled) => {
        editor.selection = new vscode.Selection(newPosition, newPosition);
        return onFulfilled;
      });
  }
}

export async function formatRangeEdits(
  document: vscode.TextDocument,
  range: vscode.Range
): Promise<vscode.TextEdit[] | undefined> {
  const text: string = document.getText(range);
  const mirroredDoc: MirroredDocument = getDocument(document);
  const startIndex = document.offsetAt(range.start);
  const endIndex = document.offsetAt(range.end);
  const cursor = mirroredDoc.getTokenCursor(startIndex);
  if (!cursor.withinString()) {
    const rangeTuple: number[] = [startIndex, endIndex];
    const newText: string | undefined = await _formatRange(
      text,
      document.getText(),
      rangeTuple,
      _convertEolNumToStringNotation(document.eol)
    );
    if (newText) {
      return [vscode.TextEdit.replace(range, newText)];
    }
  }
}

export async function formatRange(document: vscode.TextDocument, range: vscode.Range) {
  const wsEdit: vscode.WorkspaceEdit = new vscode.WorkspaceEdit();
  const edits = await formatRangeEdits(document, range);

  if (isUndefined(edits)) {
    console.error('formatRangeEdits returned undefined!', cloneDeep({ document, range }));
    return false;
  }

  wsEdit.set(document.uri, edits);
  return vscode.workspace.applyEdit(wsEdit);
}

export async function formatPositionInfo(
  editor: vscode.TextEditor,
  onType: boolean = false,
  extraConfig = {}
) {
  const doc: vscode.TextDocument = editor.document;
  const index = doc.offsetAt(editor.selection.active);
  const cursor = getDocument(doc).getTokenCursor(index);

  const formatRange = _calculateFormatRange(extraConfig, cursor, index);
  if (!formatRange) {
    return;
  }

  const formatted: {
    'range-text': string;
    range: number[];
    'new-index': number;
  } = formatIndex(
    doc.getText(),
    formatRange,
    index,
    _convertEolNumToStringNotation(doc.eol),
    onType,
    {
      ...(await config.getConfig()),
      ...extraConfig,
      'comment-form?': cursor.getFunctionName() === 'comment',
    }
  );
  const range: vscode.Range = new vscode.Range(
    doc.positionAt(formatted.range[0]),
    doc.positionAt(formatted.range[1])
  );
  const newIndex: number = doc.offsetAt(range.start) + formatted['new-index'];
  const previousText: string = doc.getText(range);
  return {
    formattedText: formatted['range-text'],
    range: range,
    previousText: previousText,
    previousIndex: index,
    newIndex: newIndex,
  };
}

function _calculateFormatRange(
  config: { 'format-depth'?: number },
  cursor: LispTokenCursor,
  index: number
) {
  const formatDepth = config?.['format-depth'] ?? _formatDepth(cursor);

  const rangeForList = cursor.rangeForList(formatDepth);
  if (rangeForList) {
    return rangeForList;
  }

  const rangeForCurrentForm = cursor.rangeForCurrentForm(index);
  if (rangeForCurrentForm?.includes(index)) {
    return rangeForCurrentForm;
  }
}

function _formatDepth(cursor: LispTokenCursor) {
  const cursorClone = cursor.clone();
  cursorClone.backwardFunction(1);
  return FormatDepthDefaults?.[cursorClone.getFunctionName()] ?? 1;
}

export async function formatPosition(
  editor: vscode.TextEditor,
  onType: boolean = false,
  extraConfig = {}
): Promise<boolean> {
  const doc: vscode.TextDocument = editor.document,
    formattedInfo = await formatPositionInfo(editor, onType, extraConfig);
  if (formattedInfo && formattedInfo.previousText != formattedInfo.formattedText) {
    return editor
      .edit(
        (textEditorEdit) => {
          textEditorEdit.replace(formattedInfo.range, formattedInfo.formattedText);
        },
        { undoStopAfter: false, undoStopBefore: false }
      )
      .then((onFulfilled: boolean) => {
        editor.selection = new vscode.Selection(
          doc.positionAt(formattedInfo.newIndex),
          doc.positionAt(formattedInfo.newIndex)
        );
        return onFulfilled;
      });
  }
  if (formattedInfo) {
    return new Promise((resolve, _reject) => {
      if (formattedInfo.newIndex != formattedInfo.previousIndex) {
        editor.selection = new vscode.Selection(
          doc.positionAt(formattedInfo.newIndex),
          doc.positionAt(formattedInfo.newIndex)
        );
      }
      resolve(true);
    });
  }
  if (!onType && !outputWindow.isResultsDoc(doc)) {
    return formatRange(
      doc,
      new vscode.Range(doc.positionAt(0), doc.positionAt(doc.getText().length))
    );
  }
  return new Promise((resolve, _reject) => {
    resolve(true);
  });
}

export function formatPositionCommand(editor: vscode.TextEditor) {
  void formatPosition(editor);
}

export function alignPositionCommand(editor: vscode.TextEditor) {
  void formatPosition(editor, true, { 'align-associative?': true });
}

export function trimWhiteSpacePositionCommand(editor: vscode.TextEditor) {
  void formatPosition(editor, false, { 'remove-multiple-non-indenting-spaces?': true });
}

export async function formatCode(code: string, eol: number) {
  const d = {
    'range-text': code,
    eol: _convertEolNumToStringNotation(eol),
    config: await config.getConfig(),
  };
  const result = jsify(formatText(d));
  if (!result['error']) {
    return result['range-text'];
  } else {
    console.error('Error in `formatCode`:', result['error']);
    return code;
  }
}

async function _formatRange(
  rangeText: string,
  allText: string,
  range: number[],
  eol: string
): Promise<string | undefined> {
  const d = {
    'range-text': rangeText,
    'all-text': allText,
    range: range,
    eol: eol,
    config: await config.getConfig(),
  };
  const result = jsify(formatTextAtRange(d));
  if (!result['error']) {
    return result['range-text'];
  }
}

function _convertEolNumToStringNotation(eol: vscode.EndOfLine) {
  return eol == 2 ? '\r\n' : '\n';
}<|MERGE_RESOLUTION|>--- conflicted
+++ resolved
@@ -7,18 +7,7 @@
   MirroredDocument,
   getDocument,
 } from '../../doc-mirror/index';
-<<<<<<< HEAD
-import {
-  formatTextAtRange,
-  formatTextAtIdx,
-  formatTextAtIdxOnType,
-  formatText,
-  cljify,
-  jsify,
-} from '../../cljs-lib/out/cljs-lib.js';
-=======
-import { formatTextAtRange, formatText, jsify } from '../../../out/cljs-lib/cljs-lib';
->>>>>>> d1ee97ed
+import { formatTextAtRange, formatText, jsify } from '../../cljs-lib/out/cljs-lib.js';
 import * as util from '../../utilities';
 import { isUndefined, cloneDeep } from 'lodash';
 import { LispTokenCursor } from '../../cursor-doc/token-cursor';
