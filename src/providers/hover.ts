--- conflicted
+++ resolved
@@ -7,12 +7,8 @@
 import { getConfig } from '../config';
 import { evaluateSnippet } from '../custom-snippets';
 import * as getText from '../util/get-text';
-<<<<<<< HEAD
 import * as _ from 'lodash';
-=======
 import * as lsp from '../lsp';
-import _ = require('lodash');
->>>>>>> d1ee97ed
 
 export async function provideHover(
   clientProvider: lsp.ClientProvider,
