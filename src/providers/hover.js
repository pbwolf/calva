--- conflicted
+++ resolved
@@ -11,10 +11,6 @@
     constructor() {
         this.state = state;
     }
-<<<<<<< HEAD
-
-=======
->>>>>>> 891a88c7
     formatDocString(nsname, arglist, doc) {
         let result = '';
         if (nsname.length > 0 && nsname !== 'undefined') {
@@ -25,13 +21,8 @@
         // Format the different signatures for the fn
         if (arglist !== 'undefined') {
             result += arglist.substring(0, arglist.length)
-<<<<<<< HEAD
-                             .replace(/\]/g, ']_')
-                             .replace(/\[/g, '* _[');
-=======
                 .replace(/\]/g, ']_')
                 .replace(/\[/g, '* _[');
->>>>>>> 891a88c7
             result += '\n\n';
         }
 
@@ -45,15 +36,10 @@
 
     provideHover(document, position, _) {
         let selected = document.getWordRangeAtPosition(position),
-<<<<<<< HEAD
-            selectedText = selected !== undefined ? document.getText(new vscode.Range(selected.start, selected.end)) : "",
-            text = helpers.getActualWord(document, position, selected, selectedText),
-=======
             selectedText = selected !== undefined ?
             document.getText(new vscode.Range(selected.start, selected.end)) :
             "",
             text = getActualWord(document, position, selected, selectedText),
->>>>>>> 891a88c7
             docstring = "",
             arglist = "",
             nsname = "",
@@ -67,29 +53,6 @@
 
         if (this.state.deref().get('connected')) {
             return new Promise((resolve, reject) => {
-<<<<<<< HEAD
-                let infoClient = nreplClient.create({
-                    host: scope.state.hostname,
-                    port: scope.state.port
-                }).once('connect', () => {
-                    let msg = nreplMsg.info(scope.state.session[filetype], helpers.getNamespace(document.getText()), text);
-                    infoClient.send(msg, function (results) {
-                        for (var r = 0; r < results.length; r++) {
-                            let result = results[r];
-                                docstring += result.doc;
-                                arglist += result['arglists-str'];
-                                if(result.hasOwnProperty('ns') && result.hasOwnProperty('name')) {
-                                  nsname = result.ns + "/" + result.name;
-                                }
-                        }
-                        infoClient.end();
-                        if (docstring.length === 0) {
-                            reject("Docstring not found for " + text);
-                        } else {
-                            let result = scope.formatDocString(nsname, arglist, docstring);
-                            if (result.length === 0) {
-                                reject("Docstring not found for " + text);
-=======
                 let current = this.state.deref(),
                     client = repl.create()
                     .once('connect', () => {
@@ -113,7 +76,6 @@
                             }
                             if (docstring.length === 0) {
                                 reject("Docstring error: " + text);
->>>>>>> 891a88c7
                             } else {
                                 let result = scope.formatDocString(nsname, arglist, docstring);
                                 if (result.length === 0) {
