--- conflicted
+++ resolved
@@ -74,13 +74,9 @@
             let c = codeSelection.start.character
 
             let err: string[] = [], out: string[] = [];
-<<<<<<< HEAD
-
-            await client.eval("(in-ns '" + util.getNamespace(doc) + ")").value;
-=======
+
             const ns = util.getNamespace(doc);
-            let res = await client.eval("(in-ns '" + ns + ")", client.client.ns).value;
->>>>>>> 60e0f278
+            await client.eval("(in-ns '" + ns + ")", client.client.ns).value;
 
             try {
                 const line = codeSelection.start.line,
