import * as vscode from 'vscode';
import * as Immutable from 'immutable';
import * as ImmutableCursor from 'immutable-cursor';
import Analytics from './analytics';
import { ReplConnectSequence } from './nrepl/connectSequence';
import * as util from './utilities';
import * as path from 'path';
import * as fs from 'fs';
import { customREPLCommandSnippet } from './evaluate';
import { PrettyPrintingOptions } from './printer';

let extensionContext: vscode.ExtensionContext;
export function setExtensionContext(context: vscode.ExtensionContext) {
    extensionContext = context;
    if (context.workspaceState.get('selectedCljTypeName') == undefined) {
        context.workspaceState.update('selectedCljTypeName', "unknown");
    }
}

// include the 'file' and 'untitled' to the
// document selector. All other schemes are
// not known and therefore not supported.
const documentSelector = [
    { scheme: 'file', language: 'clojure' },
    { scheme: 'jar', language: 'clojure' },
    { scheme: 'untitled', language: 'clojure' }
];

var data;
const initialData = {
    hostname: null,
    port: null,
    clj: null,
    cljs: null,
    cljsBuild: null,
    terminal: null,
    connected: false,
    connecting: false,
    outputChannel: vscode.window.createOutputChannel("Calva says"),
    connectionLogChannel: vscode.window.createOutputChannel("Calva Connection Log"),
    diagnosticCollection: vscode.languages.createDiagnosticCollection('calva: Evaluation errors'),
    analytics: null
};

reset();

const cursor = ImmutableCursor.from(data, [], (nextState) => {
    data = Immutable.fromJS(nextState);
});

function deref() {
    return data;
}

// Super-quick fix for: https://github.com/BetterThanTomorrow/calva/issues/144
// TODO: Revisit the whole state management business.
function _outputChannel(name: string): vscode.OutputChannel {
    const channel = deref().get(name);
    if (channel.toJS !== undefined) {
        return channel.toJS();
    } else {
        return channel;
    }
}

function outputChannel(): vscode.OutputChannel {
    return _outputChannel('outputChannel');
}

function connectionLogChannel(): vscode.OutputChannel {
    return _outputChannel('connectionLogChannel');
}

function analytics(): Analytics {
    const analytics = deref().get('analytics');
    if (analytics.toJS !== undefined) {
        return analytics.toJS();
    } else {
        return analytics;
    }
}

function reset() {
    data = Immutable.fromJS(initialData);
}

/**
 * Trims EDN alias and profile names from any surrounding whitespace or `:` characters.
 * This in order to free the user from having to figure out how the name should be entered.
 * @param  {string} name
 * @return {string} The trimmed name
 */
function _trimAliasName(name: string): string {
    return name.replace(/^[\s,:]*/, "").replace(/[\s,:]*$/, "")
}

// TODO find a way to validate the configs
function config() {
    let configOptions = vscode.workspace.getConfiguration('calva');
    return {
        format: configOptions.get("formatOnSave"),
        evaluate: configOptions.get("evalOnSave"),
        test: configOptions.get("testOnSave"),
        showDocstringInParameterHelp: configOptions.get("showDocstringInParameterHelp") as boolean,
        jackInEnv: configOptions.get("jackInEnv"),
        openBrowserWhenFigwheelStarted: configOptions.get("openBrowserWhenFigwheelStarted") as boolean,
        customCljsRepl: configOptions.get("customCljsRepl", null),
        replConnectSequences: configOptions.get("replConnectSequences") as ReplConnectSequence[],
        myLeinProfiles: configOptions.get("myLeinProfiles", []).map(_trimAliasName) as string[],
        myCljAliases: configOptions.get("myCljAliases", []).map(_trimAliasName) as string[],
        asyncOutputDestination: configOptions.get("sendAsyncOutputTo") as string,
        customREPLCommandSnippets: configOptions.get("customREPLCommandSnippets", []) as customREPLCommandSnippet[],
        prettyPrintingOptions: configOptions.get("prettyPrintingOptions") as PrettyPrintingOptions,
        enableJSCompletions: configOptions.get("enableJSCompletions") as boolean,
        openCalvaSaysOnStart: configOptions.get("openCalvaSaysOnStart") as boolean
    };
}

// TODO: Remove this, no longer used
function getViewColumnFromString(value: string): vscode.ViewColumn {
    switch (value.trim().toLowerCase()) {
        case 'active':
            return (vscode.ViewColumn.Active);
        case 'beside':
            return (vscode.ViewColumn.Beside);
        case 'one':
            return (vscode.ViewColumn.One);
        case 'two':
            return (vscode.ViewColumn.Two);
        case 'three':
            return (vscode.ViewColumn.Three);
        case 'four':
            return (vscode.ViewColumn.Four);
        case 'five':
            return (vscode.ViewColumn.Five);
        case 'six':
            return (vscode.ViewColumn.Six);
        case 'seven':
            return (vscode.ViewColumn.Seven);
        case 'eight':
            return (vscode.ViewColumn.Eight);
        case 'nine':
            return (vscode.ViewColumn.Nine);
        default:
            return (vscode.ViewColumn.Two);
    }
}

const PROJECT_DIR_KEY = "connect.projectDir";
const PROJECT_DIR_URI_KEY = "connect.projectDirNew";

export function getProjectRootLocal(useCache = true): string {
    if (useCache) {
        return deref().get(PROJECT_DIR_KEY);
    }
}

export function getProjectRootUri(useCache = true): vscode.Uri {
    if (useCache) {
        return deref().get(PROJECT_DIR_URI_KEY);
    }
}

export function getProjectWsFolder(): vscode.WorkspaceFolder {
    const doc = util.getDocument({});
    if (doc) {
        const folder = vscode.workspace.getWorkspaceFolder(doc.uri);
        if (folder) {
            return folder;
        }
    }
    if (vscode.workspace.workspaceFolders) {
        return vscode.workspace.workspaceFolders[0];
    }
    return undefined;
}

/**
 * Figures out, and stores, the current clojure project root
 * Also stores the WorkSpace folder for the project to be used
 * when executing the Task and get proper vscode reporting.
 *
 * 1. If there is no file open in single-rooted workspace use
 *    the workspace folder as a starting point. In multi-rooted
 *    workspaces stop and complain.
 * 2. If there is a file open, use it to determine the project root
 *    by looking for project files from the file's directory and up to
 *    the window root (for plain folder windows) or the file's
 *    workspace folder root (for workspaces) to find the project root.
 *
 * If there is no project file found, throw an exception.
 */
export async function initProjectDir(): Promise<void> {
    const projectFileNames: string[] = ["project.clj", "shadow-cljs.edn", "deps.edn"];
    const workspace = vscode.workspace.workspaceFolders![0];
    const doc = util.getDocument({});

    // first try the workplace folder
    let workspaceFolder = doc ? vscode.workspace.getWorkspaceFolder(doc.uri) : null;
    if (!workspaceFolder) {
        if (vscode.workspace.workspaceFolders.length == 1) {
            // this is only save in a one directory workspace
            // (aks "Open Folder") environment.
            workspaceFolder = workspace ? vscode.workspace.getWorkspaceFolder(workspace.uri) : null;
        }
    }

    await findLocalProjectRoot(projectFileNames, doc, workspaceFolder);
    await findProjectRootUri(projectFileNames, doc, workspaceFolder);
}

async function findLocalProjectRoot(projectFileNames, doc, workspaceFolder): Promise<void> {
    let rootPath: string = path.resolve(workspaceFolder.uri.fsPath);
    cursor.set(PROJECT_DIR_KEY, rootPath);
    cursor.set(PROJECT_DIR_URI_KEY, workspaceFolder.uri);

    let d = null;
    let prev = null;
    if (doc && path.dirname(doc.uri.fsPath) !== '.') {
        d = path.dirname(doc.uri.fsPath);
    } else {
        d = workspaceFolder.uri.fsPath;
    }
    while (d !== prev) {
        for (let projectFile in projectFileNames) {
            const p = path.resolve(d, projectFileNames[projectFile]);
            if (fs.existsSync(p)) {
                rootPath = d;
                break;
            }
        }
        if (d === rootPath) {
            break;
        }
        prev = d;
        d = path.resolve(d, "..");
    }

    // at least be sure the the root folder contains a
    // supported project.
    for (let projectFile in projectFileNames) {
        const p = path.resolve(rootPath, projectFileNames[projectFile]);
        if (fs.existsSync(p)) {
            cursor.set(PROJECT_DIR_KEY, rootPath);
            cursor.set(PROJECT_DIR_URI_KEY, vscode.Uri.file(rootPath));
            return;
        }
    }
    return;
}

async function findProjectRootUri(projectFileNames, doc, workspaceFolder): Promise<void> {
    let searchUri = doc?.uri || workspaceFolder?.uri;
    let prev = null;
    while (searchUri != prev) {
        try {
            for (let projectFile in projectFileNames) {
                const u = vscode.Uri.joinPath(searchUri, projectFileNames[projectFile]);
<<<<<<< HEAD
                const stat = await vscode.workspace.fs.stat(u);
                if (stat) {
=======
                try {
                    await vscode.workspace.fs.stat(u);
>>>>>>> 27d813b2
                    cursor.set(PROJECT_DIR_URI_KEY, searchUri);
                    return;
                }
                catch { }
            }
<<<<<<< HEAD
            prev = searchUri;
            searchUri = vscode.Uri.joinPath(searchUri, "..");
        }
        catch (_) { }
=======
        }
        catch (_) { }
        prev = searchUri;
        searchUri = vscode.Uri.joinPath(searchUri, "..");
>>>>>>> 27d813b2
    }
}

/**
 *
 * Tries to resolve absolute path in relation to project root
 * @param filePath - absolute or relative to the project
 */
export function resolvePath(filePath?: string) {
    const root = getProjectWsFolder();
    if (filePath && path.isAbsolute(filePath)) {
        return filePath;
    }
    return filePath && root && path.resolve(root.uri.fsPath, filePath);
}

export {
    cursor,
    documentSelector,
    deref,
    reset,
    config,
    extensionContext,
    outputChannel,
    connectionLogChannel,
    analytics
};<|MERGE_RESOLUTION|>--- conflicted
+++ resolved
@@ -256,29 +256,17 @@
         try {
             for (let projectFile in projectFileNames) {
                 const u = vscode.Uri.joinPath(searchUri, projectFileNames[projectFile]);
-<<<<<<< HEAD
-                const stat = await vscode.workspace.fs.stat(u);
-                if (stat) {
-=======
                 try {
                     await vscode.workspace.fs.stat(u);
->>>>>>> 27d813b2
                     cursor.set(PROJECT_DIR_URI_KEY, searchUri);
                     return;
                 }
                 catch { }
             }
-<<<<<<< HEAD
-            prev = searchUri;
-            searchUri = vscode.Uri.joinPath(searchUri, "..");
-        }
-        catch (_) { }
-=======
         }
         catch (_) { }
         prev = searchUri;
         searchUri = vscode.Uri.joinPath(searchUri, "..");
->>>>>>> 27d813b2
     }
 }
 
