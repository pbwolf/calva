import * as vscode from 'vscode';
import * as Immutable from 'immutable';
import * as ImmutableCursor from 'immutable-cursor';
import Analytics from './analytics';
import { ReplConnectSequence } from './nrepl/connectSequence';
import { JackInDependency } from './nrepl/project-types';
import * as util from './utilities';
import * as path from 'path';
import * as fs from 'fs';
import { customREPLCommandSnippet } from './evaluate';
import { PrettyPrintingOptions } from './printer';

let extensionContext: vscode.ExtensionContext;
export function setExtensionContext(context: vscode.ExtensionContext) {
    extensionContext = context;
    if (context.workspaceState.get('selectedCljTypeName') == undefined) {
        context.workspaceState.update('selectedCljTypeName', "unknown");
    }
}

// include the 'file' and 'untitled' to the
// document selector. All other schemes are
// not known and therefore not supported.
const documentSelector = [
    { scheme: 'file', language: 'clojure' },
    { scheme: 'jar', language: 'clojure' },
    { scheme: 'untitled', language: 'clojure' }
];

var data;
const initialData = {
    hostname: null,
    port: null,
    clj: null,
    cljs: null,
    cljsBuild: null,
    terminal: null,
    connected: false,
    connecting: false,
    outputChannel: vscode.window.createOutputChannel("Calva says"),
    connectionLogChannel: vscode.window.createOutputChannel("Calva Connection Log"),
    diagnosticCollection: vscode.languages.createDiagnosticCollection('calva: Evaluation errors'),
    analytics: null,
    lspClient: null
};

reset();

const cursor = ImmutableCursor.from(data, [], (nextState) => {
    data = Immutable.fromJS(nextState);
});

function deref() {
    return data;
}

// Super-quick fix for: https://github.com/BetterThanTomorrow/calva/issues/144
// TODO: Revisit the whole state management business.
function _outputChannel(name: string): vscode.OutputChannel {
    const channel = deref().get(name);
    if (channel.toJS !== undefined) {
        return channel.toJS();
    } else {
        return channel;
    }
}

function outputChannel(): vscode.OutputChannel {
    return _outputChannel('outputChannel');
}

function connectionLogChannel(): vscode.OutputChannel {
    return _outputChannel('connectionLogChannel');
}

function analytics(): Analytics {
    const analytics = deref().get('analytics');
    if (analytics.toJS !== undefined) {
        return analytics.toJS();
    } else {
        return analytics;
    }
}

function reset() {
    data = Immutable.fromJS(initialData);
}

/**
 * Trims EDN alias and profile names from any surrounding whitespace or `:` characters.
 * This in order to free the user from having to figure out how the name should be entered.
 * @param  {string} name
 * @return {string} The trimmed name
 */
function _trimAliasName(name: string): string {
    return name.replace(/^[\s,:]*/, "").replace(/[\s,:]*$/, "")
}

// TODO find a way to validate the configs
function config() {
    const configOptions = vscode.workspace.getConfiguration('calva');
    return {
        format: configOptions.get("formatOnSave"),
        evaluate: configOptions.get("evalOnSave"),
        test: configOptions.get("testOnSave"),
        showDocstringInParameterHelp: configOptions.get("showDocstringInParameterHelp") as boolean,
        jackInEnv: configOptions.get("jackInEnv"),
        jackInDependencyVersions: configOptions.get("jackInDependencyVersions") as { JackInDependency: string },
        openBrowserWhenFigwheelStarted: configOptions.get("openBrowserWhenFigwheelStarted") as boolean,
        customCljsRepl: configOptions.get("customCljsRepl", null),
        replConnectSequences: configOptions.get("replConnectSequences") as ReplConnectSequence[],
        myLeinProfiles: configOptions.get("myLeinProfiles", []).map(_trimAliasName) as string[],
        myCljAliases: configOptions.get("myCljAliases", []).map(_trimAliasName) as string[],
        asyncOutputDestination: configOptions.get("sendAsyncOutputTo") as string,
        customREPLCommandSnippets: configOptions.get("customREPLCommandSnippets", []),
        customREPLCommandSnippetsGlobal: configOptions.inspect("customREPLCommandSnippets").globalValue as customREPLCommandSnippet[],
        customREPLCommandSnippetsWorkspace: configOptions.inspect("customREPLCommandSnippets").workspaceValue as customREPLCommandSnippet[],
        customREPLCommandSnippetsWorkspaceFolder: configOptions.inspect("customREPLCommandSnippets").workspaceFolderValue as customREPLCommandSnippet[],
        prettyPrintingOptions: configOptions.get("prettyPrintingOptions") as PrettyPrintingOptions,
        enableJSCompletions: configOptions.get("enableJSCompletions") as boolean,
        autoOpenREPLWindow: configOptions.get("autoOpenREPLWindow") as boolean,
        autoOpenJackInTerminal: configOptions.get("autoOpenJackInTerminal") as boolean,
        referencesCodeLensEnabled: configOptions.get('referencesCodeLens.enabled') as boolean,
<<<<<<< HEAD
        displayDiagnostics: configOptions.get('displayDiagnostics') as boolean,
=======
        hideReplUi: configOptions.get('hideReplUi') as boolean,
>>>>>>> bd986728
    };
}

const PROJECT_DIR_KEY = "connect.projectDir";
const PROJECT_DIR_URI_KEY = "connect.projectDirNew";

export function getProjectRootLocal(useCache = true): string {
    if (useCache) {
        return deref().get(PROJECT_DIR_KEY);
    }
}

export function getProjectRootUri(useCache = true): vscode.Uri {
    if (useCache) {
        return deref().get(PROJECT_DIR_URI_KEY);
    }
}

export function getProjectWsFolder(): vscode.WorkspaceFolder {
    const doc = util.getDocument({});
    if (doc) {
        const folder = vscode.workspace.getWorkspaceFolder(doc.uri);
        if (folder) {
            return folder;
        }
    }
    if (vscode.workspace.workspaceFolders) {
        return vscode.workspace.workspaceFolders[0];
    }
    return undefined;
}

/**
 * Figures out, and stores, the current clojure project root
 * Also stores the WorkSpace folder for the project to be used
 * when executing the Task and get proper vscode reporting.
 *
 * 1. If there is no file open in single-rooted workspace use
 *    the workspace folder as a starting point. In multi-rooted
 *    workspaces stop and complain.
 * 2. If there is a file open, use it to determine the project root
 *    by looking for project files from the file's directory and up to
 *    the window root (for plain folder windows) or the file's
 *    workspace folder root (for workspaces) to find the project root.
 *
 * If there is no project file found, throw an exception.
 */
export async function initProjectDir(): Promise<void> {
    const projectFileNames: string[] = ["project.clj", "shadow-cljs.edn", "deps.edn"];
    const workspace = vscode.workspace.workspaceFolders![0];
    const doc = util.getDocument({});

    // first try the workplace folder
    let workspaceFolder = doc ? vscode.workspace.getWorkspaceFolder(doc.uri) : null;
    if (!workspaceFolder) {
        if (vscode.workspace.workspaceFolders.length == 1) {
            // this is only save in a one directory workspace
            // (aks "Open Folder") environment.
            workspaceFolder = workspace ? vscode.workspace.getWorkspaceFolder(workspace.uri) : null;
        }
    }

    await findLocalProjectRoot(projectFileNames, doc, workspaceFolder);
    await findProjectRootUri(projectFileNames, doc, workspaceFolder);
}

async function findLocalProjectRoot(projectFileNames, doc, workspaceFolder): Promise<void> {
    let rootPath: string = path.resolve(workspaceFolder.uri.fsPath);
    cursor.set(PROJECT_DIR_KEY, rootPath);
    cursor.set(PROJECT_DIR_URI_KEY, workspaceFolder.uri);

    let d = null;
    let prev = null;
    if (doc && path.dirname(doc.uri.fsPath) !== '.') {
        d = path.dirname(doc.uri.fsPath);
    } else {
        d = workspaceFolder.uri.fsPath;
    }
    while (d !== prev) {
        for (let projectFile in projectFileNames) {
            const p = path.resolve(d, projectFileNames[projectFile]);
            if (fs.existsSync(p)) {
                rootPath = d;
                break;
            }
        }
        if (d === rootPath) {
            break;
        }
        prev = d;
        d = path.resolve(d, "..");
    }

    // at least be sure the the root folder contains a
    // supported project.
    for (let projectFile in projectFileNames) {
        const p = path.resolve(rootPath, projectFileNames[projectFile]);
        if (fs.existsSync(p)) {
            cursor.set(PROJECT_DIR_KEY, rootPath);
            cursor.set(PROJECT_DIR_URI_KEY, vscode.Uri.file(rootPath));
            return;
        }
    }
    return;
}

async function findProjectRootUri(projectFileNames, doc, workspaceFolder): Promise<void> {
    let searchUri = doc?.uri || workspaceFolder?.uri;
    let prev = null;
    while (searchUri != prev) {
        try {
            for (let projectFile in projectFileNames) {
                const u = vscode.Uri.joinPath(searchUri, projectFileNames[projectFile]);
                try {
                    await vscode.workspace.fs.stat(u);
                    cursor.set(PROJECT_DIR_URI_KEY, searchUri);
                    return;
                }
                catch { }
            }
        }
        catch (e) { 
            console.error(`Problems in search for project root directory: ${e}`);
        }
        prev = searchUri;
        searchUri = vscode.Uri.joinPath(searchUri, "..");
    }
}

/**
 *
 * Tries to resolve absolute path in relation to project root
 * @param filePath - absolute or relative to the project
 */
export function resolvePath(filePath?: string) {
    const root = getProjectWsFolder();
    if (filePath && path.isAbsolute(filePath)) {
        return filePath;
    }
    return filePath && root && path.resolve(root.uri.fsPath, filePath);
}

export {
    cursor,
    documentSelector,
    deref,
    reset,
    config,
    extensionContext,
    outputChannel,
    connectionLogChannel,
    analytics
};<|MERGE_RESOLUTION|>--- conflicted
+++ resolved
@@ -121,11 +121,8 @@
         autoOpenREPLWindow: configOptions.get("autoOpenREPLWindow") as boolean,
         autoOpenJackInTerminal: configOptions.get("autoOpenJackInTerminal") as boolean,
         referencesCodeLensEnabled: configOptions.get('referencesCodeLens.enabled') as boolean,
-<<<<<<< HEAD
         displayDiagnostics: configOptions.get('displayDiagnostics') as boolean,
-=======
         hideReplUi: configOptions.get('hideReplUi') as boolean,
->>>>>>> bd986728
     };
 }
 
