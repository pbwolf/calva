--- conflicted
+++ resolved
@@ -31,12 +31,8 @@
 import * as config from './config';
 import * as snippets from './custom-snippets';
 import * as whenContexts from './when-contexts';
-<<<<<<< HEAD
 import lsp from './lsp/main';
 import { setStateValue } from './cljs-lib/out/cljs-lib';
-=======
-import { setStateValue } from '../out/cljs-lib/cljs-lib';
->>>>>>> d1ee97ed
 import * as edit from './edit';
 import * as nreplLogging from './nrepl/logging';
 import * as converters from './converters';
