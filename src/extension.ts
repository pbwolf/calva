--- conflicted
+++ resolved
@@ -29,11 +29,8 @@
 import config from './config';
 import handleNewCljFiles from './fileHandler';
 import * as snippets from './custom-snippets';
-<<<<<<< HEAD
 import setCursorContextIfChanged from './when-contexts'
-=======
 import lsp from './lsp';
->>>>>>> 1c160da3
 
 async function onDidSave(document) {
     let {
