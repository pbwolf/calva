--- conflicted
+++ resolved
@@ -23,7 +23,6 @@
 import statusbar from './statusbar';
 import * as debug from './debugger/calva-debug';
 import * as model from './cursor-doc/model';
-<<<<<<< HEAD
 import { LanguageClient, RequestType, ServerOptions, LanguageClientOptions } from 'vscode-languageclient';
 import * as path from 'path';
 
@@ -32,11 +31,9 @@
 let contentsRequest = new RequestType<string, string, string, vscode.CancellationToken>('clojure/dependencyContents');
 
 let client: LanguageClient;
-=======
 import * as outputWindow from './results-output/results-doc';
 import * as replHistory from './results-output/repl-history';
 import config from './config';
->>>>>>> d76520f6
 
 async function onDidSave(document) {
     let {
@@ -66,53 +63,52 @@
     }
 }
 
-<<<<<<< HEAD
 function activateLSP(context: vscode.ExtensionContext) {
     let jarPath = path.join(context.extensionPath, 'clojure-lsp.jar');
 
-	let serverOptions: ServerOptions = {
-        run: {command: 'java', args:['-jar', jarPath] },
-        debug: {command: 'java', args:['-jar', jarPath]},
-    }
-
-	let clientOptions: LanguageClientOptions = {
-		documentSelector: [{ scheme: 'file', language: 'clojure' }],
-		synchronize: {
-			configurationSection: 'clojure-lsp',
-			fileEvents: vscode.workspace.createFileSystemWatcher('**/.clientrc')
-		},
-		initializationOptions: {
-			"dependency-scheme": "jar"
-        }
-	};
-
-	client = new LanguageClient(
-		'clojureLSP',
-		'Clojure Language Client',
-		serverOptions,
-		clientOptions
-	);
-
-	context.subscriptions.push(client.start());
-
-	 let provider = {
-		onDidChange: jarEventEmitter.event,
-		provideTextDocumentContent: (uri: vscode.Uri, token: vscode.CancellationToken): Thenable<string> => {
-			return client.sendRequest<any, string, string, vscode.CancellationToken>(contentsRequest,
-				{ uri: decodeURIComponent(uri.toString()) },
-				token).then((v: string) => {
-					return v || '';
-				});
-		}
-	};
-	context.subscriptions.push(vscode.workspace.registerTextDocumentContentProvider('jar', provider));
-
-	console.log('clojure-lsp started');
-=======
+    let serverOptions: ServerOptions = {
+        run: { command: 'java', args: ['-jar', jarPath] },
+        debug: { command: 'java', args: ['-jar', jarPath] },
+    }
+
+    let clientOptions: LanguageClientOptions = {
+        documentSelector: [{ scheme: 'file', language: 'clojure' }],
+        synchronize: {
+            configurationSection: 'clojure-lsp',
+            fileEvents: vscode.workspace.createFileSystemWatcher('**/.clientrc')
+        },
+        initializationOptions: {
+            "dependency-scheme": "jar"
+        }
+    };
+
+    client = new LanguageClient(
+        'clojureLSP',
+        'Clojure Language Client',
+        serverOptions,
+        clientOptions
+    );
+
+    context.subscriptions.push(client.start());
+
+    let provider = {
+        onDidChange: jarEventEmitter.event,
+        provideTextDocumentContent: (uri: vscode.Uri, token: vscode.CancellationToken): Thenable<string> => {
+            return client.sendRequest<any, string, string, vscode.CancellationToken>(contentsRequest,
+                { uri: decodeURIComponent(uri.toString()) },
+                token).then((v: string) => {
+                    return v || '';
+                });
+        }
+    };
+    context.subscriptions.push(vscode.workspace.registerTextDocumentContentProvider('jar', provider));
+
+    console.log('clojure-lsp started');
+}
+    
 function setKeybindingsEnabledContext() {
     let keybindingsEnabled = vscode.workspace.getConfiguration().get(config.KEYBINDINGS_ENABLED_CONFIG_KEY);
     vscode.commands.executeCommand('setContext', config.KEYBINDINGS_ENABLED_CONTEXT_KEY, keybindingsEnabled);
->>>>>>> d76520f6
 }
 
 function activate(context: vscode.ExtensionContext) {
