import * as vscode from 'vscode';
import * as paredit from "./paredit/extension";
import * as fmt from "./calva-fmt/src/extension";
import * as highlight from "./highlight/src/extension";
import * as state from './state';
import * as jackIn from './nrepl/jack-in';
import * as replStart from './nrepl/repl-start';
import * as util from './utilities'
import status from './status';
import connector from './connector';
import CalvaCompletionItemProvider from './providers/completion';
import JarContentProvider from './providers/content';
import HoverProvider from './providers/hover';
import * as definition from './providers/definition';
import { CalvaSignatureHelpProvider } from './providers/signature';
import testRunner from './testRunner';
import annotations from './providers/annotations';
import select from './select';
import eval from "./evaluate"
import refresh from "./refresh";
import * as greetings from "./greet";
import Analytics from './analytics';
import * as open from 'open';
import statusbar from './statusbar';
import * as debug from './debugger/calva-debug';
import * as model from './cursor-doc/model';
import * as outputWindow from './results-output/results-doc';
import * as replHistory from './results-output/repl-history';
import * as config from './config';
import * as snippets from './custom-snippets';
<<<<<<< HEAD
import setCursorContextIfChanged from './when-contexts'
import lsp from './lsp';
=======
import lsp from './lsp/main';
import { setStateValue } from '../out/cljs-lib/cljs-lib';
>>>>>>> 104661bd

async function onDidSave(document) {
    let {
        evaluate,
        test,
    } = config.getConfig();

    if (document.languageId !== 'clojure') {
        return;
    }

    if (test && util.getConnectedState()) {
        testRunner.runNamespaceTests(document);
        state.analytics().logEvent("Calva", "OnSaveTest").send();
    } else if (evaluate) {
        if (!outputWindow.isResultsDoc(document)) {
            await eval.loadFile(document, config.getConfig().prettyPrintingOptions);
            outputWindow.appendPrompt();
            state.analytics().logEvent("Calva", "OnSaveLoad").send();
        }
    }
}

function onDidOpen(document) {
    if (document.languageId !== 'clojure') {
        return;
    }
}

function setKeybindingsEnabledContext() {
    let keybindingsEnabled = vscode.workspace.getConfiguration().get(config.KEYBINDINGS_ENABLED_CONFIG_KEY);
    vscode.commands.executeCommand('setContext', config.KEYBINDINGS_ENABLED_CONTEXT_KEY, keybindingsEnabled);
}

function initializeState() {
    setStateValue('connected', false);
    setStateValue('connecting', false);
    setStateValue('outputChannel', vscode.window.createOutputChannel('Calva says'));
    setStateValue('connectionLogChannel', vscode.window.createOutputChannel('Calva Connection Log'));
    setStateValue('diagnosticCollection', vscode.languages.createDiagnosticCollection('calva: Evaluation errors'));
}

async function activate(context: vscode.ExtensionContext) {
    initializeState();

    status.updateNeedReplUi(false, context);
    lsp.activate(context);
    setStateValue('analytics', new Analytics(context));
    state.analytics().logPath("/start").logEvent("LifeCycle", "Started").send();

    model.initScanner(vscode.workspace.getConfiguration('editor').get('maxTokenizationLineLength'));

    const chan = state.outputChannel();

    const legacyExtension = vscode.extensions.getExtension('cospaia.clojure4vscode');
    const fmtExtension = vscode.extensions.getExtension('cospaia.calva-fmt');
    const pareEditExtension = vscode.extensions.getExtension('cospaia.paredit-revived');
    const cwExtension = vscode.extensions.getExtension('tonsky.clojure-warrior');
    const vimExtension = vscode.extensions.getExtension('vscodevim.vim');
    const cwConfig = vscode.workspace.getConfiguration('clojureWarrior');
    const customCljsRepl = config.getConfig().customCljsRepl;
    const replConnectSequences = config.getConfig().replConnectSequences;
    const BUTTON_GOTO_DOC = "Open the docs";
    const BUTTON_OK = "Got it";
    const VIM_DOC_URL = "https://calva.io/vim/";
    const VIEWED_VIM_DOCS = "viewedVimDocs";
    const CONNECT_SEQUENCES_DOC_URL = "https://calva.io/connect-sequences/";
    const CALVA_DOCS_URL = "https://calva.io/";
    const VIEWED_CALVA_DOCS = "viewedCalvaDocs";
    const VIEWED_SHORTCUT_CHANGE_MSG = "viewedShortcutsChangeMessage";
    if (customCljsRepl && replConnectSequences.length == 0) {
        chan.appendLine("Old customCljsRepl settings detected.");
        vscode.window.showErrorMessage("Old customCljsRepl settings detected. You need to specify it using the new calva.customConnectSequence setting. See the Calva user documentation for instructions.", ...[BUTTON_GOTO_DOC, BUTTON_OK])
            .then(v => {
                if (v == BUTTON_GOTO_DOC) {
                    open(CONNECT_SEQUENCES_DOC_URL).catch(() => { });
                }
            })
    }

    if (legacyExtension) {
        vscode.window.showErrorMessage("Calva Legacy extension detected. Things will break. Please uninstall, or disable, the old Calva extension.", "Roger that. Right away!")
    }

    state.setExtensionContext(context);

    if (!fmtExtension) {
        try {
            fmt.activate(context);
        } catch (e) {
            console.error("Failed activating Formatter: " + e.message)
        }
    } else {
        vscode.window.showErrorMessage("Calva Format extension detected, which will break things. Please uninstall or, disable, it before continuing using Calva.", "Got it. Will do!");
    }
    if (!pareEditExtension) {
        try {
            paredit.activate(context);
        } catch (e) {
            console.error("Failed activating Paredit: " + e.message)
        }
    } else {
        vscode.window.showErrorMessage("Calva Paredit extension detected, which will cause problems. Please uninstall, or disable, it.", "I hear ya. Doing it!");
    }

    status.update(context);

    // COMMANDS
    context.subscriptions.push(vscode.commands.registerCommand('calva.startOrConnectRepl', replStart.startOrConnectRepl));
    context.subscriptions.push(vscode.commands.registerCommand('calva.startStandaloneRepl', () => {
        replStart.startStandaloneRepl(context, replStart.USER_TEMPLATE_FILE_NAMES, true);
    }));
    context.subscriptions.push(vscode.commands.registerCommand('calva.startStandaloneHelloRepl', () => {
        replStart.startStandaloneRepl(context, replStart.HELLO_TEMPLATE_FILE_NAMES, false);
    }));
    context.subscriptions.push(vscode.commands.registerCommand('calva.jackIn', jackIn.jackInCommand));
    context.subscriptions.push(vscode.commands.registerCommand('calva.copyJackInCommandToClipboard', jackIn.copyJackInCommandToClipboard));
    context.subscriptions.push(vscode.commands.registerCommand('calva.connectNonProjectREPL', () => {
        connector.connectNonProjectREPLCommand(context)
    }));
    context.subscriptions.push(vscode.commands.registerCommand('calva.connect', connector.connectCommand));
    context.subscriptions.push(vscode.commands.registerCommand('calva.disconnect', jackIn.calvaDisconnect));
    context.subscriptions.push(vscode.commands.registerCommand('calva.toggleCLJCSession', connector.toggleCLJCSession));
    context.subscriptions.push(vscode.commands.registerCommand('calva.switchCljsBuild', connector.switchCljsBuild));
    context.subscriptions.push(vscode.commands.registerCommand('calva.selectCurrentForm', select.selectCurrentForm));
    context.subscriptions.push(vscode.commands.registerCommand('calva.loadFile', async () => {
        await eval.loadFile({}, config.getConfig().prettyPrintingOptions);
        outputWindow.appendPrompt();
    }));
    context.subscriptions.push(vscode.commands.registerCommand('calva.interruptAllEvaluations', eval.interruptAllEvaluations));
    context.subscriptions.push(vscode.commands.registerCommand('calva.evaluateSelection', eval.evaluateCurrentForm));
    context.subscriptions.push(vscode.commands.registerCommand('calva.evaluateToCursor', eval.evaluateToCursor));
    context.subscriptions.push(vscode.commands.registerCommand('calva.evaluateUser', eval.evaluateUser));
    context.subscriptions.push(vscode.commands.registerCommand('calva.evaluateCurrentTopLevelForm', eval.evaluateTopLevelForm));
    context.subscriptions.push(vscode.commands.registerCommand('calva.evaluateSelectionReplace', eval.evaluateSelectionReplace));
    context.subscriptions.push(vscode.commands.registerCommand('calva.evaluateSelectionAsComment', eval.evaluateSelectionAsComment));
    context.subscriptions.push(vscode.commands.registerCommand('calva.evaluateTopLevelFormAsComment', eval.evaluateTopLevelFormAsComment));
    context.subscriptions.push(vscode.commands.registerCommand('calva.togglePrettyPrint', eval.togglePrettyPrint));
    context.subscriptions.push(vscode.commands.registerCommand('calva.runTestUnderCursor', testRunner.runTestUnderCursorCommand));
    context.subscriptions.push(vscode.commands.registerCommand('calva.runNamespaceTests', testRunner.runNamespaceTestsCommand));
    context.subscriptions.push(vscode.commands.registerCommand('calva.runAllTests', testRunner.runAllTestsCommand));
    context.subscriptions.push(vscode.commands.registerCommand('calva.rerunTests', testRunner.rerunTestsCommand));
    context.subscriptions.push(vscode.commands.registerCommand('calva.clearInlineResults', annotations.clearEvaluationDecorations));
    context.subscriptions.push(vscode.commands.registerCommand('calva.copyLastResults', eval.copyLastResultCommand));
    context.subscriptions.push(vscode.commands.registerCommand('calva.requireREPLUtilities', eval.requireREPLUtilitiesCommand));
    context.subscriptions.push(vscode.commands.registerCommand('calva.refresh', refresh.refresh));
    context.subscriptions.push(vscode.commands.registerCommand('calva.refreshAll', refresh.refreshAll));
    context.subscriptions.push(vscode.commands.registerCommand('calva.debug.instrument', eval.instrumentTopLevelForm));
    context.subscriptions.push(vscode.commands.registerCommand('calva.runCustomREPLCommand', snippets.evaluateCustomCodeSnippetCommand));
    context.subscriptions.push(vscode.commands.registerCommand('calva.tapSelection', () => snippets.evaluateCustomCodeSnippetCommand("(tap> $current-form)")));
    context.subscriptions.push(vscode.commands.registerCommand('calva.tapCurrentTopLevelForm', () => snippets.evaluateCustomCodeSnippetCommand("(tap> $top-level-form)")));
    context.subscriptions.push(vscode.commands.registerCommand('calva.showOutputWindow', () => { outputWindow.revealResultsDoc(false) }));
    context.subscriptions.push(vscode.commands.registerCommand('calva.showFileForOutputWindowNS', () => { outputWindow.revealDocForCurrentNS(false) }));
    context.subscriptions.push(vscode.commands.registerCommand('calva.setOutputWindowNamespace', outputWindow.setNamespaceFromCurrentFile));
    context.subscriptions.push(vscode.commands.registerCommand('calva.sendCurrentFormToOutputWindow', outputWindow.appendCurrentForm));
    context.subscriptions.push(vscode.commands.registerCommand('calva.sendCurrentTopLevelFormToOutputWindow', outputWindow.appendCurrentTopLevelForm));
    context.subscriptions.push(vscode.commands.registerCommand('calva.printLastStacktrace', outputWindow.printLastStacktrace));
    context.subscriptions.push(vscode.commands.registerCommand('calva.showPreviousReplHistoryEntry', replHistory.showPreviousReplHistoryEntry));
    context.subscriptions.push(vscode.commands.registerCommand('calva.showNextReplHistoryEntry', replHistory.showNextReplHistoryEntry));
    context.subscriptions.push(vscode.commands.registerCommand('calva.clearReplHistory', replHistory.clearHistory));
    context.subscriptions.push(vscode.commands.registerCommand('calva.toggleKeybindingsEnabled', () => {
        let keybindingsEnabled = vscode.workspace.getConfiguration().get(config.KEYBINDINGS_ENABLED_CONFIG_KEY);
        vscode.workspace.getConfiguration().update(config.KEYBINDINGS_ENABLED_CONFIG_KEY, !keybindingsEnabled, vscode.ConfigurationTarget.Global);
    }));
    context.subscriptions.push(vscode.commands.registerCommand('calva.openCalvaDocs', () => {
        context.globalState.update(VIEWED_CALVA_DOCS, true);
        open(CALVA_DOCS_URL)
            .then(() => {
                state.analytics().logEvent("Calva", "Docs opened");
            })
            .catch((e) => {
                console.error(`Problems visiting calva docs: ${e}`);
            });
    }))

    // Initial set of the provided contexts
    outputWindow.setContextForOutputWindowActive(false);
    vscode.commands.executeCommand("setContext", "calva:launching", false);
    vscode.commands.executeCommand("setContext", "calva:connected", false);
    vscode.commands.executeCommand("setContext", "calva:connecting", false);
    setKeybindingsEnabledContext();

    // PROVIDERS
    context.subscriptions.push(vscode.languages.registerCompletionItemProvider(config.documentSelector, new CalvaCompletionItemProvider()));
    context.subscriptions.push(vscode.languages.registerHoverProvider(config.documentSelector, new HoverProvider()));
    context.subscriptions.push(vscode.languages.registerDefinitionProvider(config.documentSelector, new definition.ClojureDefinitionProvider()));
    context.subscriptions.push(vscode.languages.registerDefinitionProvider(config.documentSelector, new definition.StackTraceDefinitionProvider()));
    context.subscriptions.push(vscode.languages.registerDefinitionProvider(config.documentSelector, new definition.ResultsDefinitionProvider()));
    context.subscriptions.push(vscode.languages.registerSignatureHelpProvider(config.documentSelector, new CalvaSignatureHelpProvider(), ' ', ' '));


    vscode.workspace.registerTextDocumentContentProvider('jar', new JarContentProvider());

    // //EVENTS
    context.subscriptions.push(vscode.workspace.onDidOpenTextDocument((document) => {
        onDidOpen(document);
    }));
    context.subscriptions.push(vscode.workspace.onDidSaveTextDocument((document) => {
        onDidSave(document);
    }));
    context.subscriptions.push(vscode.window.onDidChangeActiveTextEditor((editor) => {
        status.update();
        replHistory.setReplHistoryCommandsActiveContext(editor);
        setCursorContextIfChanged(editor);
    }));
    context.subscriptions.push(vscode.workspace.onDidChangeTextDocument(annotations.onDidChangeTextDocument));
    context.subscriptions.push(new vscode.Disposable(() => {
        connector.disconnect();
        chan.dispose();
    }));

    context.subscriptions.push(vscode.workspace.onDidChangeConfiguration((_: vscode.ConfigurationChangeEvent) => {
        statusbar.update();
    }));
    context.subscriptions.push(vscode.window.onDidChangeTextEditorSelection(event => {
        replHistory.setReplHistoryCommandsActiveContext(event.textEditor);
        setCursorContextIfChanged(event.textEditor);
    }));
    context.subscriptions.push(vscode.workspace.onDidCloseTextDocument(document => {
        if (outputWindow.isResultsDoc(document)) {
            outputWindow.setContextForOutputWindowActive(false);
        }
    }));
    context.subscriptions.push(vscode.window.onDidChangeVisibleTextEditors(editors => {
        if (!editors.some(editor => outputWindow.isResultsDoc(editor.document))) {
            outputWindow.setContextForOutputWindowActive(false);
        }
    }));
    context.subscriptions.push(vscode.workspace.onDidChangeConfiguration((e: vscode.ConfigurationChangeEvent) => {
        if (e.affectsConfiguration(config.KEYBINDINGS_ENABLED_CONFIG_KEY)) {
            setKeybindingsEnabledContext();
        }
    }));

    // Clojure debug adapter setup
    const provider = new debug.CalvaDebugConfigurationProvider();
    context.subscriptions.push(vscode.debug.registerDebugConfigurationProvider(debug.CALVA_DEBUG_CONFIGURATION.type, provider));
    const factory = new debug.CalvaDebugAdapterDescriptorFactory();
    context.subscriptions.push(vscode.debug.registerDebugAdapterDescriptorFactory(debug.CALVA_DEBUG_CONFIGURATION.type, factory));
    if ('dispose' in factory) {
        context.subscriptions.push(factory);
    }

    vscode.commands.executeCommand('setContext', 'calva:activated', true);

    greetings.activationGreetings(chan);

    if (!context.globalState.get(VIEWED_SHORTCUT_CHANGE_MSG)) {
        vscode.window.showInformationMessage("Dear Calva user, some default keyboard shortcuts have changed. See calva.io/paredit and calva.io/custom-commands for the current defaults.", ...[BUTTON_OK])
            .then(v => {
                if (v == BUTTON_OK) {
                    context.globalState.update(VIEWED_SHORTCUT_CHANGE_MSG, true);
                    state.analytics().logEvent("LifeCycle", "Shortcut change message dismissed")
                }
            });
    }


    if (vimExtension) {
        chan.appendLine(`VIM Extension detected. Please read: ${VIM_DOC_URL} now and then.\n`);
        if (!context.globalState.get(VIEWED_VIM_DOCS)) {
            vscode.window.showErrorMessage("VIM Extension detected. Please view the docs for tips (and to stop this info box from appearing).", ...[BUTTON_GOTO_DOC])
                .then(v => {
                    if (v == BUTTON_GOTO_DOC) {
                        context.globalState.update(VIEWED_VIM_DOCS, true);
                        open(VIM_DOC_URL).catch(() => { });
                    }
                })
        }
    }

    state.analytics().logPath("/activated").logEvent("LifeCycle", "Activated").send();

    if (!cwExtension) {
        try {
            highlight.activate(context);
        } catch (e) {
            console.error("Failed activating Highlight: " + e.message)
        }
    } else {
        vscode.window.showErrorMessage("Clojure Warrior extension detected. This will not work well together with Calva's highlighting (which is an improvement on Clojure Warrior). Please uninstall ut before continuing to use Calva.", ...["Got it.", "Will do!"]);
    }

    for (const config of ["enableBracketColors", "bracketColors", "cycleBracketColors", "misplacedBracketStyle", "matchedBracketStyle", "commentFormStyle", "ignoredFormStyle"]) {
        if (cwConfig.get(config) !== undefined) {
            vscode.window.showWarningMessage("Legacy Clojure Warrior settings detected. These settings have changed prefix/namespace to from `clojureWarrior´ to `calva.highlight`. You should update `settings.json`.", ...["Roger that!"]);
            break;
        }
    }

    return {
        hasParedit: true,
        hasFormatter: true
    }
}

function deactivate(): Promise<void> | undefined {
    state.analytics().logEvent("LifeCycle", "Deactivated").send();
    jackIn.calvaJackout();
    paredit.deactivate();
    return lsp.deactivate();
}

export { activate, deactivate };<|MERGE_RESOLUTION|>--- conflicted
+++ resolved
@@ -28,13 +28,9 @@
 import * as replHistory from './results-output/repl-history';
 import * as config from './config';
 import * as snippets from './custom-snippets';
-<<<<<<< HEAD
 import setCursorContextIfChanged from './when-contexts'
-import lsp from './lsp';
-=======
 import lsp from './lsp/main';
 import { setStateValue } from '../out/cljs-lib/cljs-lib';
->>>>>>> 104661bd
 
 async function onDidSave(document) {
     let {
