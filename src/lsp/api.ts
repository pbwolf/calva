import { LanguageClient } from 'vscode-languageclient/node';
import * as defs from './definitions';
import * as path from 'node:path';
import * as vscode from 'vscode';
import * as path from 'path';

export const FALLBACK_CLIENT_ID = '__FALLBACK_LSP_CLIENT__';

export const isFallbackClient = (client: defs.LspClient) => {
  return client.id === FALLBACK_CLIENT_ID;
};

export const clientIsAlive = (client: defs.LspClient) => {
  return [defs.LspStatus.Starting, defs.LspStatus.Running].includes(client.status);
};

/**
 * Find the closest, active clojure-lsp client to a given URI. This works by traversing up the path component of the
 * provided URI until a client at the same level is found. This works because clients in the LspClientStore use their
 * root path as the their address in the Map.
 *
 * If no client is found then we try return the shared fallback lsp client if it has been provisioned. This client uses
 * a special key `__FALLBACK_LSP_CLIENT__` and so would never be returned for normal path traversal search but instead
 * must be explicitly referenced.
 */
<<<<<<< HEAD
export const getClientForDocumentUri = (
  clients: defs.LSPClientMap,
  uri: vscode.Uri
): vscode_lsp.LanguageClient | undefined => {
  const folder = vscode.workspace.getWorkspaceFolder(uri);
  if (!folder) {
    return;
  }

  let current = uri.path;
  while (current !== '/') {
    const client = clients.get(current);
    if (client?.state === vscode_lsp.State.Running) {
      return client;
    }
    current = path.join(current, '..');
=======
export const getActiveClientForUri = (clients: defs.LspClientStore, uri: vscode.Uri) => {
  let current = uri.path;
  while (current !== '/') {
    const client = clients.get(current);
    if (client && clientIsAlive(client)) {
      return client;
    }
    current = path.resolve(current, '..');
  }
  const fallback_client = clients.get(FALLBACK_CLIENT_ID);
  if (fallback_client && clientIsAlive(fallback_client)) {
    return fallback_client;
  }
};

/**
 * Similar to `getActiveClientForUri` except this only returns the client if it is in a running state. This API
 * should be used by systems wanting to interact with the LSP client.
 */
export const getClientForDocumentUri = (clients: defs.LspClientStore, uri: vscode.Uri) => {
  const client = getActiveClientForUri(clients, uri);
  if (client && client.status === defs.LspStatus.Running) {
    return client.client;
>>>>>>> 27888702
  }
};

export type ServerInfo = {
  'cljfmt-raw': string;
  'clj-kondo-version': string;
  'server-version': string;
};

export const getServerInfo = async (client: LanguageClient) => {
  try {
    return await client.sendRequest<ServerInfo>('clojure/serverInfo/raw');
  } catch (err) {
    console.error('LSP request "clojure/serverInfo/raw: failed', err);
  }
};

type GetClojureDocsParams = {
  symName: string;
  symNs: string;
};
export const getClojureDocs = async (client: LanguageClient, params: GetClojureDocsParams) => {
  const server_info = await getServerInfo(client);
  if (server_info['server-version'] <= '2021.10.20-16.49.47') {
    return;
  }

  return client.sendRequest('clojure/clojuredocs/raw', {
    symName: params.symName,
    symNs: params.symNs,
  });
};

export async function getCljFmtConfig(client: LanguageClient) {
  const server_info = await getServerInfo(client);
  return server_info?.['cljfmt-raw'];
}

export function getReferences(
  client: LanguageClient,
  documentUri: vscode.Uri,
  position: vscode.Position | defs.Position,
  includeDeclaration = true
) {
  return client.sendRequest<Location[] | null>('textDocument/references', {
    textDocument: {
      uri: documentUri.toString(),
    },
    position,
    context: {
      includeDeclaration,
    },
  });
}

export function getDocumentSymbols(lspClient: LanguageClient, documentUri: vscode.Uri) {
  return lspClient.sendRequest<vscode.DocumentSymbol[]>('textDocument/documentSymbol', {
    textDocument: {
      uri: documentUri.toString(),
    },
  });
}

export function getCursorInfo(
  client: LanguageClient,
  textDocument: vscode.TextDocument,
  position: vscode.Position
) {
  return client.sendRequest<any>('clojure/cursorInfo/raw', {
    textDocument: { uri: textDocument.uri.toString() },
    position: { line: position.line, character: position.character },
  });
}<|MERGE_RESOLUTION|>--- conflicted
+++ resolved
@@ -2,7 +2,6 @@
 import * as defs from './definitions';
 import * as path from 'node:path';
 import * as vscode from 'vscode';
-import * as path from 'path';
 
 export const FALLBACK_CLIENT_ID = '__FALLBACK_LSP_CLIENT__';
 
@@ -23,24 +22,6 @@
  * a special key `__FALLBACK_LSP_CLIENT__` and so would never be returned for normal path traversal search but instead
  * must be explicitly referenced.
  */
-<<<<<<< HEAD
-export const getClientForDocumentUri = (
-  clients: defs.LSPClientMap,
-  uri: vscode.Uri
-): vscode_lsp.LanguageClient | undefined => {
-  const folder = vscode.workspace.getWorkspaceFolder(uri);
-  if (!folder) {
-    return;
-  }
-
-  let current = uri.path;
-  while (current !== '/') {
-    const client = clients.get(current);
-    if (client?.state === vscode_lsp.State.Running) {
-      return client;
-    }
-    current = path.join(current, '..');
-=======
 export const getActiveClientForUri = (clients: defs.LspClientStore, uri: vscode.Uri) => {
   let current = uri.path;
   while (current !== '/') {
@@ -64,7 +45,6 @@
   const client = getActiveClientForUri(clients, uri);
   if (client && client.status === defs.LspStatus.Running) {
     return client.client;
->>>>>>> 27888702
   }
 };
 
